import pkg from 'inquirer';
import { existsSync, createWriteStream } from 'fs';

const { prompt } = pkg;

const path = './config/userconfig.js';

const goodchars = /^[1-9a-km-zA-HJ-NP-Z]+$/;
if (existsSync(path)) {
  console.log('Configuration file found. You can change your configuration in ./config/userconfig.js');
  console.log('Starting Flux...');
  // return;
}

const questions = [
  {
    type: 'input',
    name: 'ipaddr',
    message: 'What is your Flux IP address?',
  },
  {
    type: 'input',
    name: 'zelid',
    message: 'Flux uses ZelID system for authentication and verification purposes. What is your ZelID?',
  },
];

function showQuestions() {
  prompt(questions).then((answers) => {
    console.log(`IP address: ${answers.ipaddr}`);
    console.log(`ZelID: ${answers.zelid}`);
    if (answers.ipaddr.length < 5 || (answers.ipaddr.indexOf('.') === -1 && answers.ipaddr.indexOf(':') === -1)) {
      console.log('IP address is NOT valid!');
      return showQuestions();
    }
    if (!goodchars.test(answers.zelid) || answers.zelid[0] !== '1' || answers.zelid.length > 34 || answers.zelid.length < 25) {
      console.log('ZelID is NOT valid!');
      return showQuestions();
    }

    if (answers.ipaddr.includes(':')) {
      if (!answers.ipaddr.includes('[')) {
        // eslint-disable-next-line no-param-reassign
        answers.ipaddr = `[${answers.ipaddr}`;
      }
      if (!answers.ipaddr.includes(']')) {
        // eslint-disable-next-line no-param-reassign
        answers.ipaddr = `${answers.ipaddr}]`;
      }
    }

<<<<<<< HEAD
    // const dataToWrite = 
    // `module.exports = {
    //   initial: {
    //     ipaddress: '${answers.ipaddr}',
    //     zelid: '${answers.zelid}',
    //     testnet: false,
    //     apiport: 16127,
    //   }
    // }`;

    // Indentation is intentional so it can be correct when written to userconfig.js
    const dataToWrite = 
  `export const initial = {
  ipaddress: '${answers.ipaddr}',
  zelid: '${answers.zelid}',
  testnet: false,
  apiport: 16127
}
    
export default { initial };`;
=======
    const dataToWrite = `module.exports = {
      initial: {
        ipaddress: '${answers.ipaddr}',
        zelid: '${answers.zelid}',
        testnet: false,
        development: false,
        apiport: 16127,
        decryptionkey: '',
      }
    }`;
>>>>>>> f939fb3e

    const userconfig = createWriteStream(path);

    userconfig.once('open', () => {
      userconfig.write(dataToWrite);
      userconfig.end();
    });
    console.log('Configuration successful. The values have saved and can be changed in ./config/userconfig.js');
    console.log('Starting Flux...');
    return 0;
  });
}
showQuestions();<|MERGE_RESOLUTION|>--- conflicted
+++ resolved
@@ -49,28 +49,6 @@
       }
     }
 
-<<<<<<< HEAD
-    // const dataToWrite = 
-    // `module.exports = {
-    //   initial: {
-    //     ipaddress: '${answers.ipaddr}',
-    //     zelid: '${answers.zelid}',
-    //     testnet: false,
-    //     apiport: 16127,
-    //   }
-    // }`;
-
-    // Indentation is intentional so it can be correct when written to userconfig.js
-    const dataToWrite = 
-  `export const initial = {
-  ipaddress: '${answers.ipaddr}',
-  zelid: '${answers.zelid}',
-  testnet: false,
-  apiport: 16127
-}
-    
-export default { initial };`;
-=======
     const dataToWrite = `module.exports = {
       initial: {
         ipaddress: '${answers.ipaddr}',
@@ -81,7 +59,6 @@
         decryptionkey: '',
       }
     }`;
->>>>>>> f939fb3e
 
     const userconfig = createWriteStream(path);
 
