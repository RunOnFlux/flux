<template>
  <div class="header-menu">
    <el-menu
      :default-active="activeIndex"
      class="el-menu-demo"
      mode="horizontal"
      @select="handleSelect"
      background-color="#333333"
      text-color="#fff"
      active-text-color="#ffd04b"
    >
      <el-menu-item index="0">
        <div class='header-logo'>
          <span class="helper"></span>
          <img src="@/assets/img/ZelNodes.svg">
        </div>
      </el-menu-item>
      <el-submenu
        v-if="privilage === 'user' || privilage === 'admin' || privilage === 'zelteam'"
        index="1"
      >
        <template slot="title">ZelCash</template>
        <el-submenu index="1-1">
          <template slot="title">Control</template>
          <el-menu-item index="1-1-1">Get Info</el-menu-item>
          <el-menu-item index="1-1-2">Help</el-menu-item>
          <el-menu-item
            index="1-1-3"
            v-if="privilage === 'admin'"
          >
            <!-- part of Wallet as well -->
            Rescan BlockChain
          </el-menu-item>
          <el-menu-item
            index="1-1-4"
            v-if="privilage === 'admin'"
          >
            Reindex BlockChain
          </el-menu-item>
          <el-menu-item
            index="1-1-5"
            v-if="privilage === 'admin'"
          >
            Start
          </el-menu-item>
          <el-menu-item
            index="1-1-6"
            v-if="privilage === 'admin'"
          >
            Stop
          </el-menu-item>
          <el-menu-item
            index="1-1-7"
            v-if="privilage === 'admin'"
          >
            Restart
          </el-menu-item>
        </el-submenu>
        <el-submenu index="1-2">
          <template slot="title">ZelNode</template>
          <el-menu-item index="1-2-1">Get Info</el-menu-item>
        </el-submenu>
        <el-submenu index="1-3">
          <template slot="title">BlockChain</template>
          <el-menu-item index="1-3-1">Get Info</el-menu-item>
        </el-submenu>
        <el-submenu index="1-4">
          <template slot="title">Mining</template>
          <el-menu-item index="1-4-1">Get Info</el-menu-item>
        </el-submenu>
        <el-submenu index="1-5">
          <template slot="title">Network</template>
          <el-menu-item index="1-5-1">Get Info</el-menu-item>
        </el-submenu>
        <el-submenu index="1-6">
          <template slot="title">Raw Transactions</template>
          <el-menu-item index="1-6-1">Get Info</el-menu-item>
        </el-submenu>
        <el-submenu index="1-7">
          <template slot="title">Utilities</template>
          <el-menu-item index="1-7-1">Get Info</el-menu-item>
        </el-submenu>
        <el-submenu index="1-8">
          <template slot="title">Wallet</template>
          <el-menu-item index="1-8-1">Get Info</el-menu-item>
        </el-submenu>
      </el-submenu>
      <el-submenu
        v-if="privilage === 'user' || privilage === 'admin' || privilage === 'zelteam'"
        index="2"
      >
        <template slot="title">ZelNode</template>
        <el-menu-item index="2-1">ZelNode Status</el-menu-item>
      </el-submenu>
      <el-submenu
        v-if="privilage === 'user' || privilage === 'admin' || privilage === 'zelteam'"
        index="3"
      >
        <template slot="title">ZelApps</template>
        <el-menu-item index="3-1">Information</el-menu-item>
      </el-submenu>
      <el-submenu
        v-if="privilage === 'user' || privilage === 'admin' || privilage === 'zelteam'"
        index="10"
      >
        <template slot="title">ZelAdmin</template>
        <el-menu-item index="10-1">Logged Sessions</el-menu-item>
<<<<<<< HEAD
        <el-menu-item v-if="privilage === 'zelteam' || privilage === 'admin'" index="10-2">Manage ZelFlux</el-menu-item>
        <el-menu-item v-if="privilage === 'zelteam' || privilage === 'admin'" index="10-3">Manage ZelCash</el-menu-item>
        <el-menu-item v-if="privilage === 'admin'" index="10-4">Manage Users</el-menu-item>
=======
        <el-menu-item
          v-if="privilage === 'zelteam' || privilage === 'admin'"
          index="10-2"
        >
          Manage Flux
        </el-menu-item>
        <el-menu-item
          v-if="privilage === 'zelteam' || privilage === 'admin'"
          index="10-3"
        >
          Manage ZelCash
        </el-menu-item>
        <el-menu-item
          v-if="privilage === 'admin'"
          index="10-4"
        >
          Manage Users
        </el-menu-item>
>>>>>>> 967ad756
        <!--<el-menu-item index="10-4">Active Login Phrases</el-menu-item>-->
      </el-submenu>
      <el-menu-item
        v-if="privilage === 'user' || privilage === 'admin' || privilage === 'zelteam'"
        index="100"
      >
        Log Out
      </el-menu-item>
    </el-menu>
  </div>
</template>

<script>
import Vue from 'vue';

import zelIDService from '@/services/ZelIDService';

const qs = require('qs');

const vue = new Vue();

export default {
  name: 'Header',
  props: {
    privilage: String,
  },
  data() {
    return {
      activeIndex: '0',
    };
  },
  methods: {
    handleSelect(key, keyPath) {
      console.log(key, keyPath);
      console.log(key);
      switch (key) {
        case '0':
          this.$store.commit('setZelCashSection', 'getinfo');
          break;
        case '1-1-1':
          this.$store.commit('setZelCashSection', 'getinfo');
          break;
        case '1-1-2':
          this.$store.commit('setZelCashSection', 'help');
          break;
        case '2-1':
          this.$store.commit('setZelNodeSection', 'getinfo');
          break;
        case '3-1':
          vue.$message.info('ZelApps coming soon!');
          break;
        case '10-1':
          this.$store.commit('setZelAdminSection', 'loggedsessions');
          break;
        case '10-2':
          this.$store.commit('setZelAdminSection', 'manageflux');
          break;
        case '10-3':
          this.$store.commit('setZelAdminSection', 'managezelcash');
          break;
        case '10-4':
          this.$store.commit('setZelAdminSection', 'manageusers');
          break;
        case '100':
          this.logoutCurrentSession();
          this.activeIndex = 0;
          break;
        default:
<<<<<<< HEAD
          console.log('Menu: Unrecognized method');
=======
          vue.$message.info('Feature coming soon!');
          console.log('Menu: Unrecognised method');
>>>>>>> 967ad756
      }
    },
    logoutCurrentSession() {
      const zelidauth = localStorage.getItem('zelidauth');
      const auth = qs.parse(zelidauth);
      localStorage.removeItem('zelidauth');
      this.$store.commit('setPrivilage', 'none');
      this.$store.commit('setZelCashSection', 'getinfo');
      console.log(auth);
      zelIDService.logoutCurrentSession(zelidauth)
        .then((response) => {
          console.log(response);
          if (response.data.status === 'error') {
            console.log(response.data.data.message);
            // SHOULD NEVER HAPPEN. Do not show any message.
          } else {
            vue.$message.success(response.data.data.message);
          }
        })
        .catch((e) => {
          console.log(e);
          vue.$message.error(e.toString());
        });
    },
  },
};
</script><|MERGE_RESOLUTION|>--- conflicted
+++ resolved
@@ -105,16 +105,11 @@
       >
         <template slot="title">ZelAdmin</template>
         <el-menu-item index="10-1">Logged Sessions</el-menu-item>
-<<<<<<< HEAD
-        <el-menu-item v-if="privilage === 'zelteam' || privilage === 'admin'" index="10-2">Manage ZelFlux</el-menu-item>
-        <el-menu-item v-if="privilage === 'zelteam' || privilage === 'admin'" index="10-3">Manage ZelCash</el-menu-item>
-        <el-menu-item v-if="privilage === 'admin'" index="10-4">Manage Users</el-menu-item>
-=======
         <el-menu-item
           v-if="privilage === 'zelteam' || privilage === 'admin'"
           index="10-2"
         >
-          Manage Flux
+          Manage ZelFlux
         </el-menu-item>
         <el-menu-item
           v-if="privilage === 'zelteam' || privilage === 'admin'"
@@ -128,7 +123,6 @@
         >
           Manage Users
         </el-menu-item>
->>>>>>> 967ad756
         <!--<el-menu-item index="10-4">Active Login Phrases</el-menu-item>-->
       </el-submenu>
       <el-menu-item
@@ -197,12 +191,8 @@
           this.activeIndex = 0;
           break;
         default:
-<<<<<<< HEAD
+          vue.$message.info('Feature coming soon!');
           console.log('Menu: Unrecognized method');
-=======
-          vue.$message.info('Feature coming soon!');
-          console.log('Menu: Unrecognised method');
->>>>>>> 967ad756
       }
     },
     logoutCurrentSession() {
