const config = {
  server: {
    allowedPorts: [16127, 16137, 16147, 16157, 16167, 16177, 16187, 16197],
    apiport: 16127, // homeport is -1, ssl port is +1
  },
  database: {
    url: '127.0.0.1',
    port: 27017,
    local: {
      database: 'zelfluxlocal',
      collections: {
        loggedUsers: 'loggedusers',
        activeLoginPhrases: 'activeloginphrases',
        activeSignatures: 'activesignatures',
      },
    },
    daemon: {
      database: 'zelcashdata',
      collections: {
        // addreesIndex contains a) balance, b) list of all transacitons, c) list of utxos
        scannedHeight: 'scannedheight',
        utxoIndex: 'utxoindex',
        addressTransactionIndex: 'addresstransactionindex',
        fluxTransactions: 'zelnodetransactions',
        appsHashes: 'zelappshashes',
        coinbaseFusionIndex: 'coinbasefusionindex',
      },
    },
    appslocal: {
      database: 'localzelapps',
      collections: {
        appsInformation: 'zelappsinformation',
      },
    },
    appsglobal: {
      database: 'globalzelapps',
      collections: {
        appsMessages: 'zelappsmessages', // storage for all flux apps messages done on flux network
        appsInformation: 'zelappsinformation', // stores actual state of flux app configuration info - initial state and its overwrites with update messages
        appsTemporaryMessages: 'zelappstemporarymessages', // storages for all flux apps messages that are not yet confirmed on the flux network
        appsLocations: 'zelappslocation', // stores location of flux apps as documents containing name, hash, ip, obtainedAt
      },
    },
    chainparams: {
      database: 'chainparams',
      collections: {
        chainMessages: 'chainmessages', // soft fork messages occuring on chain, Messages have immediate activation from its occurance blockheight (next blockheight mined are already new specs enforced)
        // height, txid, message, version (version X_ determines the value of adjustment p_ specifies new price structure as per fluxapps.price array values)
      },
    },
    fluxshare: {
      database: 'zelshare',
      collections: {
        shared: 'shared',
      },
    },
  },
  benchmark: {
    port: 16225,
    rpcport: 16224,
    porttestnet: 26225,
    rpcporttestnet: 26224,
  },
  daemon: {
    chainValidHeight: 1062000,
    port: 16125,
    rpcport: 16124,
    porttestnet: 26125,
    rpcporttestnet: 26124,
  },
  minimumFluxBenchAllowedVersion: '3.7.0',
  minimumFluxOSAllowedVersion: '3.30.0',
  fluxTeamZelId: '1hjy4bCYBJr4mny4zCE85J94RXa8W6q37',
  deterministicNodesStart: 558000,
  fluxapps: {
    // in flux main chain per month (blocksLasting)
    price: [{ // any price fork can be done by adjusting object similarily.
      height: -1, // height from which price spec is valid
      cpu: 3, // per 0.1 cpu core,
      ram: 1, // per 100mb,
      hdd: 0.5, // per 1gb,
      minPrice: 1, // minimum price that has to be paid for registration or update. Flux listens only to message above or equal this price
    },
    {
      height: 983000, // height from which price spec is valid. Counts from when app was registerd on blockchain!
      cpu: 0.3, // per 0.1 cpu core,
      ram: 0.1, // per 100mb,
      hdd: 0.05, // per 1gb,
      minPrice: 0.1, // minimum price that has to be paid for registration or update. Flux listens only to message above or equal this price
    },
    {
      height: 1004000, // height from which price spec is valid. Counts from when app was registerd on blockchain! 1004000
      cpu: 0.06, // per 0.1 cpu core,
      ram: 0.02, // per 100mb,
      hdd: 0.01, // per 1gb,
      minPrice: 0.01, // minimum price that has to be paid for registration or update. Flux listens only to message above or equal this price
    },
    {
      height: 1288000, // height from which price spec is valid. Counts from when app was registerd on blockchain! 1004000
      cpu: 0.15, // per 0.1 cpu core,
      ram: 0.05, // per 100mb,
      hdd: 0.02, // per 1gb,
      minPrice: 0.01, // minimum price that has to be paid for registration or update. Flux listens only to message above or equal this price
    }],
    appSpecsEnforcementHeights: {
      1: 0, // blockheight v1 is deprecated. Not possible to use api to update to its specs
      2: 0, // blockheight
      3: 983000, // blockheight. Since this blockheight specification of type 3 is active. User can still submit v1 or v2. UI allows only v2, v3
      4: 1004000, // v4 available, composition
      5: 1142000, // v5 available adding contacts, geolocation
      6: 1300000, // v6, expiration, app price, t3
    },
    address: 't1LUs6quf7TB2zVZmexqPQdnqmrFMGZGjV6',
    addressMultisig: 't3aGJvdtd8NR6GrnqnRuVEzH6MbrXuJFLUX',
    epochstart: 694000,
    publicepochstart: 705000,
    portMin: 31000, // ports 30000 - 30999 are reserved for local applications
    portMax: 39999,
    maxImageSize: 2000000000, // 2000mb
    minimumInstances: 3,
    maximumInstances: 100,
    maximumAdditionalInstances: 1, // max instances above subscribed amount. In case of min instances, this is minimumInstances + maximumAdditionalInstances
    minOutgoing: 8,
    minIncoming: 4,
    minUpTime: 1800, // 30 mins
    installation: {
      probability: 100, // 1%
      delay: 120, // in seconds
    },
    removal: {
      probability: 25, // 4%
      delay: 300,
    },
    redeploy: {
      probability: 2, // 50%
      delay: 30,
      composedDelay: 5,
    },
    blocksLasting: 22000, // by default registered app will live for 22000 of blocks 44000 minutes ~= 1 month
    minBlocksAllowance: 5000, // app can be registered for a minimum of this blocks ~ 1 week
    maxBlocksAllowance: 264000, // app can be registered up for a maximum of this blocks ~ 1 year
    blocksAllowanceInterval: 1000, // ap differences can be in 1000s - more than 1 day
    ownerAppAllowance: 1000, // in case of node owner installing some app, the app will run for this amount of blocks
    temporaryAppAllowance: 200, // in case of any user installing some temporary app message for testing purposes, the app will run for this many blocks
    expireFluxAppsPeriod: 100, // every 100 blocks we run a check that deletes apps specifications and stops/removes the application from existence if it has been lastly updated more than 22k blocks ago
    updateFluxAppsPeriod: 9, // every 9 blocks we check for reinstalling of old application versions
    removeFluxAppsPeriod: 11, // every 11 blocks we check for more than maximum number of instances of an application
  },
  lockedSystemResources: {
    cpu: 10, // 1 cpu core
    ram: 2000, // 2000mb
    hdd: 40, // 40gb // this value is likely to raise
  },
  fluxSpecifics: { // tbd during forks
    cpu: {
      cumulus: 40, // 30 available for apps
      nimbus: 80, // 70 available for apps
      stratus: 160, // 150 available for apps
    },
    ram: {
      cumulus: 7000, // 5000 available for apps
      nimbus: 30000, // 28000 available for apps
      stratus: 61000, // available 59000 for apps
    },
    hdd: {
      cumulus: 220, // 180 for apps
      nimbus: 440, // 400 for apps
      stratus: 880, // 840 for apps
    },
    collateral: { // tbd during forks
      cumulusold: 10000,
      nimbusold: 25000,
      stratusold: 100000,
      cumulus: 1000,
      nimbus: 12500,
      stratus: 40000,
    },
  },
<<<<<<< HEAD
};

export {
  config
}
=======
  syncthing: { // operates on apiPort + 2
    ip: '127.0.0.1', // local
    port: 8384, // local
  },
};
>>>>>>> f939fb3e
<|MERGE_RESOLUTION|>--- conflicted
+++ resolved
@@ -176,16 +176,12 @@
       stratus: 40000,
     },
   },
-<<<<<<< HEAD
-};
-
-export {
-  config
-}
-=======
   syncthing: { // operates on apiPort + 2
     ip: '127.0.0.1', // local
     port: 8384, // local
   },
 };
->>>>>>> f939fb3e
+
+export {
+  config
+}