--- conflicted
+++ resolved
@@ -327,13 +327,9 @@
             // eslint-disable-next-line no-await-in-loop
             const result = await dbHelper.findOneInDatabase(database, appsHashesCollection, querySearch, projectionSearch); // this search can be later removed if nodes rescan apps and reconstruct the index for unique
             if (!result) {
-<<<<<<< HEAD
-              appsTransactions.push(appTxRecord);
-=======
               // eslint-disable-next-line no-await-in-loop
               await dbHelper.insertOneToDatabase(database, appsHashesCollection, appTxRecord); // before requesting app
               appsService.checkAndRequestApp(message, tx.txid, blockDataVerbose.height, isFluxAppMessageValue);
->>>>>>> 73a1c5ff
             } else {
               throw new Error(`Found an existing hash app ${serviceHelper.ensureString(result)}`);
             }
@@ -351,32 +347,6 @@
       }
     }
   }
-<<<<<<< HEAD
-  if (appsTransactions.length > 0) {
-    const options = {
-      ordered: false, // If false, continue with remaining inserts when one fails.
-    };
-    await dbHelper.insertManyToDatabase(database, appsHashesCollection, appsTransactions, options);
-    if (blockDataVerbose.height >= config.fluxapps.fluxAppRequestV2) {
-      while (appsTransactions.length > 500) {
-        appsService.checkAndRequestMultipleApps(appsTransactions.splice(0, 500));
-        // eslint-disable-next-line no-await-in-loop
-        await serviceHelper.delay(60 + (Math.random() * 14) * 1000); // delay 60 and 75 seconds
-      }
-      if (appsTransactions.length > 0) {
-        appsService.checkAndRequestMultipleApps(appsTransactions);
-      }
-    } else {
-      // eslint-disable-next-line no-restricted-syntax
-      for (const tx of appsTransactions) {
-        appsService.checkAndRequestApp(tx.hash, tx.txid, tx.height, tx.value);
-        // eslint-disable-next-line no-await-in-loop
-        await serviceHelper.delay((Math.random() + 1) * 1000); // delay between 1 and 2 seconds max
-      }
-    }
-  }
-=======
->>>>>>> 73a1c5ff
 }
 
 /**
