--- conflicted
+++ resolved
@@ -17,19 +17,11 @@
 let response = messageHelper.createErrorMessage();
 
 /**
-<<<<<<< HEAD
- * Executes a remote procedure.
+ * To execute a remote procedure call (RPC).
  *
- * @param {string} rpc
- * @param {object} [params]
- *
- * @returns {object} response
-=======
- * To execute a remote procedure call (RPC).
  * @param {string} rpc Remote procedure call.
  * @param {string[]} params RPC parameters.
  * @returns {object} Message.
->>>>>>> 4ff400bf
  */
 async function executeCall(rpc, params) {
   let callResponse;
@@ -61,19 +53,10 @@
 
 // == Benchmarks ==
 /**
-<<<<<<< HEAD
- * Returns status.
- *
- * @param {object} req
- * @param {object} [res]
- *
- * @returns {object} response
-=======
  * To get benchmark status.
  * @param {object} req Request.
  * @param {object} res Response.
  * @returns {object} Message.
->>>>>>> 4ff400bf
  */
 async function getStatus(req, res) {
   const rpccall = 'getstatus';
@@ -84,19 +67,10 @@
 }
 
 /**
-<<<<<<< HEAD
- * Restarts node's benchmarks.
- *
- * @param {object} req
- * @param {object} [res]
- *
- * @returns {object} response
-=======
  * To restart node benchmarks. Only accessible by admins and Flux team members.
  * @param {object} req Request.
  * @param {object} res Response.
  * @returns {object} Message.
->>>>>>> 4ff400bf
  */
 async function restartNodeBenchmarks(req, res) {
   const authorized = await verificationHelper.verifyPrivilege('adminandfluxteam', req);
@@ -112,19 +86,10 @@
 }
 
 /**
-<<<<<<< HEAD
- * Signs flux transaction.
- *
- * @param {object} req
- * @param {object} [res]
- *
- * @returns {object} response
-=======
  * To sign Flux transaction. Only accessible by admins.
  * @param {object} req Request.
  * @param {object} res Response.
  * @returns {object} Message.
->>>>>>> 4ff400bf
  */
 async function signFluxTransaction(req, res) {
   const authorized = await verificationHelper.verifyPrivilege('admin', req);
@@ -146,18 +111,9 @@
 }
 
 /**
-<<<<<<< HEAD
- * Signs flux transaction from a POST request.
- *
- * @param {object} req
- * @param {object} [res]
- *
- * @returns {object} response
-=======
  * To ensure that a request is an object and sign Flux transaction. Only accessible by admins.
  * @param {object} req Request.
  * @param {object} res Response.
->>>>>>> 4ff400bf
  */
 async function signFluxTransactionPost(req, res) {
   let body = '';
@@ -184,19 +140,10 @@
 
 // == Control ==
 /**
-<<<<<<< HEAD
- * Executes help command and returns the result.
- *
- * @param {object} req
- * @param {object} [res]
- *
- * @returns {object} response
-=======
  * To request help message.
  * @param {object} req Request.
  * @param {object} res Response.
  * @returns {object} Message.
->>>>>>> 4ff400bf
  */
 async function help(req, res) {
   let { command } = req.params;
@@ -211,19 +158,10 @@
 }
 
 /**
-<<<<<<< HEAD
- * Executes stop command and returns the result.
- *
- * @param {object} req
- * @param {object} [res]
- *
- * @returns {object} response
-=======
  * To stop node benchmarks. Only accessible by admins.
  * @param {object} req Request.
  * @param {object} res Response.
  * @returns {object} Message.
->>>>>>> 4ff400bf
  */
 async function stop(req, res) {
   const authorized = await verificationHelper.verifyPrivilege('admin', req);
@@ -240,19 +178,10 @@
 
 // == Zelnode ==
 /**
-<<<<<<< HEAD
- * Returns benchmarks.
- *
- * @param {object} req
- * @param {object} [res]
- *
- * @returns {object} response
-=======
  * To show status of benchmarks.
  * @param {object} req Request.
  * @param {object} res Response.
  * @returns {object} Message.
->>>>>>> 4ff400bf
  */
 async function getBenchmarks(req, res) {
   const rpccall = 'getbenchmarks';
@@ -263,19 +192,10 @@
 }
 
 /**
-<<<<<<< HEAD
- * Returns getInfo command results.
- *
- * @param {object} req
- * @param {object} [res]
- *
- * @returns {object} response
-=======
  * To get info on benchmark version and RCP port.
  * @param {object} req Request.
  * @param {object} res Response.
  * @returns {object} Message.
->>>>>>> 4ff400bf
  */
 async function getInfo(req, res) {
   const rpccall = 'getInfo';
@@ -286,19 +206,10 @@
 }
 
 /**
-<<<<<<< HEAD
- * Returns the public IP.
- *
- * @param {object} req
- * @param {object} [res]
- *
- * @returns {object} response
-=======
  * To show public IP address.
  * @param {object} req Request.
  * @param {object} res Response.
  * @returns {object} Message.
->>>>>>> 4ff400bf
  */
 async function getPublicIp(req, res) {
   const rpccall = 'getpublicip';
