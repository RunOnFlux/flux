--- conflicted
+++ resolved
@@ -6,11 +6,7 @@
 const os = require('os');
 const path = require('path');
 const util = require('util');
-<<<<<<< HEAD
-const verificationHelper = require('./verificationHelper');
-=======
 // const verificationHelper = require('./verificationHelper');
->>>>>>> c2bdc91a
 // eslint-disable-next-line import/no-extraneous-dependencies
 
 const cmdAsync = util.promisify(nodecmd.get);
@@ -325,21 +321,12 @@
   return res ? res.json(response) : response;
 }
 
-async function getConfigRestartRequired(req, res) {
-  const response = await performRequest('get', '/rest/config/restart-required');
-  return res ? res.json(response) : response;
-}
-
 async function getConfigFolders(req, res) {
   let { id } = req.params;
   id = id || req.query.id;
   let apiPath = '/rest/config/folders';
   if (id) {
-<<<<<<< HEAD
-    apiPath = `/rest/config/folders/${id}`;
-=======
     apiPath += `/${id}`;
->>>>>>> c2bdc91a
   }
   const response = await performRequest('get', apiPath);
   return res ? res.json(response) : response;
@@ -350,214 +337,13 @@
   id = id || req.query.id;
   let apiPath = '/rest/config/devices';
   if (id) {
-<<<<<<< HEAD
-    apiPath = `/rest/config/devices/${id}`;
-=======
     apiPath += `/${id}`;
->>>>>>> c2bdc91a
   }
   const response = await performRequest('get', apiPath);
   return res ? res.json(response) : response;
 }
 
 async function postConfigFolders(req, res) {
-<<<<<<< HEAD
-  try {
-    let { data } = req.params;
-    data = data || req.query.data;
-    if (!data) {
-      throw new Error('data is not provided');
-    }
-    // const authorized = await verificationHelper.verifyPrivilege('admin', req);
-    let response = null;
-    // if (authorized === true) {
-    response = await performRequest('post', '/rest/config/folders', data);
-    // } else {
-    //  response = messageHelper.errUnauthorizedMessage();
-    // }
-    return res ? res.json(response) : response;
-  } catch (error) {
-    log.error(error);
-    const errorResponse = messageHelper.createErrorMessage(error.message, error.name, error.code);
-    return res ? res.json(errorResponse) : errorResponse;
-  }
-}
-
-async function postConfigDevices(req, res) {
-  try {
-    let { data } = req.params;
-    data = data || req.query.data;
-    if (!data) {
-      throw new Error('data is not provided');
-    }
-    // const authorized = await verificationHelper.verifyPrivilege('admin', req);
-    let response = null;
-    // if (authorized === true) {
-    response = await performRequest('post', '/rest/config/devices', data);
-    // } else {
-    //   response = messageHelper.errUnauthorizedMessage();
-    // }
-    return res ? res.json(response) : response;
-  } catch (error) {
-    log.error(error);
-    const errorResponse = messageHelper.createErrorMessage(error.message, error.name, error.code);
-    return res ? res.json(errorResponse) : errorResponse;
-  }
-}
-
-async function putConfigFolders(req, res) {
-  try {
-    let { id } = req.params;
-    id = id || req.query.id;
-    let apiPath = '/rest/config/folders';
-    if (id) {
-      apiPath = `/rest/config/folders/${id}`;
-    }
-    let { data } = req.params;
-    data = data || req.query.data;
-    if (!data) {
-      throw new Error('data is not provided');
-    }
-    // const authorized = await verificationHelper.verifyPrivilege('admin', req);
-    let response = null;
-    // if (authorized === true) {
-    response = await performRequest('put', apiPath, data);
-    // } else {
-    //   response = messageHelper.errUnauthorizedMessage();
-    // }
-    return res ? res.json(response) : response;
-  } catch (error) {
-    log.error(error);
-    const errorResponse = messageHelper.createErrorMessage(error.message, error.name, error.code);
-    return res ? res.json(errorResponse) : errorResponse;
-  }
-}
-
-async function putConfigDevices(req, res) {
-  try {
-    let { id } = req.params;
-    id = id || req.query.id;
-    let apiPath = '/rest/config/devices';
-    if (id) {
-      apiPath = `/rest/config/devices/${id}`;
-    }
-    let { data } = req.params;
-    data = data || req.query.data;
-    if (!data) {
-      throw new Error('data is not provided');
-    }
-    // const authorized = await verificationHelper.verifyPrivilege('admin', req);
-    let response = null;
-    // if (authorized === true) {
-    response = await performRequest('put', apiPath, data);
-    // } else {
-    //  response = messageHelper.errUnauthorizedMessage();
-    // }
-    return res ? res.json(response) : response;
-  } catch (error) {
-    log.error(error);
-    const errorResponse = messageHelper.createErrorMessage(error.message, error.name, error.code);
-    return res ? res.json(errorResponse) : errorResponse;
-  }
-}
-
-async function patchConfigFolders(req, res) {
-  try {
-    let { id } = req.params;
-    id = id || req.query.id;
-    let { data } = req.params;
-    data = data || req.query.data;
-    if (!id) {
-      throw new Error('device ID is not provided');
-    }
-    if (!data) {
-      throw new Error('data is not provided');
-    }
-    // const authorized = await verificationHelper.verifyPrivilege('admin', req);
-    let response = null;
-    // if (authorized === true) {
-    response = await performRequest('patch', `/rest/config/folders/${id}`, data);
-    // } else {
-    //   response = messageHelper.errUnauthorizedMessage();
-    // }
-    return res ? res.json(response) : response;
-  } catch (error) {
-    log.error(error);
-    const errorResponse = messageHelper.createErrorMessage(error.message, error.name, error.code);
-    return res ? res.json(errorResponse) : errorResponse;
-  }
-}
-
-async function patchConfigDevices(req, res) {
-  try {
-    let { id } = req.params;
-    id = id || req.query.id;
-    let { data } = req.params;
-    data = data || req.query.data;
-    if (!id) {
-      throw new Error('device ID is not provided');
-    }
-    if (!data) {
-      throw new Error('data is not provided');
-    }
-    // const authorized = await verificationHelper.verifyPrivilege('admin', req);
-    let response = null;
-    // if (authorized === true) {
-    response = await performRequest('patch', `/rest/config/devices/${id}`, data);
-    // } else {
-    //   response = messageHelper.errUnauthorizedMessage();
-    // }
-    return res ? res.json(response) : response;
-  } catch (error) {
-    log.error(error);
-    const errorResponse = messageHelper.createErrorMessage(error.message, error.name, error.code);
-    return res ? res.json(errorResponse) : errorResponse;
-  }
-}
-
-async function deleteConfigFolders(req, res) {
-  try {
-    let { id } = req.params;
-    id = id || req.query.id;
-    if (!id) {
-      throw new Error('device ID is not provided');
-    }
-    // const authorized = await verificationHelper.verifyPrivilege('admin', req);
-    let response = null;
-    // if (authorized === true) {
-    response = await performRequest('delete', `/rest/config/folders/${id}`);
-    // } else {
-    //   response = messageHelper.errUnauthorizedMessage();
-    // }
-    return res ? res.json(response) : response;
-  } catch (error) {
-    log.error(error);
-    const errorResponse = messageHelper.createErrorMessage(error.message, error.name, error.code);
-    return res ? res.json(errorResponse) : errorResponse;
-  }
-}
-
-async function deleteConfigDevices(req, res) {
-  try {
-    let { id } = req.params;
-    id = id || req.query.id;
-    if (!id) {
-      throw new Error('device ID is not provided');
-    }
-    // const authorized = await verificationHelper.verifyPrivilege('admin', req);
-    let response = null;
-    // if (authorized === true) {
-    response = await performRequest('delete', `/rest/config/devices/${id}`);
-    // } else {
-    //   response = messageHelper.errUnauthorizedMessage();
-    // }
-    return res ? res.json(response) : response;
-  } catch (error) {
-    log.error(error);
-    const errorResponse = messageHelper.createErrorMessage(error.message, error.name, error.code);
-    return res ? res.json(errorResponse) : errorResponse;
-  }
-=======
   let body = '';
   req.on('data', (data) => {
     body += data;
@@ -710,7 +496,6 @@
       return res ? res.json(errorResponse) : errorResponse;
     }
   });
->>>>>>> c2bdc91a
 }
 
 async function getConfigOptions(req, res) {
@@ -718,104 +503,11 @@
   return res ? res.json(response) : response;
 }
 
-<<<<<<< HEAD
-async function putConfigOptions(req, res) {
-  try {
-    let { data } = req.params;
-    data = data || req.query.data;
-    if (!data) {
-      throw new Error('No options data is provided');
-    }
-    // const authorized = await verificationHelper.verifyPrivilege('admin', req);
-    let response = null;
-    // if (authorized === true) {
-    response = await performRequest('put', '/rest/config/options', data);
-    // } else {
-    //   response = messageHelper.errUnauthorizedMessage();
-    // }
-    return res ? res.json(response) : response;
-  } catch (error) {
-    log.error(error);
-    const errorResponse = messageHelper.createErrorMessage(error.message, error.name, error.code);
-    return res ? res.json(errorResponse) : errorResponse;
-  }
-}
-
-async function patchConfigOptions(req, res) {
-  try {
-    let { data } = req.params;
-    data = data || req.query.data;
-    if (!data) {
-      throw new Error('No options data is provided');
-    }
-    // const authorized = await verificationHelper.verifyPrivilege('admin', req);
-    let response = null;
-    // if (authorized === true) {
-    response = await performRequest('patch', '/rest/config/options', data);
-    // } else {
-    //   response = messageHelper.errUnauthorizedMessage();
-    // }
-    return res ? res.json(response) : response;
-  } catch (error) {
-    log.error(error);
-    const errorResponse = messageHelper.createErrorMessage(error.message, error.name, error.code);
-    return res ? res.json(errorResponse) : errorResponse;
-  }
-}
-
-=======
->>>>>>> c2bdc91a
 async function getConfigGui(req, res) {
   const response = await performRequest('get', '/rest/config/gui');
   return res ? res.json(response) : response;
 }
 
-<<<<<<< HEAD
-async function putConfigGui(req, res) {
-  try {
-    let { data } = req.params;
-    data = data || req.query.data;
-    if (!data) {
-      throw new Error('No gui options data is provided');
-    }
-    // const authorized = await verificationHelper.verifyPrivilege('admin', req);
-    let response = null;
-    // if (authorized === true) {
-    response = await performRequest('put', '/rest/config/gui', data);
-    // } else {
-    //   response = messageHelper.errUnauthorizedMessage();
-    // }
-    return res ? res.json(response) : response;
-  } catch (error) {
-    log.error(error);
-    const errorResponse = messageHelper.createErrorMessage(error.message, error.name, error.code);
-    return res ? res.json(errorResponse) : errorResponse;
-  }
-}
-
-async function patchConfigGui(req, res) {
-  try {
-    let { data } = req.params;
-    data = data || req.query.data;
-    if (!data) {
-      throw new Error('No gui options data is provided');
-    }
-    // const authorized = await verificationHelper.verifyPrivilege('admin', req);
-    let response = null;
-    // if (authorized === true) {
-    response = await performRequest('patch', '/rest/config/gui', data);
-    // } else {
-    //   response = messageHelper.errUnauthorizedMessage();
-    // }
-    return res ? res.json(response) : response;
-  } catch (error) {
-    log.error(error);
-    const errorResponse = messageHelper.createErrorMessage(error.message, error.name, error.code);
-    return res ? res.json(errorResponse) : errorResponse;
-  }
-}
-
-=======
 async function getConfigLdap(req, res) {
   const response = await performRequest('get', '/rest/config/ldap');
   return res ? res.json(response) : response;
@@ -907,7 +599,6 @@
 }
 
 // === CUSTOM ===
->>>>>>> c2bdc91a
 // our device id and also test that syncthing is installed and running and we have api key
 async function getDeviceID(req, res) {
   try {
@@ -1015,32 +706,14 @@
   postSystemUpgrade,
   systemVersion,
   systemPing,
-<<<<<<< HEAD
-=======
   // CONFIG
   getConfig,
   postConfig,
->>>>>>> c2bdc91a
   getConfigRestartRequired,
   getConfigFolders,
   getConfigDevices,
   postConfigFolders,
   postConfigDevices,
-<<<<<<< HEAD
-  putConfigFolders,
-  putConfigDevices,
-  patchConfigFolders,
-  patchConfigDevices,
-  deleteConfigFolders,
-  deleteConfigDevices,
-  getConfigOptions,
-  putConfigOptions,
-  patchConfigOptions,
-  getConfigGui,
-  putConfigGui,
-  patchConfigGui,
-  getDeviceID,
-=======
   getConfigDefaultsFolder,
   getConfigDefaultsDevice,
   postConfigDefaultsFolder,
@@ -1053,5 +726,4 @@
   postConfigOptions,
   postConfigGui,
   postConfigLdap,
->>>>>>> c2bdc91a
 };