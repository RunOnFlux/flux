--- conflicted
+++ resolved
@@ -630,9 +630,6 @@
   }
 }
 
-<<<<<<< HEAD
-export default {
-=======
 /**
  * Return the number of peers this node is connected to
  */
@@ -640,8 +637,7 @@
   return incomingConnections.length + outgoingConnections.length;
 }
 
-module.exports = {
->>>>>>> f939fb3e
+export default {
   handleIncomingConnection,
   connectedPeers,
   removePeer,
