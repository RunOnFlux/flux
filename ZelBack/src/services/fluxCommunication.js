/* eslint-disable no-underscore-dangle */
const config = require('config');
const LRU = require('lru-cache');
const WebSocket = require('ws');
const log = require('../lib/log');
const serviceHelper = require('./serviceHelper');
const verificationHelper = require('./verificationHelper');
const daemonService = require('./daemonService');
const fluxCommunicationMessagesSender = require('./fluxCommunicationMessagesSender');
const fluxCommunicationUtils = require('./fluxCommunicationUtils');
const fluxNetworkHelper = require('./fluxNetworkHelper');
const messageHelper = require('./messageHelper');
const {
  outgoingConnections, outgoingPeers, incomingPeers, incomingConnections,
} = require('./utils/establishedConnections');

let response = messageHelper.createErrorMessage();
// default cache
const LRUoptions = {
  max: 2000, // currently 750 nodes lets put a value expecting increase in the numbers.
  maxAge: 1000 * 150, // 150 seconds slightly over average blocktime. Allowing 1 block expired too.
};

let numberOfFluxNodes = 0;

const blockedPubKeysCache = new LRU(LRUoptions);

<<<<<<< HEAD
// rate limiting
// https://kendru.github.io/javascript/2018/12/28/rate-limiting-in-javascript-with-a-token-bucket/
const buckets = new Map();
class TokenBucket {
  constructor(capacity, fillPerSecond) {
    this.capacity = capacity;
    this.fillPerSecond = fillPerSecond;

    this.lastFilled = Math.floor(Date.now() / 1000);
    this.tokens = capacity;
  }

  take() {
    // Calculate how many tokens (if any) should have been added since the last request
    this.refill();

    if (this.tokens > 0) {
      this.tokens -= 1;
      return true;
    }

    return false;
  }

  refill() {
    const now = Math.floor(Date.now() / 1000);
    const rate = (now - this.lastFilled) / this.fillPerSecond;

    this.tokens = Math.min(this.capacity, this.tokens + Math.floor(rate * this.capacity));
    this.lastFilled = now;
  }
}

let addingNodesToCache = false;

/**
 * To perform a basic check of current FluxOS version.
 * @param {string} ip IP address.
 * @param {string} port Port. Defaults to config.server.apiport.
 * @returns {boolean} False unless FluxOS version meets or exceeds the minimum allowed version.
 */
async function isFluxAvailable(ip, port = config.server.apiport) {
  try {
    const fluxResponse = await serviceHelper.axiosGet(`http://${ip}:${port}/flux/version`, axiosConfig);
    if (fluxResponse.data.status === 'success') {
      let fluxVersion = fluxResponse.data.data;
      fluxVersion = fluxVersion.replace(/\./g, '');
      if (fluxVersion >= minimumFluxOSAllowedVersion) {
        return true;
      }
      return false;
    }
    return false;
  } catch (e) {
    return false;
  }
}

/**
 * To check Flux availability for specific IP address/port.
 * @param {object} req Request.
 * @param {object} res Response.
 * @returns {object} Message.
 */
async function checkFluxAvailability(req, res) {
  let { ip } = req.params;
  ip = ip || req.query.ip;
  let { port } = req.params;
  port = port || req.query.port;
  if (ip === undefined || ip === null) {
    const errMessage = messageHelper.createErrorMessage('No ip specified.');
    return res.json(errMessage);
  }

  const available = await isFluxAvailable(ip, port);

  if (available === true) {
    const message = messageHelper.createSuccessMessage('Asking Flux is available');
    response = message;
  } else {
    const message = messageHelper.createErrorMessage('Asking Flux is not available');
    response = message;
  }
  return res.json(response);
}

/**
 * To get Flux IP adress and port.
 * @returns {string} IP address and port.
 */
async function getMyFluxIPandPort() {
  const benchmarkResponse = await daemonService.getBenchmarks();
  let myIP = null;
  if (benchmarkResponse.status === 'success') {
    const benchmarkResponseData = JSON.parse(benchmarkResponse.data);
    if (benchmarkResponseData.ipaddress) {
      myIP = benchmarkResponseData.ipaddress.length > 5 ? benchmarkResponseData.ipaddress : null;
    }
  }
  myFluxIP = myIP;
  return myIP;
}

/**
 * To get deterministc Flux list from cache.
 * @param {string} filter Filter. Can only be a publicKey.
 * @returns {(*|*)} Value of any type or an empty array of any type.
 */
async function deterministicFluxList(filter) {
  try {
    while (addingNodesToCache) {
      // prevent several instances filling the cache at the same time.
      // eslint-disable-next-line no-await-in-loop
      await serviceHelper.delay(100);
    }
    let fluxList;
    if (filter) {
      fluxList = myCache.get(`fluxList${serviceHelper.ensureString(filter)}`);
    } else {
      fluxList = myCache.get('fluxList');
    }
    if (!fluxList) {
      let generalFluxList = myCache.get('fluxList');
      addingNodesToCache = true;
      if (!generalFluxList) {
        const request = {
          params: {},
          query: {},
        };
        const daemonFluxNodesList = await daemonService.viewDeterministicZelNodeList(request);
        if (daemonFluxNodesList.status === 'success') {
          generalFluxList = daemonFluxNodesList.data || [];
          myCache.set('fluxList', generalFluxList);
          if (filter) {
            const filterFluxList = generalFluxList.filter((node) => node.pubkey === filter);
            myCache.set(`fluxList${serviceHelper.ensureString(filter)}`, filterFluxList);
          }
        }
      } else { // surely in filtered branch too
        const filterFluxList = generalFluxList.filter((node) => node.pubkey === filter);
        myCache.set(`fluxList${serviceHelper.ensureString(filter)}`, filterFluxList);
      }
      addingNodesToCache = false;
      if (filter) {
        fluxList = myCache.get(`fluxList${serviceHelper.ensureString(filter)}`);
      } else {
        fluxList = myCache.get('fluxList');
      }
    }
    return fluxList || [];
  } catch (error) {
    log.error(error);
    return [];
  }
}

/**
 * To get FluxNode private key.
 * @param {string} privatekey Private Key.
 * @returns {string} Private key, if already input as parameter or otherwise from the daemon config.
 */
async function getFluxNodePrivateKey(privatekey) {
  const privKey = privatekey || daemonService.getConfigValue('zelnodeprivkey');
  return privKey;
}

/**
 * To get Flux message signature.
 * @param {object} message Message.
 * @param {string} privatekey Private key.
 * @returns {string} Signature.
 */
async function getFluxMessageSignature(message, privatekey) {
  const privKey = await getFluxNodePrivateKey(privatekey);
  const signature = await verificationHelper.signMessage(message, privKey);
  return signature;
}

/**
 * To get FluxNode public key.
 * @param {string} privatekey Private key.
 * @returns {string} Public key.
 */
async function getFluxNodePublicKey(privatekey) {
  try {
    const privKey = await getFluxNodePrivateKey(privatekey);
    const keyPair = bitcoinjs.ECPair.fromWIF(privKey);
    const pubKey = keyPair.publicKey.toString('hex');
    return pubKey;
  } catch (error) {
    return error;
  }
}

/**
 * To verify Flux broadcast.
 * @param {object} data Data containing public key, timestamp, signature and version. 
 * @param {object[]} obtainedFluxNodesList List of FluxNodes.
 * @param {number} currentTimeStamp Current timestamp. 
 * @returns {boolean} False unless message is successfully verified.
 */
async function verifyFluxBroadcast(data, obtainedFluxNodesList, currentTimeStamp) {
  const dataObj = serviceHelper.ensureObject(data);
  const { pubKey } = dataObj;
  const { timestamp } = dataObj; // ms
  const { signature } = dataObj;
  const { version } = dataObj;
  // only version 1 is active
  if (version !== 1) {
    return false;
  }
  const message = serviceHelper.ensureString(dataObj.data);
  // is timestamp valid ?
  // eslint-disable-next-line no-param-reassign
  currentTimeStamp = currentTimeStamp || Date.now(); // ms
  if (currentTimeStamp < (timestamp - 120000)) { // message was broadcasted in the future. Allow 120 sec clock sync
    return false;
  }

  let node = null;
  if (obtainedFluxNodesList) { // for test purposes.
    node = obtainedFluxNodesList.find((key) => key.pubkey === pubKey);
    if (!node) {
      return false;
    }
  }
  if (!node) {
    // node that broadcasted the message has to be on list
    // pubkey of the broadcast has to be on the list
    const zl = await deterministicFluxList(pubKey); // this itself is sufficient.
    node = zl.find((key) => key.pubkey === pubKey); // another check in case sufficient check failed on daemon level
  }
  if (!node) {
    return false;
  }
  const messageToVerify = version + message + timestamp;
  const verified = await verificationHelper.verifyMessage(messageToVerify, pubKey, signature);
  if (verified === true) {
    return true;
  }
  return false;
}

/**
 * To verify original Flux broadcast. Extends verifyFluxBroadcast by not allowing request older than 5 mins.
 * @param {object} data Data.
 * @param {object[]} obtainedFluxNodeList List of FluxNodes.
 * @param {number} currentTimeStamp Current timestamp. 
 * @returns {boolean} False unless message is successfully verified.
 */
async function verifyOriginalFluxBroadcast(data, obtainedFluxNodeList, currentTimeStamp) {
  // eslint-disable-next-line no-param-reassign
  const dataObj = serviceHelper.ensureObject(data);
  const { timestamp } = dataObj; // ms
  // eslint-disable-next-line no-param-reassign
  currentTimeStamp = currentTimeStamp || Date.now(); // ms
  if (currentTimeStamp > (timestamp + 300000)) { // bigger than 5 mins
    return false;
  }
  const verified = await verifyFluxBroadcast(data, obtainedFluxNodeList, currentTimeStamp);
  return verified;
}

/**
 * To verify timestamp in Flux broadcast.
 * @param {object} data Data.
 * @param {number} currentTimeStamp Current timestamp.
 * @returns {boolean} False unless current timestamp is within 5 minutes of the data object's timestamp.
 */
async function verifyTimestampInFluxBroadcast(data, currentTimeStamp) {
  // eslint-disable-next-line no-param-reassign
  const dataObj = serviceHelper.ensureObject(data);
  const { timestamp } = dataObj; // ms
  // eslint-disable-next-line no-param-reassign
  currentTimeStamp = currentTimeStamp || Date.now(); // ms
  if (currentTimeStamp < (timestamp + 300000)) { // bigger than 5 mins
    return true;
  }
  return false;
}

/**
 * To send to all peers.
 * @param {object} data Data.
 * @param {object[]} wsList Web socket list.
 */
async function sendToAllPeers(data, wsList) {
  try {
    const removals = [];
    const ipremovals = [];
    // wsList is always a sublist of outgoingConnections
    const outConList = wsList || outgoingConnections;
    // eslint-disable-next-line no-restricted-syntax
    for (const client of outConList) {
      try {
        // eslint-disable-next-line no-await-in-loop
        await serviceHelper.delay(25);
        if (client.readyState === WebSocket.OPEN) {
          if (!data) {
            const pingTime = new Date().getTime();
            client.ping('flux'); // do ping with flux str instead
            const foundPeer = outgoingPeers.find((peer) => peer.ip === client._socket.remoteAddress);
            if (foundPeer) {
              foundPeer.lastPingTime = pingTime;
            }
          } else {
            client.send(data);
          }
        } else {
          throw new Error(`Connection to ${client._socket.remoteAddress} is not open`);
        }
      } catch (e) {
        removals.push(client);
        try {
          const ip = client._socket.remoteAddress;
          const foundPeer = outgoingPeers.find((peer) => peer.ip === ip);
          ipremovals.push(foundPeer);
          // eslint-disable-next-line no-use-before-define
          closeConnection(ip);
        } catch (err) {
          log.error(err);
        }
      }
    }

    for (let i = 0; i < ipremovals.length; i += 1) {
      const peerIndex = outgoingPeers.indexOf(ipremovals[i]);
      if (peerIndex > -1) {
        outgoingPeers.splice(peerIndex, 1);
      }
    }
    for (let i = 0; i < removals.length; i += 1) {
      const ocIndex = outgoingConnections.indexOf(removals[i]);
      if (ocIndex > -1) {
        outgoingConnections.splice(ocIndex, 1);
      }
    }
  } catch (error) {
    log.error(error);
  }
}

/**
 * To send to all incoming connections.
 * @param {object} data Data.
 * @param {object[]} wsList Web socket list.
 */
async function sendToAllIncomingConnections(data, wsList) {
  try {
    const removals = [];
    const ipremovals = [];
    // wsList is always a sublist of incomingConnections
    const incConList = wsList || incomingConnections;
    // eslint-disable-next-line no-restricted-syntax
    for (const client of incConList) {
      try {
        // eslint-disable-next-line no-await-in-loop
        await serviceHelper.delay(25);
        if (client.readyState === WebSocket.OPEN) {
          if (!data) {
            client.ping('flux'); // do ping with flux str instead
          } else {
            client.send(data);
          }
        } else {
          throw new Error(`Connection to ${client._socket.remoteAddress} is not open`);
        }
      } catch (e) {
        removals.push(client);
        try {
          const ip = client._socket.remoteAddress;
          const foundPeer = incomingPeers.find((peer) => peer.ip === ip);
          ipremovals.push(foundPeer);
          // eslint-disable-next-line no-use-before-define
          closeIncomingConnection(ip, [], client); // this is wrong
        } catch (err) {
          log.error(err);
        }
      }
    }

    for (let i = 0; i < ipremovals.length; i += 1) {
      const peerIndex = incomingPeers.indexOf(ipremovals[i]);
      if (peerIndex > -1) {
        incomingPeers.splice(peerIndex, 1);
      }
    }
    for (let i = 0; i < removals.length; i += 1) {
      const ocIndex = incomingConnections.indexOf(removals[i]);
      if (ocIndex > -1) {
        incomingConnections.splice(ocIndex, 1);
      }
    }
  } catch (error) {
    log.error(error);
  }
}

/**
 * To serialise and sign a Flux broadcast.
 * @param {object} dataToBroadcast Data to broadcast. Contains version, timestamp, pubKey, signature and data.
 * @param {string} privatekey Private key.
 * @returns {string} Data string (serialised data object).
 */
async function serialiseAndSignFluxBroadcast(dataToBroadcast, privatekey) {
  const version = 1;
  const timestamp = Date.now();
  const pubKey = await getFluxNodePublicKey(privatekey);
  const message = serviceHelper.ensureString(dataToBroadcast);
  const messageToSign = version + message + timestamp;
  const signature = await getFluxMessageSignature(messageToSign, privatekey);
  // version 1 specifications
  // message contains version, timestamp, pubKey, signature and data. Data is a stringified json. Signature is signature of version+stringifieddata+timestamp
  // signed by the priv key corresponding to pubkey attached
  // data object contains version, timestamp of signing, signature, pubKey, data object. further data object must at least contain its type as string to determine it further.
  const dataObj = {
    version,
    timestamp,
    pubKey,
    signature,
    data: dataToBroadcast,
  };
  const dataString = JSON.stringify(dataObj);
  return dataString;
}

/**
 * To handle temporary app messages.
 * @param {object} message Message.
 * @param {string} fromIP Sender's IP address.
 */
=======
>>>>>>> 9032af7e
async function handleAppMessages(message, fromIP) {
  try {
    // check if we have it in database and if not add
    // if not in database, rebroadcast to all connections
    // do furtherVerification of message
    // eslint-disable-next-line global-require
    const appsService = require('./appsService');
    const rebroadcastToPeers = await appsService.storeAppTemporaryMessage(message.data, true);
    if (rebroadcastToPeers === true) {
      const messageString = serviceHelper.ensureString(message);
      const wsListOut = outgoingConnections.filter((client) => client._socket.remoteAddress !== fromIP);
      fluxCommunicationMessagesSender.sendToAllPeers(messageString, wsListOut);
      await serviceHelper.delay(100);
      const wsList = incomingConnections.filter((client) => client._socket.remoteAddress.replace('::ffff:', '') !== fromIP);
      fluxCommunicationMessagesSender.sendToAllIncomingConnections(messageString, wsList);
    }
  } catch (error) {
    log.error(error);
  }
}

/**
 * To handle running app messages.
 * @param {object} message Message.
 * @param {string} fromIP Sender's IP address.
 */
async function handleAppRunningMessage(message, fromIP) {
  try {
    // check if we have it exactly like that in database and if not, update
    // if not in database, rebroadcast to all connections
    // do furtherVerification of message
    // eslint-disable-next-line global-require
    const appsService = require('./appsService');
    const rebroadcastToPeers = await appsService.storeAppRunningMessage(message.data);
    if (rebroadcastToPeers === true) {
      const messageString = serviceHelper.ensureString(message);
      const wsListOut = outgoingConnections.filter((client) => client._socket.remoteAddress !== fromIP);
      fluxCommunicationMessagesSender.sendToAllPeers(messageString, wsListOut);
      await serviceHelper.delay(2345);
      const wsList = incomingConnections.filter((client) => client._socket.remoteAddress.replace('::ffff:', '') !== fromIP);
<<<<<<< HEAD
      sendToAllIncomingConnections(messageString, wsList);
    }
  } catch (error) {
    log.error(error);
  }
}

/**
 * To send a message via web socket.
 * @param {object} message Message.
 * @param {object} ws Web socket.
 */
async function sendMessageToWS(message, ws) {
  try {
    const messageSigned = await serialiseAndSignFluxBroadcast(message);
    try {
      ws.send(messageSigned);
    } catch (e) {
      console.error(e);
=======
      fluxCommunicationMessagesSender.sendToAllIncomingConnections(messageString, wsList);
>>>>>>> 9032af7e
    }
  } catch (error) {
    log.error(error);
  }
}

<<<<<<< HEAD
/**
 * To respond with app message.
 * @param {object} message Message.
 * @param {object} ws Web socket.
 * @returns {void} Return statement is only used here to interrupt the function and nothing is returned.
 */
async function respondWithAppMessage(message, ws) {
  try {
    // check if we have it database of permanent appMessages
    // eslint-disable-next-line global-require
    const appsService = require('./appsService');
    const tempMesResponse = myMessageCache.get(serviceHelper.ensureString(message));
    if (tempMesResponse) {
      sendMessageToWS(tempMesResponse, ws);
      return;
    }
    console.log(serviceHelper.ensureString(message));
    const permanentMessage = await appsService.checkAppMessageExistence(message.data.hash);
    if (permanentMessage) {
      // message exists in permanent storage. Create a message and broadcast it to the fromIP peer
      // const permanentAppMessage = {
      //   type: messageType,
      //   version: typeVersion,
      //   appSpecifications: appSpecFormatted,
      //   hash: messageHASH,
      //   timestamp,
      //   signature,
      //   txid,
      //   height,
      //   valueSat,
      // };
      const temporaryAppMessage = { // specification of temp message
        type: permanentMessage.type,
        version: permanentMessage.version,
        appSpecifications: permanentMessage.appSpecifications || permanentMessage.zelAppSpecifications,
        hash: permanentMessage.hash,
        timestamp: permanentMessage.timestamp,
        signature: permanentMessage.signature,
      };
      myMessageCache.set(serviceHelper.ensureString(message), temporaryAppMessage);
      sendMessageToWS(temporaryAppMessage, ws);
    } else {
      const existingTemporaryMessage = await appsService.checkAppTemporaryMessageExistence(message.data.hash);
      if (existingTemporaryMessage) {
        // a temporary appmessage looks like this:
        // const newMessage = {
        //   appSpecifications: message.appSpecifications || message.zelAppSpecifications,
        //   type: message.type,
        //   version: message.version,
        //   hash: message.hash,
        //   timestamp: message.timestamp,
        //   signature: message.signature,
        //   createdAt: new Date(message.timestamp),
        //   expireAt: new Date(validTill),
        // };
        const temporaryAppMessage = { // specification of temp message
          type: existingTemporaryMessage.type,
          version: existingTemporaryMessage.version,
          appSpecifications: existingTemporaryMessage.appSpecifications || existingTemporaryMessage.zelAppSpecifications,
          hash: existingTemporaryMessage.hash,
          timestamp: existingTemporaryMessage.timestamp,
          signature: existingTemporaryMessage.signature,
        };
        myMessageCache.set(serviceHelper.ensureString(message), temporaryAppMessage);
        sendMessageToWS(temporaryAppMessage, ws);
      }
      // else do nothing. We do not have this message. And this Flux would be requesting it from other peers soon too.
    }
  } catch (error) {
    log.error(error);
  }
}

/**
 * To check rate limit.
 * @param {string} ip IP address.
 * @param {number} perSecond Defaults to value of 10.
 * @param {number} maxBurst Defaults to value of 15.
 * @returns {boolean} True if a token is taken from the IP's token bucket. Otherwise false.
 */
function checkRateLimit(ip, perSecond = 10, maxBurst = 15) {
  if (!buckets.has(ip)) {
    buckets.set(ip, new TokenBucket(maxBurst, perSecond));
  }

  const bucketForIP = buckets.get(ip);

  if (bucketForIP.take()) {
    return true;
  }
  return false;
}

/**
 * To handle incoming connection. Several types of verification are performed.
 * @param {object} ws Web socket.
 * @param {object} req Request.
 * @param {object} expressWS Express web socket.
 * @returns {void} Return statement is only used here to interrupt the function and nothing is returned.
 */
=======
>>>>>>> 9032af7e
// eslint-disable-next-line no-unused-vars
function handleIncomingConnection(ws, req, expressWS) {
  // now we are in connections state. push the websocket to our incomingconnections
  const maxPeers = 20;
  const maxNumberOfConnections = numberOfFluxNodes / 40 < 120 ? numberOfFluxNodes / 40 : 120;
  const maxCon = Math.max(maxPeers, maxNumberOfConnections);
  if (incomingConnections.length > maxCon) {
    setTimeout(() => {
      ws.close(1000, 'Max number of incomming connections reached');
    }, 1000);
    return;
  }
  incomingConnections.push(ws);
  const peer = {
    ip: ws._socket.remoteAddress,
  };
  incomingPeers.push(peer);
  // verify data integrity, if not signed, close connection
  ws.on('message', async (msg) => {
    // check rate limit
    const rateOK = await fluxNetworkHelper.checkRateLimit(peer.ip);
    if (!rateOK) {
      return; // do not react to the message
    }
    // check blocked list
    const dataObj = serviceHelper.ensureObject(msg);
    const { pubKey } = dataObj;
    if (blockedPubKeysCache.has(pubKey)) {
      try {
        log.info('Closing incoming connection, peer is on blockedList');
        ws.close(1000, 'blocked list'); // close as of policy violation?
      } catch (e) {
        console.error(e);
      }
      return;
    }
    const currentTimeStamp = Date.now();
    const messageOK = await fluxCommunicationUtils.verifyFluxBroadcast(msg, undefined, currentTimeStamp);
    if (messageOK === true) {
      const timestampOK = await fluxCommunicationUtils.verifyTimestampInFluxBroadcast(msg, currentTimeStamp);
      if (timestampOK === true) {
        try {
          const msgObj = serviceHelper.ensureObject(msg);
          if (msgObj.data.type === 'zelappregister' || msgObj.data.type === 'zelappupdate' || msgObj.data.type === 'fluxappregister' || msgObj.data.type === 'fluxappupdate') {
            handleAppMessages(msgObj, peer.ip.replace('::ffff:', ''));
          } else if (msgObj.data.type === 'zelapprequest' || msgObj.data.type === 'fluxapprequest') {
            fluxCommunicationMessagesSender.respondWithAppMessage(msgObj, ws);
          } else if (msgObj.data.type === 'zelapprunning' || msgObj.data.type === 'fluxapprunning') {
            handleAppRunningMessage(msgObj, peer.ip.replace('::ffff:', ''));
          } else {
            log.warn(`Unrecognised message type of ${msgObj.data.type}`);
          }
        } catch (e) {
          log.error(e);
        }
      }
    } else {
      // we dont like this peer as it sent wrong message (wrong, or message belonging to node no longer on network). Lets close the connection
      // and add him to blocklist
      try {
        // check if message comes from IP belonging to the public Key
        const zl = await fluxCommunicationUtils.deterministicFluxList(pubKey); // this itself is sufficient.
        const possibleNodes = zl.filter((key) => key.pubkey === pubKey); // another check in case sufficient check failed on daemon level
        const nodeFound = possibleNodes.find((n) => n.ip === peer.ip.replace('::ffff:', ''));
        if (!nodeFound) {
          log.warn(`Message received from incoming peer ${peer.ip} but is not an originating node of ${pubKey}.`);
          ws.close(1000, 'invalid message, disconnect'); // close as of policy violation
        } else {
          blockedPubKeysCache.set(pubKey, pubKey); // blocks ALL the nodes corresponding to the pubKey
          log.warn(`closing incoming connection, adding peers ${pubKey} to the blockedList. Originated from ${peer.ip}.`);
          ws.close(1000, 'invalid message, blocked'); // close as of policy violation?
        }
      } catch (e) {
        console.error(e);
      }
    }
  });
  ws.on('error', async (msg) => {
    const ip = ws._socket.remoteAddress;
    log.warn(`Incoming connection error ${ip}`);
    const ocIndex = incomingConnections.findIndex((incomingCon) => ws._socket.remoteAddress === incomingCon._socket.remoteAddress);
    const foundPeer = await incomingPeers.find((mypeer) => mypeer.ip === ip);
    if (ocIndex > -1) {
      incomingConnections.splice(ocIndex, 1);
    }
    if (foundPeer) {
      const peerIndex = incomingPeers.indexOf(foundPeer);
      if (peerIndex > -1) {
        incomingPeers.splice(peerIndex, 1);
      }
    }
    log.warn(`Incoming connection errored with: ${msg}`);
  });
  ws.on('close', async (msg) => {
    const ip = ws._socket.remoteAddress;
    log.warn(`Incoming connection close ${ip}`);
    const ocIndex = incomingConnections.findIndex((incomingCon) => ws._socket.remoteAddress === incomingCon._socket.remoteAddress);
    const foundPeer = await incomingPeers.find((mypeer) => mypeer.ip === ip);
    if (ocIndex > -1) {
      incomingConnections.splice(ocIndex, 1);
    }
    if (foundPeer) {
      const peerIndex = incomingPeers.indexOf(foundPeer);
      if (peerIndex > -1) {
        incomingPeers.splice(peerIndex, 1);
      }
    }
    log.warn(`Incoming connection closed with: ${msg}`);
  });
}

<<<<<<< HEAD
/**
 * To broadcast message to outgoing peers. Data is serialised and sent to outgoing peers.
 * @param {object} dataToBroadcast Data to broadcast.
 */
async function broadcastMessageToOutgoing(dataToBroadcast) {
  const serialisedData = await serialiseAndSignFluxBroadcast(dataToBroadcast);
  await sendToAllPeers(serialisedData);
}

/**
 * To broadcast message to incoming peers. Data is serialised and sent to incoming peers.
 * @param {object} dataToBroadcast Data to broadcast.
 */
async function broadcastMessageToIncoming(dataToBroadcast) {
  const serialisedData = await serialiseAndSignFluxBroadcast(dataToBroadcast);
  await sendToAllIncomingConnections(serialisedData);
}

/**
 * To broadcast message from user to outgoing peers. Data is serialised and sent to outgoing peers. Only accessible by admins and Flux team members.
 * @param {object} req Request.
 * @param {object} res Response.
 */
async function broadcastMessageToOutgoingFromUser(req, res) {
  try {
    let { data } = req.params;
    data = data || req.query.data;
    if (data === undefined || data === null) {
      throw new Error('No message to broadcast attached.');
    }
    const authorized = await verificationHelper.verifyPrivilege('adminandfluxteam', req);

    if (authorized === true) {
      await broadcastMessageToOutgoing(data);
      const message = messageHelper.createSuccessMessage('Message successfully broadcasted to Flux network');
      response = message;
    } else {
      response = messageHelper.errUnauthorizedMessage();
    }
    res.json(response);
  } catch (error) {
    log.error(error);
    const errorResponse = messageHelper.createErrorMessage(
      error.message || error,
      error.name,
      error.code,
    );
    res.json(errorResponse);
  }
}

/**
 * To broadcast message from user to outgoing peers after data is processed. Processed data is serialised and sent to outgoing peers. Only accessible by admins and Flux team members.
 * @param {object} req Request.
 * @param {object} res Response.
 */
async function broadcastMessageToOutgoingFromUserPost(req, res) {
  let body = '';
  req.on('data', (data) => {
    body += data;
  });
  req.on('end', async () => {
    try {
      const processedBody = serviceHelper.ensureObject(body);
      if (processedBody === undefined || processedBody === null || processedBody === '') {
        throw new Error('No message to broadcast attached.');
      }
      const authorized = await verificationHelper.verifyPrivilege('adminandfluxteam', req);
      if (authorized === true) {
        await broadcastMessageToOutgoing(processedBody);
        const message = messageHelper.createSuccessMessage('Message successfully broadcasted to Flux network');
        response = message;
      } else {
        response = messageHelper.errUnauthorizedMessage();
      }
      res.json(response);
    } catch (error) {
      log.error(error);
      const errorResponse = messageHelper.createErrorMessage(
        error.message || error,
        error.name,
        error.code,
      );
      res.json(errorResponse);
    }
=======
function connectedPeers(req, res) {
  const connections = [];
  outgoingConnections.forEach((client) => {
    connections.push(client._socket.remoteAddress);
>>>>>>> 9032af7e
  });
  const message = messageHelper.createDataMessage(connections);
  response = message;
  res.json(response);
}

<<<<<<< HEAD
/**
 * To broadcast message from user to incoming peers. Data is serialised and sent to incoming peers. Only accessible by admins and Flux team members.
 * @param {object} req Request.
 * @param {object} res Response.
 */
async function broadcastMessageToIncomingFromUser(req, res) {
  try {
    let { data } = req.params;
    data = data || req.query.data;
    if (data === undefined || data === null) {
      throw new Error('No message to broadcast attached.');
    }
    const authorized = await verificationHelper.verifyPrivilege('adminandfluxteam', req);

    if (authorized === true) {
      await broadcastMessageToIncoming(data);
      const message = messageHelper.createSuccessMessage('Message successfully broadcasted to Flux network');
      response = message;
    } else {
      response = messageHelper.errUnauthorizedMessage();
    }
    res.json(response);
  } catch (error) {
    log.error(error);
    const errorResponse = messageHelper.createErrorMessage(
      error.message || error,
      error.name,
      error.code,
    );
    res.json(errorResponse);
  }
}

/**
 * To broadcast message from user to incoming peers after data is processed. Processed data is serialised and sent to incoming peers. Only accessible by admins and Flux team members.
 * @param {object} req Request.
 * @param {object} res Response.
 */
async function broadcastMessageToIncomingFromUserPost(req, res) {
  let body = '';
  req.on('data', (data) => {
    body += data;
  });
  req.on('end', async () => {
    try {
      const processedBody = serviceHelper.ensureObject(body);
      if (processedBody === undefined || processedBody === null || processedBody === '') {
        throw new Error('No message to broadcast attached.');
      }
      const authorized = await verificationHelper.verifyPrivilege('adminandfluxteam', req);
      if (authorized === true) {
        await broadcastMessageToIncoming(processedBody);
        const message = messageHelper.createSuccessMessage('Message successfully broadcasted to Flux network');
        response = message;
      } else {
        response = messageHelper.errUnauthorizedMessage();
      }
      res.json(response);
    } catch (error) {
      log.error(error);
      const errorResponse = messageHelper.createErrorMessage(
        error.message || error,
        error.name,
        error.code,
      );
      res.json(errorResponse);
    }
  });
}

/**
 * To broadcast message from user. Handles messages to outgoing and incoming peers. Only accessible by admins and Flux team members.
 * @param {object} req Request.
 * @param {object} res Response.
 */
async function broadcastMessageFromUser(req, res) {
  try {
    let { data } = req.params;
    data = data || req.query.data;
    if (data === undefined || data === null) {
      throw new Error('No message to broadcast attached.');
    }
    const authorized = await verificationHelper.verifyPrivilege('adminandfluxteam', req);

    if (authorized === true) {
      await broadcastMessageToOutgoing(data);
      await broadcastMessageToIncoming(data);
      const message = messageHelper.createSuccessMessage('Message successfully broadcasted to Flux network');
      response = message;
    } else {
      response = messageHelper.errUnauthorizedMessage();
    }
    res.json(response);
  } catch (error) {
    log.error(error);
    const errorResponse = messageHelper.createErrorMessage(
      error.message || error,
      error.name,
      error.code,
    );
    res.json(errorResponse);
=======
function connectedPeersInfo(req, res) {
  const connections = outgoingPeers;
  const message = messageHelper.createDataMessage(connections);
  response = message;
  res.json(response);
}

function keepConnectionsAlive() {
  setInterval(() => {
    fluxCommunicationMessagesSender.sendToAllPeers(); // perform ping
    fluxCommunicationMessagesSender.sendToAllIncomingConnections(); // perform ping
  }, 30 * 1000);
}

async function removePeer(req, res) {
  let { ip } = req.params;
  ip = ip || req.query.ip;
  if (ip === undefined || ip === null) {
    const errMessage = messageHelper.createErrorMessage('No IP address specified.');
    return res.json(errMessage);
>>>>>>> 9032af7e
  }
  const authorized = await verificationHelper.verifyPrivilege('adminandfluxteam', req);

<<<<<<< HEAD
/**
 * To broadcast message from user after data is processed. Handles messages to outgoing and incoming peers. Only accessible by admins and Flux team members.
 * @param {object} req Request.
 * @param {object} res Response.
 */
async function broadcastMessageFromUserPost(req, res) {
  let body = '';
  req.on('data', (data) => {
    body += data;
  });
  req.on('end', async () => {
    try {
      const processedBody = serviceHelper.ensureObject(body);
      if (processedBody === undefined || processedBody === null || processedBody === '') {
        throw new Error('No message to broadcast attached.');
      }
      const authorized = await verificationHelper.verifyPrivilege('adminandfluxteam', req);
      if (authorized === true) {
        await broadcastMessageToOutgoing(processedBody);
        await broadcastMessageToIncoming(processedBody);
        const message = messageHelper.createSuccessMessage('Message successfully broadcasted to Flux network');
        response = message;
      } else {
        response = messageHelper.errUnauthorizedMessage();
      }
      res.json(response);
    } catch (error) {
      log.error(error);
      const errorResponse = messageHelper.createErrorMessage(
        error.message || error,
        error.name,
        error.code,
      );
      res.json(errorResponse);
    }
  });
}

/**
 * To get a random connection.
 * @returns {string} IP:Port or just IP if default.
 */
async function getRandomConnection() {
  const nodeList = await deterministicFluxList();
  const zlLength = nodeList.length;
  if (zlLength === 0) {
    return null;
=======
  if (authorized === true) {
    const closeResponse = await fluxNetworkHelper.closeConnection(ip);
    response = closeResponse;
  } else {
    response = messageHelper.errUnauthorizedMessage();
  }
  return res.json(response);
}

async function removeIncomingPeer(req, res, expressWS) {
  let { ip } = req.params;
  ip = ip || req.query.ip;
  if (ip === undefined || ip === null) {
    const errMessage = messageHelper.createErrorMessage('No IP address specified.');
    return res.json(errMessage);
>>>>>>> 9032af7e
  }
  const authorized = await verificationHelper.verifyPrivilege('adminandfluxteam', req);

  if (authorized === true) {
    const closeResponse = await fluxNetworkHelper.closeIncomingConnection(ip, expressWS);
    response = closeResponse;
  } else {
    response = messageHelper.errUnauthorizedMessage();
  }
  return res.json(response);
}

function isCommunicationEstablished(req, res) {
  let message;
  if (outgoingPeers.length < config.fluxapps.minOutgoing || incomingPeers.length < config.fluxapps.minIncoming) {
    message = messageHelper.createErrorMessage('Not enough connections established to Flux network');
  } else {
    message = messageHelper.createSuccessMessage('Communication to Flux network is properly established');
  }
  res.json(message);
}

/**
 * To initiate and handle a connection. Opens a web socket and handles various events during connection.
 * @param {string} connection IP address (and port if applicable).
 */
async function initiateAndHandleConnection(connection) {
  let ip = connection;
  let port = config.server.apiport;
  if (connection.includes(':')) {
    ip = connection.split(':')[0];
    port = connection.split(':')[1];
  }
  const wsuri = `ws://${ip}:${port}/ws/flux/`;
  const websocket = new WebSocket(wsuri);

  websocket.onopen = () => {
    outgoingConnections.push(websocket);
    const peer = {
      ip, // can represent just one ip address, multiport
      lastPingTime: null,
      latency: null,
    };
    outgoingPeers.push(peer);
  };

  // every time a ping is sent a pong as received, measure latency
  websocket.on('pong', () => {
    try {
      const curTime = new Date().getTime();
      const foundPeer = outgoingPeers.find((peer) => peer.ip === ip);
      if (foundPeer) {
        foundPeer.latency = Math.ceil((curTime - foundPeer.lastPingTime) / 2);
      }
    } catch (error) {
      log.error(error);
    }
  });

  websocket.onclose = (evt) => {
    const ocIndex = outgoingConnections.indexOf(websocket);
    if (ocIndex > -1) {
      log.info(`Connection to ${connection} closed with code ${evt.code}`);
      outgoingConnections.splice(ocIndex, 1);
    }
    const foundPeer = outgoingPeers.find((peer) => peer.ip === ip);
    if (foundPeer) {
      const peerIndex = outgoingPeers.indexOf(foundPeer);
      if (peerIndex > -1) {
        outgoingPeers.splice(peerIndex, 1);
        log.info(`Connection ${connection} removed from outgoingPeers`);
      }
    }
  };

  websocket.onmessage = async (evt) => {
    // incoming messages from outgoing connections
    const currentTimeStamp = Date.now(); // ms
    // check rate limit
    const rateOK = await fluxNetworkHelper.checkRateLimit(ip);
    if (!rateOK) {
      return; // do not react to the message
    }
    // check blocked list
    const msgObj = serviceHelper.ensureObject(evt.data);
    const { pubKey } = msgObj;
    if (blockedPubKeysCache.has(pubKey)) {
      try {
        log.info('Closing outgoing connection, peer is on blockedList');
        websocket.close(1000, 'blocked list'); // close as of policy violation?
      } catch (e) {
        console.error(e);
      }
      return;
    }
    const messageOK = await fluxCommunicationUtils.verifyOriginalFluxBroadcast(evt.data, undefined, currentTimeStamp);
    if (messageOK === true) {
      if (msgObj.data.type === 'zelappregister' || msgObj.data.type === 'zelappupdate' || msgObj.data.type === 'fluxappregister' || msgObj.data.type === 'fluxappupdate') {
        handleAppMessages(msgObj, ip);
      } else if (msgObj.data.type === 'zelapprequest' || msgObj.data.type === 'fluxapprequest') {
        fluxCommunicationMessagesSender.respondWithAppMessage(msgObj, websocket);
      } else if (msgObj.data.type === 'zelapprunning' || msgObj.data.type === 'fluxapprunning') {
        handleAppRunningMessage(msgObj, ip);
      }
    } else {
      // we dont like this peer as it sent wrong message (wrong, or message belonging to node no longer on network). Lets close the connection
      // and add him to blocklist
      try {
        // check if message comes from IP belonging to the public Key
        const zl = await fluxCommunicationUtils.deterministicFluxList(pubKey); // this itself is sufficient.
        const possibleNodes = zl.filter((key) => key.pubkey === pubKey); // another check in case sufficient check failed on daemon level
        const nodeFound = possibleNodes.find((n) => n.ip === connection);
        if (!nodeFound) {
          log.warn(`Message received from outgoing peer ${connection} but is not an originating node of ${pubKey}.`);
          websocket.close(1000, 'invalid message, disconnect'); // close as of policy violation
        } else {
          blockedPubKeysCache.set(pubKey, pubKey); // blocks ALL the nodes corresponding to the pubKey
          log.warn(`closing outgoing connection, adding peers ${pubKey} to the blockedList. Originated from ${connection}.`);
          websocket.close(1000, 'invalid message, blocked'); // close as of policy violation?
        }
      } catch (e) {
        console.error(e);
      }
    }
  };

  websocket.onerror = (evt) => {
    console.log(evt.code);
    const ocIndex = outgoingConnections.indexOf(websocket);
    if (ocIndex > -1) {
      log.info(`Connection to ${connection} errord with code ${evt.code}`);
      outgoingConnections.splice(ocIndex, 1);
    }
    const foundPeer = outgoingPeers.find((peer) => peer.ip === ip);
    if (foundPeer) {
      const peerIndex = outgoingPeers.indexOf(foundPeer);
      if (peerIndex > -1) {
        outgoingPeers.splice(peerIndex, 1);
        log.info(`Connection ${connection} removed from outgoingPeers`);
      }
    }
  };
}

<<<<<<< HEAD
/**
 * To discover and connect to other randomly selected FluxNodes. Maintains connections with 1-2% of nodes on the Flux network. Ensures that FluxNode connections are not duplicated.
 */
=======
async function addPeer(req, res) {
  let { ip } = req.params;
  ip = ip || req.query.ip;
  if (ip === undefined || ip === null) {
    const errMessage = messageHelper.createErrorMessage('No IP address specified.');
    return res.json(errMessage);
  }
  const justIP = ip.split(':')[0];
  const wsObj = await outgoingConnections.find((client) => client._socket.remoteAddress === justIP);
  if (wsObj) {
    const errMessage = messageHelper.createErrorMessage(`Already connected to ${justIP}`);
    return res.json(errMessage);
  }
  const authorized = await verificationHelper.verifyPrivilege('adminandfluxteam', req);

  if (authorized !== true) {
    const message = messageHelper.errUnauthorizedMessage();
    return res.json(message);
  }
  initiateAndHandleConnection(ip);
  const message = messageHelper.createSuccessMessage(`Outgoing connection to ${ip} initiated`);
  return res.json(message);
}

>>>>>>> 9032af7e
async function fluxDiscovery() {
  try {
    const syncStatus = daemonService.isDaemonSynced();
    if (!syncStatus.data.synced) {
      throw new Error('Daemon not yet synced. Flux discovery is awaiting.');
    }

    let nodeList = [];

    const myIP = await fluxNetworkHelper.getMyFluxIPandPort();
    if (myIP) {
      nodeList = await fluxCommunicationUtils.deterministicFluxList();
      const fluxNode = nodeList.find((node) => node.ip === myIP);
      if (!fluxNode) {
        throw new Error('Node not confirmed. Flux discovery is awaiting.');
      }
    } else {
      throw new Error('Flux IP not detected. Flux discovery is awaiting.');
    }
    const minPeers = 10;
    const maxPeers = 20;
    numberOfFluxNodes = nodeList.length;
    const currentIpsConnTried = [];
    const requiredNumberOfConnections = numberOfFluxNodes / 100 < 40 ? numberOfFluxNodes / 100 : 40; // 1%
    const maxNumberOfConnections = numberOfFluxNodes / 75 < 50 ? numberOfFluxNodes / 75 : 50; // 1.5%
    const minCon = Math.max(minPeers, requiredNumberOfConnections); // awlays maintain at least 10 or 1% of nodes whatever is higher
    const maxCon = Math.max(maxPeers, maxNumberOfConnections); // have a maximum of 20 or 2% of nodes whatever is higher
    log.info(`Current number of outgoing connections:${outgoingConnections.length}`);
    log.info(`Current number of incoming connections:${incomingConnections.length}`);
    // coonect to peers as min connections not yet established
    let index = 0;
    while (outgoingConnections.length < minCon && index < 100) {
      index += 1;
      // eslint-disable-next-line no-await-in-loop
      const connection = await fluxNetworkHelper.getRandomConnection();
      if (connection) {
        const ip = connection.split(':')[0];
        // additional precaution
        const sameConnectedIp = currentIpsConnTried.find((connectedIP) => connectedIP === ip);
        const clientExists = outgoingConnections.find((client) => client._socket.remoteAddress === ip);
        const clientIncomingExists = incomingConnections.find((client) => client._socket.remoteAddress.replace('::ffff:', '') === ip);
        if (!sameConnectedIp && !clientExists && !clientIncomingExists) {
          log.info(`Adding Flux peer: ${connection}`);
          currentIpsConnTried.push(ip);
          initiateAndHandleConnection(connection);
          // eslint-disable-next-line no-await-in-loop
          await serviceHelper.delay(500);
        }
      }
      // eslint-disable-next-line no-await-in-loop
      await serviceHelper.delay(500);
    }
    if (outgoingConnections.length < maxCon) {
      const connection = await fluxNetworkHelper.getRandomConnection();
      if (connection) {
        const ip = connection.split(':')[0];
        // additional precaution
        const sameConnectedIp = currentIpsConnTried.find((connectedIP) => connectedIP === ip);
        const clientExists = outgoingConnections.find((client) => client._socket.remoteAddress === ip);
        const clientIncomingExists = incomingConnections.find((client) => client._socket.remoteAddress.replace('::ffff:', '') === ip);
        if (!sameConnectedIp && !clientExists && !clientIncomingExists) {
          log.info(`Adding Flux peer: ${connection}`);
          initiateAndHandleConnection(connection);
        }
      }
    }
    setTimeout(() => {
      fluxDiscovery();
    }, 60 * 1000);
  } catch (error) {
    log.warn(error.message || error);
    setTimeout(() => {
      fluxDiscovery();
    }, 120 * 1000);
  }
}

<<<<<<< HEAD
/**
 * To get IP addresses for all outgoing connected peers.
 * @param {object} req Request. 
 * @param {object} res Response.
 */
function connectedPeers(req, res) {
  const connections = [];
  outgoingConnections.forEach((client) => {
    connections.push(client._socket.remoteAddress);
  });
  const message = messageHelper.createDataMessage(connections);
  response = message;
  res.json(response);
}

/**
 * To get info (IP address, latency and lastPingTime) for all outgoing connected peers.
 * @param {object} req Request.
 * @param {object} res Response.
 */
function connectedPeersInfo(req, res) {
  const connections = outgoingPeers;
  const message = messageHelper.createDataMessage(connections);
  response = message;
  res.json(response);
}

/**
 * To keep connections alive by pinging all outgoing and incoming peers.
 */
function keepConnectionsAlive() {
  setInterval(() => {
    sendToAllPeers(); // perform ping
    sendToAllIncomingConnections(); // perform ping
  }, 30 * 1000);
}

/**
 * To add a peer by specifying the IP address. Only accessible by admins and Flux team members.
 * @param {object} req Request.
 * @param {object} res Response.
 * @returns {object} Message.
 */
async function addPeer(req, res) {
  let { ip } = req.params;
  ip = ip || req.query.ip;
  if (ip === undefined || ip === null) {
    const errMessage = messageHelper.createErrorMessage('No IP address specified.');
    return res.json(errMessage);
  }
  const justIP = ip.split(':')[0];
  const wsObj = await outgoingConnections.find((client) => client._socket.remoteAddress === justIP);
  if (wsObj) {
    const errMessage = messageHelper.createErrorMessage(`Already connected to ${justIP}`);
    return res.json(errMessage);
  }
  const authorized = await verificationHelper.verifyPrivilege('adminandfluxteam', req);

  if (authorized === true) {
    initiateAndHandleConnection(ip);
    const message = messageHelper.createSuccessMessage(`Outgoing connection to ${ip} initiated`);
    response = message;
    console.log(response);
  } else {
    response = messageHelper.errUnauthorizedMessage();
  }
  console.log(response);
  return res.json(response);
}

/**
 * To get IP addresses for incoming connections.
 * @param {object} req Request.
 * @param {object} res Response.
 * @param {object} expressWS Express web socket.
 */
function getIncomingConnections(req, res, expressWS) {
  const clientsSet = expressWS.clients;
  const connections = [];
  clientsSet.forEach((client) => {
    connections.push(client._socket.remoteAddress);
  });
  const message = messageHelper.createDataMessage(connections);
  response = message;
  res.json(response);
}

/**
 * To get info for incoming connections.
 * @param {object} req Request.
 * @param {object} res Response.
 */
function getIncomingConnectionsInfo(req, res) {
  const connections = incomingPeers;
  const message = messageHelper.createDataMessage(connections);
  response = message;
  res.json(response);
}

/**
 * To close an outgoing connection.
 * @param {string} ip IP address.
 * @returns {object} Message.
 */
async function closeConnection(ip) {
  let message;
  const wsObj = await outgoingConnections.find((client) => client._socket.remoteAddress === ip);
  if (wsObj) {
    const ocIndex = outgoingConnections.indexOf(wsObj);
    const foundPeer = await outgoingPeers.find((peer) => peer.ip === ip);
    if (ocIndex > -1) {
      wsObj.close(1000, 'purpusfully closed');
      log.info(`Connection to ${ip} closed`);
      outgoingConnections.splice(ocIndex, 1);
      if (foundPeer) {
        const peerIndex = outgoingPeers.indexOf(foundPeer);
        if (peerIndex > -1) {
          outgoingPeers.splice(peerIndex, 1);
        }
      }
      message = messageHelper.createSuccessMessage(`Outgoing connection to ${ip} closed`);
    } else {
      message = messageHelper.createErrorMessage(`Unable to close connection ${ip}. Try again later.`);
    }
  } else {
    message = messageHelper.createWarningMessage(`Connection to ${ip} does not exists.`);
  }
  return message;
}

/**
 * To close an incoming connection.
 * @param {string} ip IP address.
 * @param {object} expressWS Express web socket.
 * @param {object} clientToClose Web socket for client to close.
 * @returns {object} Message.
 */
async function closeIncomingConnection(ip, expressWS, clientToClose) {
  const clientsSet = expressWS.clients || [];
  let message;
  let wsObj = null || clientToClose;
  clientsSet.forEach((client) => {
    if (client._socket.remoteAddress === ip) {
      wsObj = client;
    }
  });
  if (wsObj) {
    const ocIndex = incomingConnections.indexOf(wsObj);
    const foundPeer = await incomingPeers.find((peer) => peer.ip === ip);
    if (ocIndex > -1) {
      wsObj.close(1000, 'purpusfully closed');
      log.info(`Connection from ${ip} closed`);
      incomingConnections.splice(ocIndex, 1);
      if (foundPeer) {
        const peerIndex = incomingPeers.indexOf(foundPeer);
        if (peerIndex > -1) {
          incomingPeers.splice(peerIndex, 1);
        }
      }
      message = messageHelper.createSuccessMessage(`Incoming connection to ${ip} closed`);
    } else {
      message = messageHelper.createErrorMessage(`Unable to close incoming connection ${ip}. Try again later.`);
    }
  } else {
    message = messageHelper.createWarningMessage(`Connection from ${ip} does not exists.`);
  }
  return message;
}

/**
 * To remove an outgoing peer by specifying the IP address. Only accessible by admins and Flux team members.
 * @param {object} req Request.
 * @param {object} res Response.
 * @returns {object} Message.
 */
async function removePeer(req, res) {
  let { ip } = req.params;
  ip = ip || req.query.ip;
  if (ip === undefined || ip === null) {
    const errMessage = messageHelper.createErrorMessage('No IP address specified.');
    return res.json(errMessage);
  }
  const authorized = await verificationHelper.verifyPrivilege('adminandfluxteam', req);

  if (authorized === true) {
    const closeResponse = await closeConnection(ip);
    response = closeResponse;
  } else {
    response = messageHelper.errUnauthorizedMessage();
  }
  return res.json(response);
}

/**
 * To remove an incoming peer by specifying the IP address. Only accessible by admins and Flux team members.
 * @param {object} req Request.
 * @param {object} res Response.
 * @param {object} expressWS Express web socket.
 * @returns {object} Message.
 */
async function removeIncomingPeer(req, res, expressWS) {
  let { ip } = req.params;
  ip = ip || req.query.ip;
  if (ip === undefined || ip === null) {
    const errMessage = messageHelper.createErrorMessage('No IP address specified.');
    return res.json(errMessage);
  }
  const authorized = await verificationHelper.verifyPrivilege('adminandfluxteam', req);

  if (authorized === true) {
    const closeResponse = await closeIncomingConnection(ip, expressWS);
    response = closeResponse;
  } else {
    response = messageHelper.errUnauthorizedMessage();
  }
  return res.json(response);
}

/**
 * To check if Flux benchmark version is allowed.
 * @returns {boolean} True if version is verified as allowed. Otherwise false.
 */
async function checkFluxbenchVersionAllowed() {
  if (storedFluxBenchAllowed) {
    return storedFluxBenchAllowed >= minimumFluxBenchAllowedVersion;
  }
  try {
    const benchmarkInfoResponse = await benchmarkService.getInfo();
    if (benchmarkInfoResponse.status === 'success') {
      log.info(benchmarkInfoResponse);
      let benchmarkVersion = benchmarkInfoResponse.data.version;
      benchmarkVersion = benchmarkVersion.replace(/\./g, '');
      storedFluxBenchAllowed = benchmarkVersion;
      if (benchmarkVersion >= minimumFluxBenchAllowedVersion) {
        return true;
      }
      dosState += 11;
      dosMessage = `Fluxbench Version Error. Current lower version allowed is v${minimumFluxBenchAllowedVersion} found v${benchmarkVersion}`;
      log.error(dosMessage);
      return false;
    }
    dosState += 2;
    dosMessage = 'Fluxbench Version Error. Error obtaining Flux Version.';
    log.error(dosMessage);
    return false;
  } catch (err) {
    log.error(err);
    log.error(`Error on checkFluxBenchVersion: ${err.message}`);
    dosState += 2;
    dosMessage = 'Fluxbench Version Error. Error obtaining Flux Version.';
    return false;
  }
}

/**
 * To check user's FluxNode availability.
 * @param {number} retryNumber Number of retries.
 * @returns {boolean} True if all checks passed.
 */
async function checkMyFluxAvailability(retryNumber = 0) {
  const fluxBenchVersionAllowed = await checkFluxbenchVersionAllowed();
  if (!fluxBenchVersionAllowed) {
    return false;
  }
  let askingIP = await getRandomConnection();
  if (typeof askingIP !== 'string' || typeof myFluxIP !== 'string' || myFluxIP === askingIP) {
    return false;
  }
  let askingIpPort = config.server.apiport;
  if (askingIP.includes(':')) { // has port specification
    // it has port specification
    const splittedIP = askingIP.split(':');
    askingIP = splittedIP[0];
    askingIpPort = splittedIP[1];
  }
  let myIP = myFluxIP;
  if (myIP.includes(':')) { // has port specification
    myIP = myIP.split(':')[0];
  }
  let availabilityError = null;
  const axiosConfigAux = {
    timeout: 7000,
  };
  const apiPort = userconfig.initial.apiport || config.server.apiport;
  const resMyAvailability = await serviceHelper.axiosGet(`http://${askingIP}:${askingIpPort}/flux/checkfluxavailability?ip=${myIP}&port=${apiPort}`, axiosConfigAux).catch((error) => {
    log.error(`${askingIP} is not reachable`);
    log.error(error);
    availabilityError = true;
  });
  if (!resMyAvailability || availabilityError) {
    dosState += 2;
    if (dosState > 10) {
      dosMessage = dosMessage || 'Flux communication is limited';
      log.error(dosMessage);
      return false;
    }
    if (retryNumber <= 6) {
      const newRetryIndex = retryNumber + 1;
      return checkMyFluxAvailability(newRetryIndex);
    }
    return false;
  }
  if (resMyAvailability.data.status === 'error' || resMyAvailability.data.data.message.includes('not')) {
    log.error(`My Flux unavailability detected from ${askingIP}`);
    // Asked Flux cannot reach me lets check if ip changed
    log.info('Getting publicIp from FluxBench');
    const benchIpResponse = await benchmarkService.getPublicIp();
    if (benchIpResponse.status === 'success') {
      let benchMyIP = benchIpResponse.data.length > 5 ? benchIpResponse.data : null;
      if (benchMyIP && userconfig.initial.apiport && userconfig.initial.apiport !== config.server.apiport) {
        // add port
        benchMyIP += userconfig.initial.apiport;
      }
      if (benchMyIP && benchMyIP !== myIP) {
        log.info('New public Ip detected, updating the FluxNode info in the network');
        myIP = benchMyIP;
        daemonService.createConfirmationTransaction();
        await serviceHelper.delay(4 * 60 * 1000); // lets wait 2 blocks time for the transaction to be mined
        return true;
      } if (benchMyIP && benchMyIP === myIP) {
        log.info('FluxBench reported the same Ip that was already in use');
      } else {
        dosMessage = 'Error getting publicIp from FluxBench';
        dosState += 15;
        log.error('FluxBench wasnt able to detect flux node public ip');
      }
    } else {
      dosMessage = 'Error getting publicIp from FluxBench';
      dosState += 15;
      log.error(dosMessage);
      return false;
    }
    dosState += 2;
    if (dosState > 10) {
      dosMessage = dosMessage || 'Flux is not available for outside communication';
      log.error(dosMessage);
      return false;
    }
    if (retryNumber <= 6) {
      const newRetryIndex = retryNumber + 1;
      return checkMyFluxAvailability(newRetryIndex);
    }
    return false;
  }
  dosState = 0;
  dosMessage = null;
  return true;
}

/**
 * To adjust an external IP.
 * @param {string} ip IP address.
 * @returns {void} Return statement is only used here to interrupt the function and nothing is returned.
 */
async function adjustExternalIP(ip) {
  try {
    const fluxDirPath = path.join(__dirname, '../../../config/userconfig.js');
    // https://github.com/sindresorhus/ip-regex/blob/master/index.js#L8
    const v4 = '(?:25[0-5]|2[0-4]\\d|1\\d\\d|[1-9]\\d|\\d)(?:\\.(?:25[0-5]|2[0-4]\\d|1\\d\\d|[1-9]\\d|\\d)){3}';
    const v4exact = new RegExp(`^${v4}$`);
    if (!v4exact.test(ip)) {
      log.warn(`Gathered IP ${ip} is not a valid format`);
      return;
    }
    if (ip === userconfig.initial.ipaddress) {
      return;
    }
    log.info(`Adjusting External IP from ${userconfig.initial.ipaddress} to ${ip}`);
    const dataToWrite = `module.exports = {
  initial: {
    ipaddress: '${ip}',
    zelid: '${userconfig.initial.zelid || config.fluxTeamZelId}',
    kadena: '${userconfig.initial.kadena || ''}',
    testnet: ${userconfig.initial.testnet || false},
    apiport: ${Number(userconfig.initial.apiport || config.apiport)},
  }
}`;

    await fs.writeFile(fluxDirPath, dataToWrite);
  } catch (error) {
    log.error(error);
  }
}

/**
 * To check deterministic node collisions (i.e. if multiple FluxNode instances detected).
 * @returns {void} Return statement is only used here to interrupt the function and nothing is returned.
 */
async function checkDeterministicNodesCollisions() {
  try {
    // get my external ip address
    // get node list with filter on this ip address
    // if it returns more than 1 object, shut down.
    // another precatuion might be comparing node list on multiple nodes. evaulate in the future
    const myIP = await getMyFluxIPandPort();
    if (myIP) {
      const syncStatus = daemonService.isDaemonSynced();
      if (!syncStatus.data.synced) {
        setTimeout(() => {
          checkDeterministicNodesCollisions();
        }, 120 * 1000);
        return;
      }
      const nodeList = await deterministicFluxList();
      const result = nodeList.filter((node) => node.ip === myIP);
      const nodeStatus = await daemonService.getZelNodeStatus();
      if (nodeStatus.status === 'success') { // different scenario is caught elsewhere
        const myCollateral = nodeStatus.data.collateral;
        const myNode = result.find((node) => node.collateral === myCollateral);
        if (result.length > 1) {
          log.warn('Multiple Flux Node instances detected');
          if (myNode) {
            const myBlockHeight = myNode.readded_confirmed_height || myNode.confirmed_height; // todo we may want to introduce new readded heights and readded confirmations
            const filterEarlierSame = result.filter((node) => (node.readded_confirmed_height || node.confirmed_height) <= myBlockHeight);
            // keep running only older collaterals
            if (filterEarlierSame.length >= 1) {
              log.error('Flux earlier collision detection');
              dosState = 100;
              dosMessage = 'Flux earlier collision detection';
              return;
            }
          }
          // prevent new activation
        } else if (result.length === 1) {
          if (!myNode) {
            log.error('Flux collision detection');
            dosState = 100;
            dosMessage = 'Flux collision detection';
            return;
          }
        }
      }
      const availabilityOk = await checkMyFluxAvailability();
      if (availabilityOk) {
        adjustExternalIP(myIP.split(':')[0]);
      }
    } else {
      dosState += 1;
      if (dosState > 10) {
        dosMessage = dosMessage || 'Flux IP detection failed';
        log.error(dosMessage);
      }
    }
    setTimeout(() => {
      checkDeterministicNodesCollisions();
    }, 60 * 1000);
  } catch (error) {
    log.error(error);
    setTimeout(() => {
      checkDeterministicNodesCollisions();
    }, 120 * 1000);
  }
}

/**
 * To get DOS state.
 * @param {object} req Request.
 * @param {object} res Response.
 * @returns {object} Message.
 */
async function getDOSState(req, res) {
  const data = {
    dosState,
    dosMessage,
  };
  response = messageHelper.createDataMessage(data);
  return res ? res.json(response) : response;
}

/**
 * To allow a port.
 * @param {string} port Port.
 * @returns {object} Command status.
 */
async function allowPort(port) {
  const exec = `sudo ufw allow ${port} && sudo ufw allow out ${port}`;
  const cmdAsync = util.promisify(cmd.get);

  const cmdres = await cmdAsync(exec);
  console.log(cmdres);
  const cmdStat = {
    status: false,
    message: null,
  };
  cmdStat.message = cmdres;
  if (serviceHelper.ensureString(cmdres).includes('updated') || serviceHelper.ensureString(cmdres).includes('existing') || serviceHelper.ensureString(cmdres).includes('added')) {
    cmdStat.status = true;
  } else {
    cmdStat.status = false;
  }
  return cmdStat;
}

/**
 * To deny a port.
 * @param {string} port Port.
 * @returns {object} Command status.
 */
async function denyPort(port) {
  const exec = `sudo ufw deny ${port} && sudo ufw deny out ${port}`;
  const cmdAsync = util.promisify(cmd.get);

  const cmdres = await cmdAsync(exec);
  console.log(cmdres);
  const cmdStat = {
    status: false,
    message: null,
  };
  cmdStat.message = cmdres;
  if (serviceHelper.ensureString(cmdres).includes('updated') || serviceHelper.ensureString(cmdres).includes('existing') || serviceHelper.ensureString(cmdres).includes('added')) {
    cmdStat.status = true;
  } else {
    cmdStat.status = false;
  }
  return cmdStat;
}

/**
 * To allow a port via API. Only accessible by admins and Flux team members.
 * @param {object} req Request.
 * @param {object} res Response.
 * @returns {object} Message.
 */
async function allowPortApi(req, res) {
  let { port } = req.params;
  port = port || req.query.port;
  if (port === undefined || port === null) {
    const errMessage = messageHelper.createErrorMessage('No Port address specified.');
    return res.json(errMessage);
  }
  const authorized = await verificationHelper.verifyPrivilege('adminandfluxteam', req);

  if (authorized === true) {
    const portResponseOK = await allowPort(port);
    if (portResponseOK.status === true) {
      response = messageHelper.createSuccessMessage(portResponseOK.message, port, port);
    } else if (portResponseOK.status === false) {
      response = messageHelper.createErrorMessage(portResponseOK.message, port, port);
    } else {
      response = messageHelper.createErrorMessage(`Unknown error while opening port ${port}`);
    }
  } else {
    response = messageHelper.errUnauthorizedMessage();
  }
  return res.json(response);
}

/**
 * To check if a firewall is active.
 * @returns {boolean} True if a firewall is active. Otherwise false.
 */
async function isFirewallActive() {
  try {
    const cmdAsync = util.promisify(cmd.get);
    const execA = 'sudo ufw status | grep Status';
    const cmdresA = await cmdAsync(execA);
    if (serviceHelper.ensureString(cmdresA).includes('Status: active')) {
      return true;
    }
    return false;
  } catch (error) {
    // command ufw not found is the most likely reason
    log.error(error);
    return false;
  }
}

/**
 * To adjust a firewall to allow ports for Flux.
 */
async function adjustFirewall() {
  try {
    const cmdAsync = util.promisify(cmd.get);
    const apiPort = userconfig.initial.apiport || config.server.apiport;
    const homePort = +apiPort - 1;
    let ports = [apiPort, homePort, 80, 443, 16125];
    const fluxCommunicationPorts = config.server.allowedPorts;
    ports = ports.concat(fluxCommunicationPorts);
    const firewallActive = await isFirewallActive();
    if (firewallActive) {
      // eslint-disable-next-line no-restricted-syntax
      for (const port of ports) {
        const execB = `sudo ufw allow ${port}`;
        const execC = `sudo ufw allow out ${port}`;

        // eslint-disable-next-line no-await-in-loop
        const cmdresB = await cmdAsync(execB);
        if (serviceHelper.ensureString(cmdresB).includes('updated') || serviceHelper.ensureString(cmdresB).includes('existing') || serviceHelper.ensureString(cmdresB).includes('added')) {
          log.info(`Firewall adjusted for port ${port}`);
        } else {
          log.info(`Failed to adjust Firewall for port ${port}`);
        }

        // eslint-disable-next-line no-await-in-loop
        const cmdresC = await cmdAsync(execC);
        if (serviceHelper.ensureString(cmdresC).includes('updated') || serviceHelper.ensureString(cmdresC).includes('existing') || serviceHelper.ensureString(cmdresC).includes('added')) {
          log.info(`Firewall adjusted for port ${port}`);
        } else {
          log.info(`Failed to adjust Firewall for port ${port}`);
        }
      }
    } else {
      log.info('Firewall is not active. Adjusting not applied');
    }
  } catch (error) {
    log.error(error);
  }
}

/**
 * To check if sufficient communication is established. Minimum number of outgoing and incoming peers must be met. 
 * @param {object} req Request.
 * @param {object} res Response.
 */
function isCommunicationEstablished(req, res) {
  let message;
  if (outgoingPeers.length < config.fluxapps.minOutgoing || incomingPeers.length < config.fluxapps.minIncoming) {
    message = messageHelper.createErrorMessage('Not enough connections established to Flux network');
  } else {
    message = messageHelper.createSuccessMessage('Communication to Flux network is properly established');
  }
  res.json(message);
}

// how long can this take?
/**
 * To broadcast temporary app message.
 * @param {object} message Message.
 */
async function broadcastTemporaryAppMessage(message) {
  /* message object
  * @param type string
  * @param version number
  * @param appSpecifications object
  * @param hash string - messageHash(type + version + JSON.stringify(appSpecifications) + timestamp + signature))
  * @param timestamp number
  * @param signature string
  */
  log.info(message);
  // no verification of message before broadcasting. Broadcasting happens always after data have been verified and are stored in our db. It is up to receiving node to verify it and store and rebroadcast.
  if (typeof message !== 'object' && typeof message.type !== 'string' && typeof message.version !== 'number' && typeof message.appSpecifications !== 'object' && typeof message.signature !== 'string' && typeof message.timestamp !== 'number' && typeof message.hash !== 'string') {
    throw new Error('Invalid Flux App message for storing');
  }
  // to all outoing
  await broadcastMessageToOutgoing(message); // every outgoing peer AT LEAST 50ms - suppose 40 outgoing - 0.8 seconds
  // to all incoming. Delay broadcast in case message is processing
  await broadcastMessageToIncoming(message); // every incoing peer AT LEAST 50ms. Suppose 50 incoming - 1 second
}

=======
>>>>>>> 9032af7e
module.exports = {
  handleIncomingConnection,
  connectedPeers,
  removePeer,
  removeIncomingPeer,
  connectedPeersInfo,
  isCommunicationEstablished,
  keepConnectionsAlive,
  fluxDiscovery,
  handleAppMessages,
  addPeer,
  handleAppRunningMessage,
  initiateAndHandleConnection,
};<|MERGE_RESOLUTION|>--- conflicted
+++ resolved
@@ -25,440 +25,11 @@
 
 const blockedPubKeysCache = new LRU(LRUoptions);
 
-<<<<<<< HEAD
-// rate limiting
-// https://kendru.github.io/javascript/2018/12/28/rate-limiting-in-javascript-with-a-token-bucket/
-const buckets = new Map();
-class TokenBucket {
-  constructor(capacity, fillPerSecond) {
-    this.capacity = capacity;
-    this.fillPerSecond = fillPerSecond;
-
-    this.lastFilled = Math.floor(Date.now() / 1000);
-    this.tokens = capacity;
-  }
-
-  take() {
-    // Calculate how many tokens (if any) should have been added since the last request
-    this.refill();
-
-    if (this.tokens > 0) {
-      this.tokens -= 1;
-      return true;
-    }
-
-    return false;
-  }
-
-  refill() {
-    const now = Math.floor(Date.now() / 1000);
-    const rate = (now - this.lastFilled) / this.fillPerSecond;
-
-    this.tokens = Math.min(this.capacity, this.tokens + Math.floor(rate * this.capacity));
-    this.lastFilled = now;
-  }
-}
-
-let addingNodesToCache = false;
-
-/**
- * To perform a basic check of current FluxOS version.
- * @param {string} ip IP address.
- * @param {string} port Port. Defaults to config.server.apiport.
- * @returns {boolean} False unless FluxOS version meets or exceeds the minimum allowed version.
- */
-async function isFluxAvailable(ip, port = config.server.apiport) {
-  try {
-    const fluxResponse = await serviceHelper.axiosGet(`http://${ip}:${port}/flux/version`, axiosConfig);
-    if (fluxResponse.data.status === 'success') {
-      let fluxVersion = fluxResponse.data.data;
-      fluxVersion = fluxVersion.replace(/\./g, '');
-      if (fluxVersion >= minimumFluxOSAllowedVersion) {
-        return true;
-      }
-      return false;
-    }
-    return false;
-  } catch (e) {
-    return false;
-  }
-}
-
-/**
- * To check Flux availability for specific IP address/port.
- * @param {object} req Request.
- * @param {object} res Response.
- * @returns {object} Message.
- */
-async function checkFluxAvailability(req, res) {
-  let { ip } = req.params;
-  ip = ip || req.query.ip;
-  let { port } = req.params;
-  port = port || req.query.port;
-  if (ip === undefined || ip === null) {
-    const errMessage = messageHelper.createErrorMessage('No ip specified.');
-    return res.json(errMessage);
-  }
-
-  const available = await isFluxAvailable(ip, port);
-
-  if (available === true) {
-    const message = messageHelper.createSuccessMessage('Asking Flux is available');
-    response = message;
-  } else {
-    const message = messageHelper.createErrorMessage('Asking Flux is not available');
-    response = message;
-  }
-  return res.json(response);
-}
-
-/**
- * To get Flux IP adress and port.
- * @returns {string} IP address and port.
- */
-async function getMyFluxIPandPort() {
-  const benchmarkResponse = await daemonService.getBenchmarks();
-  let myIP = null;
-  if (benchmarkResponse.status === 'success') {
-    const benchmarkResponseData = JSON.parse(benchmarkResponse.data);
-    if (benchmarkResponseData.ipaddress) {
-      myIP = benchmarkResponseData.ipaddress.length > 5 ? benchmarkResponseData.ipaddress : null;
-    }
-  }
-  myFluxIP = myIP;
-  return myIP;
-}
-
-/**
- * To get deterministc Flux list from cache.
- * @param {string} filter Filter. Can only be a publicKey.
- * @returns {(*|*)} Value of any type or an empty array of any type.
- */
-async function deterministicFluxList(filter) {
-  try {
-    while (addingNodesToCache) {
-      // prevent several instances filling the cache at the same time.
-      // eslint-disable-next-line no-await-in-loop
-      await serviceHelper.delay(100);
-    }
-    let fluxList;
-    if (filter) {
-      fluxList = myCache.get(`fluxList${serviceHelper.ensureString(filter)}`);
-    } else {
-      fluxList = myCache.get('fluxList');
-    }
-    if (!fluxList) {
-      let generalFluxList = myCache.get('fluxList');
-      addingNodesToCache = true;
-      if (!generalFluxList) {
-        const request = {
-          params: {},
-          query: {},
-        };
-        const daemonFluxNodesList = await daemonService.viewDeterministicZelNodeList(request);
-        if (daemonFluxNodesList.status === 'success') {
-          generalFluxList = daemonFluxNodesList.data || [];
-          myCache.set('fluxList', generalFluxList);
-          if (filter) {
-            const filterFluxList = generalFluxList.filter((node) => node.pubkey === filter);
-            myCache.set(`fluxList${serviceHelper.ensureString(filter)}`, filterFluxList);
-          }
-        }
-      } else { // surely in filtered branch too
-        const filterFluxList = generalFluxList.filter((node) => node.pubkey === filter);
-        myCache.set(`fluxList${serviceHelper.ensureString(filter)}`, filterFluxList);
-      }
-      addingNodesToCache = false;
-      if (filter) {
-        fluxList = myCache.get(`fluxList${serviceHelper.ensureString(filter)}`);
-      } else {
-        fluxList = myCache.get('fluxList');
-      }
-    }
-    return fluxList || [];
-  } catch (error) {
-    log.error(error);
-    return [];
-  }
-}
-
-/**
- * To get FluxNode private key.
- * @param {string} privatekey Private Key.
- * @returns {string} Private key, if already input as parameter or otherwise from the daemon config.
- */
-async function getFluxNodePrivateKey(privatekey) {
-  const privKey = privatekey || daemonService.getConfigValue('zelnodeprivkey');
-  return privKey;
-}
-
-/**
- * To get Flux message signature.
- * @param {object} message Message.
- * @param {string} privatekey Private key.
- * @returns {string} Signature.
- */
-async function getFluxMessageSignature(message, privatekey) {
-  const privKey = await getFluxNodePrivateKey(privatekey);
-  const signature = await verificationHelper.signMessage(message, privKey);
-  return signature;
-}
-
-/**
- * To get FluxNode public key.
- * @param {string} privatekey Private key.
- * @returns {string} Public key.
- */
-async function getFluxNodePublicKey(privatekey) {
-  try {
-    const privKey = await getFluxNodePrivateKey(privatekey);
-    const keyPair = bitcoinjs.ECPair.fromWIF(privKey);
-    const pubKey = keyPair.publicKey.toString('hex');
-    return pubKey;
-  } catch (error) {
-    return error;
-  }
-}
-
-/**
- * To verify Flux broadcast.
- * @param {object} data Data containing public key, timestamp, signature and version. 
- * @param {object[]} obtainedFluxNodesList List of FluxNodes.
- * @param {number} currentTimeStamp Current timestamp. 
- * @returns {boolean} False unless message is successfully verified.
- */
-async function verifyFluxBroadcast(data, obtainedFluxNodesList, currentTimeStamp) {
-  const dataObj = serviceHelper.ensureObject(data);
-  const { pubKey } = dataObj;
-  const { timestamp } = dataObj; // ms
-  const { signature } = dataObj;
-  const { version } = dataObj;
-  // only version 1 is active
-  if (version !== 1) {
-    return false;
-  }
-  const message = serviceHelper.ensureString(dataObj.data);
-  // is timestamp valid ?
-  // eslint-disable-next-line no-param-reassign
-  currentTimeStamp = currentTimeStamp || Date.now(); // ms
-  if (currentTimeStamp < (timestamp - 120000)) { // message was broadcasted in the future. Allow 120 sec clock sync
-    return false;
-  }
-
-  let node = null;
-  if (obtainedFluxNodesList) { // for test purposes.
-    node = obtainedFluxNodesList.find((key) => key.pubkey === pubKey);
-    if (!node) {
-      return false;
-    }
-  }
-  if (!node) {
-    // node that broadcasted the message has to be on list
-    // pubkey of the broadcast has to be on the list
-    const zl = await deterministicFluxList(pubKey); // this itself is sufficient.
-    node = zl.find((key) => key.pubkey === pubKey); // another check in case sufficient check failed on daemon level
-  }
-  if (!node) {
-    return false;
-  }
-  const messageToVerify = version + message + timestamp;
-  const verified = await verificationHelper.verifyMessage(messageToVerify, pubKey, signature);
-  if (verified === true) {
-    return true;
-  }
-  return false;
-}
-
-/**
- * To verify original Flux broadcast. Extends verifyFluxBroadcast by not allowing request older than 5 mins.
- * @param {object} data Data.
- * @param {object[]} obtainedFluxNodeList List of FluxNodes.
- * @param {number} currentTimeStamp Current timestamp. 
- * @returns {boolean} False unless message is successfully verified.
- */
-async function verifyOriginalFluxBroadcast(data, obtainedFluxNodeList, currentTimeStamp) {
-  // eslint-disable-next-line no-param-reassign
-  const dataObj = serviceHelper.ensureObject(data);
-  const { timestamp } = dataObj; // ms
-  // eslint-disable-next-line no-param-reassign
-  currentTimeStamp = currentTimeStamp || Date.now(); // ms
-  if (currentTimeStamp > (timestamp + 300000)) { // bigger than 5 mins
-    return false;
-  }
-  const verified = await verifyFluxBroadcast(data, obtainedFluxNodeList, currentTimeStamp);
-  return verified;
-}
-
-/**
- * To verify timestamp in Flux broadcast.
- * @param {object} data Data.
- * @param {number} currentTimeStamp Current timestamp.
- * @returns {boolean} False unless current timestamp is within 5 minutes of the data object's timestamp.
- */
-async function verifyTimestampInFluxBroadcast(data, currentTimeStamp) {
-  // eslint-disable-next-line no-param-reassign
-  const dataObj = serviceHelper.ensureObject(data);
-  const { timestamp } = dataObj; // ms
-  // eslint-disable-next-line no-param-reassign
-  currentTimeStamp = currentTimeStamp || Date.now(); // ms
-  if (currentTimeStamp < (timestamp + 300000)) { // bigger than 5 mins
-    return true;
-  }
-  return false;
-}
-
-/**
- * To send to all peers.
- * @param {object} data Data.
- * @param {object[]} wsList Web socket list.
- */
-async function sendToAllPeers(data, wsList) {
-  try {
-    const removals = [];
-    const ipremovals = [];
-    // wsList is always a sublist of outgoingConnections
-    const outConList = wsList || outgoingConnections;
-    // eslint-disable-next-line no-restricted-syntax
-    for (const client of outConList) {
-      try {
-        // eslint-disable-next-line no-await-in-loop
-        await serviceHelper.delay(25);
-        if (client.readyState === WebSocket.OPEN) {
-          if (!data) {
-            const pingTime = new Date().getTime();
-            client.ping('flux'); // do ping with flux str instead
-            const foundPeer = outgoingPeers.find((peer) => peer.ip === client._socket.remoteAddress);
-            if (foundPeer) {
-              foundPeer.lastPingTime = pingTime;
-            }
-          } else {
-            client.send(data);
-          }
-        } else {
-          throw new Error(`Connection to ${client._socket.remoteAddress} is not open`);
-        }
-      } catch (e) {
-        removals.push(client);
-        try {
-          const ip = client._socket.remoteAddress;
-          const foundPeer = outgoingPeers.find((peer) => peer.ip === ip);
-          ipremovals.push(foundPeer);
-          // eslint-disable-next-line no-use-before-define
-          closeConnection(ip);
-        } catch (err) {
-          log.error(err);
-        }
-      }
-    }
-
-    for (let i = 0; i < ipremovals.length; i += 1) {
-      const peerIndex = outgoingPeers.indexOf(ipremovals[i]);
-      if (peerIndex > -1) {
-        outgoingPeers.splice(peerIndex, 1);
-      }
-    }
-    for (let i = 0; i < removals.length; i += 1) {
-      const ocIndex = outgoingConnections.indexOf(removals[i]);
-      if (ocIndex > -1) {
-        outgoingConnections.splice(ocIndex, 1);
-      }
-    }
-  } catch (error) {
-    log.error(error);
-  }
-}
-
-/**
- * To send to all incoming connections.
- * @param {object} data Data.
- * @param {object[]} wsList Web socket list.
- */
-async function sendToAllIncomingConnections(data, wsList) {
-  try {
-    const removals = [];
-    const ipremovals = [];
-    // wsList is always a sublist of incomingConnections
-    const incConList = wsList || incomingConnections;
-    // eslint-disable-next-line no-restricted-syntax
-    for (const client of incConList) {
-      try {
-        // eslint-disable-next-line no-await-in-loop
-        await serviceHelper.delay(25);
-        if (client.readyState === WebSocket.OPEN) {
-          if (!data) {
-            client.ping('flux'); // do ping with flux str instead
-          } else {
-            client.send(data);
-          }
-        } else {
-          throw new Error(`Connection to ${client._socket.remoteAddress} is not open`);
-        }
-      } catch (e) {
-        removals.push(client);
-        try {
-          const ip = client._socket.remoteAddress;
-          const foundPeer = incomingPeers.find((peer) => peer.ip === ip);
-          ipremovals.push(foundPeer);
-          // eslint-disable-next-line no-use-before-define
-          closeIncomingConnection(ip, [], client); // this is wrong
-        } catch (err) {
-          log.error(err);
-        }
-      }
-    }
-
-    for (let i = 0; i < ipremovals.length; i += 1) {
-      const peerIndex = incomingPeers.indexOf(ipremovals[i]);
-      if (peerIndex > -1) {
-        incomingPeers.splice(peerIndex, 1);
-      }
-    }
-    for (let i = 0; i < removals.length; i += 1) {
-      const ocIndex = incomingConnections.indexOf(removals[i]);
-      if (ocIndex > -1) {
-        incomingConnections.splice(ocIndex, 1);
-      }
-    }
-  } catch (error) {
-    log.error(error);
-  }
-}
-
-/**
- * To serialise and sign a Flux broadcast.
- * @param {object} dataToBroadcast Data to broadcast. Contains version, timestamp, pubKey, signature and data.
- * @param {string} privatekey Private key.
- * @returns {string} Data string (serialised data object).
- */
-async function serialiseAndSignFluxBroadcast(dataToBroadcast, privatekey) {
-  const version = 1;
-  const timestamp = Date.now();
-  const pubKey = await getFluxNodePublicKey(privatekey);
-  const message = serviceHelper.ensureString(dataToBroadcast);
-  const messageToSign = version + message + timestamp;
-  const signature = await getFluxMessageSignature(messageToSign, privatekey);
-  // version 1 specifications
-  // message contains version, timestamp, pubKey, signature and data. Data is a stringified json. Signature is signature of version+stringifieddata+timestamp
-  // signed by the priv key corresponding to pubkey attached
-  // data object contains version, timestamp of signing, signature, pubKey, data object. further data object must at least contain its type as string to determine it further.
-  const dataObj = {
-    version,
-    timestamp,
-    pubKey,
-    signature,
-    data: dataToBroadcast,
-  };
-  const dataString = JSON.stringify(dataObj);
-  return dataString;
-}
-
 /**
  * To handle temporary app messages.
  * @param {object} message Message.
  * @param {string} fromIP Sender's IP address.
  */
-=======
->>>>>>> 9032af7e
 async function handleAppMessages(message, fromIP) {
   try {
     // check if we have it in database and if not add
@@ -499,127 +70,11 @@
       fluxCommunicationMessagesSender.sendToAllPeers(messageString, wsListOut);
       await serviceHelper.delay(2345);
       const wsList = incomingConnections.filter((client) => client._socket.remoteAddress.replace('::ffff:', '') !== fromIP);
-<<<<<<< HEAD
-      sendToAllIncomingConnections(messageString, wsList);
+      fluxCommunicationMessagesSender.sendToAllIncomingConnections(messageString, wsList);
     }
   } catch (error) {
     log.error(error);
   }
-}
-
-/**
- * To send a message via web socket.
- * @param {object} message Message.
- * @param {object} ws Web socket.
- */
-async function sendMessageToWS(message, ws) {
-  try {
-    const messageSigned = await serialiseAndSignFluxBroadcast(message);
-    try {
-      ws.send(messageSigned);
-    } catch (e) {
-      console.error(e);
-=======
-      fluxCommunicationMessagesSender.sendToAllIncomingConnections(messageString, wsList);
->>>>>>> 9032af7e
-    }
-  } catch (error) {
-    log.error(error);
-  }
-}
-
-<<<<<<< HEAD
-/**
- * To respond with app message.
- * @param {object} message Message.
- * @param {object} ws Web socket.
- * @returns {void} Return statement is only used here to interrupt the function and nothing is returned.
- */
-async function respondWithAppMessage(message, ws) {
-  try {
-    // check if we have it database of permanent appMessages
-    // eslint-disable-next-line global-require
-    const appsService = require('./appsService');
-    const tempMesResponse = myMessageCache.get(serviceHelper.ensureString(message));
-    if (tempMesResponse) {
-      sendMessageToWS(tempMesResponse, ws);
-      return;
-    }
-    console.log(serviceHelper.ensureString(message));
-    const permanentMessage = await appsService.checkAppMessageExistence(message.data.hash);
-    if (permanentMessage) {
-      // message exists in permanent storage. Create a message and broadcast it to the fromIP peer
-      // const permanentAppMessage = {
-      //   type: messageType,
-      //   version: typeVersion,
-      //   appSpecifications: appSpecFormatted,
-      //   hash: messageHASH,
-      //   timestamp,
-      //   signature,
-      //   txid,
-      //   height,
-      //   valueSat,
-      // };
-      const temporaryAppMessage = { // specification of temp message
-        type: permanentMessage.type,
-        version: permanentMessage.version,
-        appSpecifications: permanentMessage.appSpecifications || permanentMessage.zelAppSpecifications,
-        hash: permanentMessage.hash,
-        timestamp: permanentMessage.timestamp,
-        signature: permanentMessage.signature,
-      };
-      myMessageCache.set(serviceHelper.ensureString(message), temporaryAppMessage);
-      sendMessageToWS(temporaryAppMessage, ws);
-    } else {
-      const existingTemporaryMessage = await appsService.checkAppTemporaryMessageExistence(message.data.hash);
-      if (existingTemporaryMessage) {
-        // a temporary appmessage looks like this:
-        // const newMessage = {
-        //   appSpecifications: message.appSpecifications || message.zelAppSpecifications,
-        //   type: message.type,
-        //   version: message.version,
-        //   hash: message.hash,
-        //   timestamp: message.timestamp,
-        //   signature: message.signature,
-        //   createdAt: new Date(message.timestamp),
-        //   expireAt: new Date(validTill),
-        // };
-        const temporaryAppMessage = { // specification of temp message
-          type: existingTemporaryMessage.type,
-          version: existingTemporaryMessage.version,
-          appSpecifications: existingTemporaryMessage.appSpecifications || existingTemporaryMessage.zelAppSpecifications,
-          hash: existingTemporaryMessage.hash,
-          timestamp: existingTemporaryMessage.timestamp,
-          signature: existingTemporaryMessage.signature,
-        };
-        myMessageCache.set(serviceHelper.ensureString(message), temporaryAppMessage);
-        sendMessageToWS(temporaryAppMessage, ws);
-      }
-      // else do nothing. We do not have this message. And this Flux would be requesting it from other peers soon too.
-    }
-  } catch (error) {
-    log.error(error);
-  }
-}
-
-/**
- * To check rate limit.
- * @param {string} ip IP address.
- * @param {number} perSecond Defaults to value of 10.
- * @param {number} maxBurst Defaults to value of 15.
- * @returns {boolean} True if a token is taken from the IP's token bucket. Otherwise false.
- */
-function checkRateLimit(ip, perSecond = 10, maxBurst = 15) {
-  if (!buckets.has(ip)) {
-    buckets.set(ip, new TokenBucket(maxBurst, perSecond));
-  }
-
-  const bucketForIP = buckets.get(ip);
-
-  if (bucketForIP.take()) {
-    return true;
-  }
-  return false;
 }
 
 /**
@@ -629,8 +84,6 @@
  * @param {object} expressWS Express web socket.
  * @returns {void} Return statement is only used here to interrupt the function and nothing is returned.
  */
-=======
->>>>>>> 9032af7e
 // eslint-disable-next-line no-unused-vars
 function handleIncomingConnection(ws, req, expressWS) {
   // now we are in connections state. push the websocket to our incomingconnections
@@ -742,207 +195,26 @@
   });
 }
 
-<<<<<<< HEAD
-/**
- * To broadcast message to outgoing peers. Data is serialised and sent to outgoing peers.
- * @param {object} dataToBroadcast Data to broadcast.
- */
-async function broadcastMessageToOutgoing(dataToBroadcast) {
-  const serialisedData = await serialiseAndSignFluxBroadcast(dataToBroadcast);
-  await sendToAllPeers(serialisedData);
-}
-
-/**
- * To broadcast message to incoming peers. Data is serialised and sent to incoming peers.
- * @param {object} dataToBroadcast Data to broadcast.
- */
-async function broadcastMessageToIncoming(dataToBroadcast) {
-  const serialisedData = await serialiseAndSignFluxBroadcast(dataToBroadcast);
-  await sendToAllIncomingConnections(serialisedData);
-}
-
-/**
- * To broadcast message from user to outgoing peers. Data is serialised and sent to outgoing peers. Only accessible by admins and Flux team members.
- * @param {object} req Request.
+/**
+ * To get IP addresses for all outgoing connected peers.
+ * @param {object} req Request. 
  * @param {object} res Response.
  */
-async function broadcastMessageToOutgoingFromUser(req, res) {
-  try {
-    let { data } = req.params;
-    data = data || req.query.data;
-    if (data === undefined || data === null) {
-      throw new Error('No message to broadcast attached.');
-    }
-    const authorized = await verificationHelper.verifyPrivilege('adminandfluxteam', req);
-
-    if (authorized === true) {
-      await broadcastMessageToOutgoing(data);
-      const message = messageHelper.createSuccessMessage('Message successfully broadcasted to Flux network');
-      response = message;
-    } else {
-      response = messageHelper.errUnauthorizedMessage();
-    }
-    res.json(response);
-  } catch (error) {
-    log.error(error);
-    const errorResponse = messageHelper.createErrorMessage(
-      error.message || error,
-      error.name,
-      error.code,
-    );
-    res.json(errorResponse);
-  }
-}
-
-/**
- * To broadcast message from user to outgoing peers after data is processed. Processed data is serialised and sent to outgoing peers. Only accessible by admins and Flux team members.
- * @param {object} req Request.
- * @param {object} res Response.
- */
-async function broadcastMessageToOutgoingFromUserPost(req, res) {
-  let body = '';
-  req.on('data', (data) => {
-    body += data;
-  });
-  req.on('end', async () => {
-    try {
-      const processedBody = serviceHelper.ensureObject(body);
-      if (processedBody === undefined || processedBody === null || processedBody === '') {
-        throw new Error('No message to broadcast attached.');
-      }
-      const authorized = await verificationHelper.verifyPrivilege('adminandfluxteam', req);
-      if (authorized === true) {
-        await broadcastMessageToOutgoing(processedBody);
-        const message = messageHelper.createSuccessMessage('Message successfully broadcasted to Flux network');
-        response = message;
-      } else {
-        response = messageHelper.errUnauthorizedMessage();
-      }
-      res.json(response);
-    } catch (error) {
-      log.error(error);
-      const errorResponse = messageHelper.createErrorMessage(
-        error.message || error,
-        error.name,
-        error.code,
-      );
-      res.json(errorResponse);
-    }
-=======
 function connectedPeers(req, res) {
   const connections = [];
   outgoingConnections.forEach((client) => {
     connections.push(client._socket.remoteAddress);
->>>>>>> 9032af7e
   });
   const message = messageHelper.createDataMessage(connections);
   response = message;
   res.json(response);
 }
 
-<<<<<<< HEAD
-/**
- * To broadcast message from user to incoming peers. Data is serialised and sent to incoming peers. Only accessible by admins and Flux team members.
+/**
+ * To get info (IP address, latency and lastPingTime) for all outgoing connected peers.
  * @param {object} req Request.
  * @param {object} res Response.
  */
-async function broadcastMessageToIncomingFromUser(req, res) {
-  try {
-    let { data } = req.params;
-    data = data || req.query.data;
-    if (data === undefined || data === null) {
-      throw new Error('No message to broadcast attached.');
-    }
-    const authorized = await verificationHelper.verifyPrivilege('adminandfluxteam', req);
-
-    if (authorized === true) {
-      await broadcastMessageToIncoming(data);
-      const message = messageHelper.createSuccessMessage('Message successfully broadcasted to Flux network');
-      response = message;
-    } else {
-      response = messageHelper.errUnauthorizedMessage();
-    }
-    res.json(response);
-  } catch (error) {
-    log.error(error);
-    const errorResponse = messageHelper.createErrorMessage(
-      error.message || error,
-      error.name,
-      error.code,
-    );
-    res.json(errorResponse);
-  }
-}
-
-/**
- * To broadcast message from user to incoming peers after data is processed. Processed data is serialised and sent to incoming peers. Only accessible by admins and Flux team members.
- * @param {object} req Request.
- * @param {object} res Response.
- */
-async function broadcastMessageToIncomingFromUserPost(req, res) {
-  let body = '';
-  req.on('data', (data) => {
-    body += data;
-  });
-  req.on('end', async () => {
-    try {
-      const processedBody = serviceHelper.ensureObject(body);
-      if (processedBody === undefined || processedBody === null || processedBody === '') {
-        throw new Error('No message to broadcast attached.');
-      }
-      const authorized = await verificationHelper.verifyPrivilege('adminandfluxteam', req);
-      if (authorized === true) {
-        await broadcastMessageToIncoming(processedBody);
-        const message = messageHelper.createSuccessMessage('Message successfully broadcasted to Flux network');
-        response = message;
-      } else {
-        response = messageHelper.errUnauthorizedMessage();
-      }
-      res.json(response);
-    } catch (error) {
-      log.error(error);
-      const errorResponse = messageHelper.createErrorMessage(
-        error.message || error,
-        error.name,
-        error.code,
-      );
-      res.json(errorResponse);
-    }
-  });
-}
-
-/**
- * To broadcast message from user. Handles messages to outgoing and incoming peers. Only accessible by admins and Flux team members.
- * @param {object} req Request.
- * @param {object} res Response.
- */
-async function broadcastMessageFromUser(req, res) {
-  try {
-    let { data } = req.params;
-    data = data || req.query.data;
-    if (data === undefined || data === null) {
-      throw new Error('No message to broadcast attached.');
-    }
-    const authorized = await verificationHelper.verifyPrivilege('adminandfluxteam', req);
-
-    if (authorized === true) {
-      await broadcastMessageToOutgoing(data);
-      await broadcastMessageToIncoming(data);
-      const message = messageHelper.createSuccessMessage('Message successfully broadcasted to Flux network');
-      response = message;
-    } else {
-      response = messageHelper.errUnauthorizedMessage();
-    }
-    res.json(response);
-  } catch (error) {
-    log.error(error);
-    const errorResponse = messageHelper.createErrorMessage(
-      error.message || error,
-      error.name,
-      error.code,
-    );
-    res.json(errorResponse);
-=======
 function connectedPeersInfo(req, res) {
   const connections = outgoingPeers;
   const message = messageHelper.createDataMessage(connections);
@@ -950,6 +222,9 @@
   res.json(response);
 }
 
+/**
+ * To keep connections alive by pinging all outgoing and incoming peers.
+ */
 function keepConnectionsAlive() {
   setInterval(() => {
     fluxCommunicationMessagesSender.sendToAllPeers(); // perform ping
@@ -957,65 +232,21 @@
   }, 30 * 1000);
 }
 
+/**
+ * To remove an outgoing peer by specifying the IP address. Only accessible by admins and Flux team members.
+ * @param {object} req Request.
+ * @param {object} res Response.
+ * @returns {object} Message.
+ */
 async function removePeer(req, res) {
   let { ip } = req.params;
   ip = ip || req.query.ip;
   if (ip === undefined || ip === null) {
     const errMessage = messageHelper.createErrorMessage('No IP address specified.');
     return res.json(errMessage);
->>>>>>> 9032af7e
   }
   const authorized = await verificationHelper.verifyPrivilege('adminandfluxteam', req);
 
-<<<<<<< HEAD
-/**
- * To broadcast message from user after data is processed. Handles messages to outgoing and incoming peers. Only accessible by admins and Flux team members.
- * @param {object} req Request.
- * @param {object} res Response.
- */
-async function broadcastMessageFromUserPost(req, res) {
-  let body = '';
-  req.on('data', (data) => {
-    body += data;
-  });
-  req.on('end', async () => {
-    try {
-      const processedBody = serviceHelper.ensureObject(body);
-      if (processedBody === undefined || processedBody === null || processedBody === '') {
-        throw new Error('No message to broadcast attached.');
-      }
-      const authorized = await verificationHelper.verifyPrivilege('adminandfluxteam', req);
-      if (authorized === true) {
-        await broadcastMessageToOutgoing(processedBody);
-        await broadcastMessageToIncoming(processedBody);
-        const message = messageHelper.createSuccessMessage('Message successfully broadcasted to Flux network');
-        response = message;
-      } else {
-        response = messageHelper.errUnauthorizedMessage();
-      }
-      res.json(response);
-    } catch (error) {
-      log.error(error);
-      const errorResponse = messageHelper.createErrorMessage(
-        error.message || error,
-        error.name,
-        error.code,
-      );
-      res.json(errorResponse);
-    }
-  });
-}
-
-/**
- * To get a random connection.
- * @returns {string} IP:Port or just IP if default.
- */
-async function getRandomConnection() {
-  const nodeList = await deterministicFluxList();
-  const zlLength = nodeList.length;
-  if (zlLength === 0) {
-    return null;
-=======
   if (authorized === true) {
     const closeResponse = await fluxNetworkHelper.closeConnection(ip);
     response = closeResponse;
@@ -1025,13 +256,19 @@
   return res.json(response);
 }
 
+/**
+ * To remove an incoming peer by specifying the IP address. Only accessible by admins and Flux team members.
+ * @param {object} req Request.
+ * @param {object} res Response.
+ * @param {object} expressWS Express web socket.
+ * @returns {object} Message.
+ */
 async function removeIncomingPeer(req, res, expressWS) {
   let { ip } = req.params;
   ip = ip || req.query.ip;
   if (ip === undefined || ip === null) {
     const errMessage = messageHelper.createErrorMessage('No IP address specified.');
     return res.json(errMessage);
->>>>>>> 9032af7e
   }
   const authorized = await verificationHelper.verifyPrivilege('adminandfluxteam', req);
 
@@ -1044,6 +281,11 @@
   return res.json(response);
 }
 
+/**
+ * To check if sufficient communication is established. Minimum number of outgoing and incoming peers must be met. 
+ * @param {object} req Request.
+ * @param {object} res Response.
+ */
 function isCommunicationEstablished(req, res) {
   let message;
   if (outgoingPeers.length < config.fluxapps.minOutgoing || incomingPeers.length < config.fluxapps.minIncoming) {
@@ -1176,11 +418,12 @@
   };
 }
 
-<<<<<<< HEAD
-/**
- * To discover and connect to other randomly selected FluxNodes. Maintains connections with 1-2% of nodes on the Flux network. Ensures that FluxNode connections are not duplicated.
- */
-=======
+/**
+ * To add a peer by specifying the IP address. Only accessible by admins and Flux team members.
+ * @param {object} req Request.
+ * @param {object} res Response.
+ * @returns {object} Message.
+ */
 async function addPeer(req, res) {
   let { ip } = req.params;
   ip = ip || req.query.ip;
@@ -1205,7 +448,9 @@
   return res.json(message);
 }
 
->>>>>>> 9032af7e
+/**
+ * To discover and connect to other randomly selected FluxNodes. Maintains connections with 1-2% of nodes on the Flux network. Ensures that FluxNode connections are not duplicated.
+ */
 async function fluxDiscovery() {
   try {
     const syncStatus = daemonService.isDaemonSynced();
@@ -1283,658 +528,6 @@
   }
 }
 
-<<<<<<< HEAD
-/**
- * To get IP addresses for all outgoing connected peers.
- * @param {object} req Request. 
- * @param {object} res Response.
- */
-function connectedPeers(req, res) {
-  const connections = [];
-  outgoingConnections.forEach((client) => {
-    connections.push(client._socket.remoteAddress);
-  });
-  const message = messageHelper.createDataMessage(connections);
-  response = message;
-  res.json(response);
-}
-
-/**
- * To get info (IP address, latency and lastPingTime) for all outgoing connected peers.
- * @param {object} req Request.
- * @param {object} res Response.
- */
-function connectedPeersInfo(req, res) {
-  const connections = outgoingPeers;
-  const message = messageHelper.createDataMessage(connections);
-  response = message;
-  res.json(response);
-}
-
-/**
- * To keep connections alive by pinging all outgoing and incoming peers.
- */
-function keepConnectionsAlive() {
-  setInterval(() => {
-    sendToAllPeers(); // perform ping
-    sendToAllIncomingConnections(); // perform ping
-  }, 30 * 1000);
-}
-
-/**
- * To add a peer by specifying the IP address. Only accessible by admins and Flux team members.
- * @param {object} req Request.
- * @param {object} res Response.
- * @returns {object} Message.
- */
-async function addPeer(req, res) {
-  let { ip } = req.params;
-  ip = ip || req.query.ip;
-  if (ip === undefined || ip === null) {
-    const errMessage = messageHelper.createErrorMessage('No IP address specified.');
-    return res.json(errMessage);
-  }
-  const justIP = ip.split(':')[0];
-  const wsObj = await outgoingConnections.find((client) => client._socket.remoteAddress === justIP);
-  if (wsObj) {
-    const errMessage = messageHelper.createErrorMessage(`Already connected to ${justIP}`);
-    return res.json(errMessage);
-  }
-  const authorized = await verificationHelper.verifyPrivilege('adminandfluxteam', req);
-
-  if (authorized === true) {
-    initiateAndHandleConnection(ip);
-    const message = messageHelper.createSuccessMessage(`Outgoing connection to ${ip} initiated`);
-    response = message;
-    console.log(response);
-  } else {
-    response = messageHelper.errUnauthorizedMessage();
-  }
-  console.log(response);
-  return res.json(response);
-}
-
-/**
- * To get IP addresses for incoming connections.
- * @param {object} req Request.
- * @param {object} res Response.
- * @param {object} expressWS Express web socket.
- */
-function getIncomingConnections(req, res, expressWS) {
-  const clientsSet = expressWS.clients;
-  const connections = [];
-  clientsSet.forEach((client) => {
-    connections.push(client._socket.remoteAddress);
-  });
-  const message = messageHelper.createDataMessage(connections);
-  response = message;
-  res.json(response);
-}
-
-/**
- * To get info for incoming connections.
- * @param {object} req Request.
- * @param {object} res Response.
- */
-function getIncomingConnectionsInfo(req, res) {
-  const connections = incomingPeers;
-  const message = messageHelper.createDataMessage(connections);
-  response = message;
-  res.json(response);
-}
-
-/**
- * To close an outgoing connection.
- * @param {string} ip IP address.
- * @returns {object} Message.
- */
-async function closeConnection(ip) {
-  let message;
-  const wsObj = await outgoingConnections.find((client) => client._socket.remoteAddress === ip);
-  if (wsObj) {
-    const ocIndex = outgoingConnections.indexOf(wsObj);
-    const foundPeer = await outgoingPeers.find((peer) => peer.ip === ip);
-    if (ocIndex > -1) {
-      wsObj.close(1000, 'purpusfully closed');
-      log.info(`Connection to ${ip} closed`);
-      outgoingConnections.splice(ocIndex, 1);
-      if (foundPeer) {
-        const peerIndex = outgoingPeers.indexOf(foundPeer);
-        if (peerIndex > -1) {
-          outgoingPeers.splice(peerIndex, 1);
-        }
-      }
-      message = messageHelper.createSuccessMessage(`Outgoing connection to ${ip} closed`);
-    } else {
-      message = messageHelper.createErrorMessage(`Unable to close connection ${ip}. Try again later.`);
-    }
-  } else {
-    message = messageHelper.createWarningMessage(`Connection to ${ip} does not exists.`);
-  }
-  return message;
-}
-
-/**
- * To close an incoming connection.
- * @param {string} ip IP address.
- * @param {object} expressWS Express web socket.
- * @param {object} clientToClose Web socket for client to close.
- * @returns {object} Message.
- */
-async function closeIncomingConnection(ip, expressWS, clientToClose) {
-  const clientsSet = expressWS.clients || [];
-  let message;
-  let wsObj = null || clientToClose;
-  clientsSet.forEach((client) => {
-    if (client._socket.remoteAddress === ip) {
-      wsObj = client;
-    }
-  });
-  if (wsObj) {
-    const ocIndex = incomingConnections.indexOf(wsObj);
-    const foundPeer = await incomingPeers.find((peer) => peer.ip === ip);
-    if (ocIndex > -1) {
-      wsObj.close(1000, 'purpusfully closed');
-      log.info(`Connection from ${ip} closed`);
-      incomingConnections.splice(ocIndex, 1);
-      if (foundPeer) {
-        const peerIndex = incomingPeers.indexOf(foundPeer);
-        if (peerIndex > -1) {
-          incomingPeers.splice(peerIndex, 1);
-        }
-      }
-      message = messageHelper.createSuccessMessage(`Incoming connection to ${ip} closed`);
-    } else {
-      message = messageHelper.createErrorMessage(`Unable to close incoming connection ${ip}. Try again later.`);
-    }
-  } else {
-    message = messageHelper.createWarningMessage(`Connection from ${ip} does not exists.`);
-  }
-  return message;
-}
-
-/**
- * To remove an outgoing peer by specifying the IP address. Only accessible by admins and Flux team members.
- * @param {object} req Request.
- * @param {object} res Response.
- * @returns {object} Message.
- */
-async function removePeer(req, res) {
-  let { ip } = req.params;
-  ip = ip || req.query.ip;
-  if (ip === undefined || ip === null) {
-    const errMessage = messageHelper.createErrorMessage('No IP address specified.');
-    return res.json(errMessage);
-  }
-  const authorized = await verificationHelper.verifyPrivilege('adminandfluxteam', req);
-
-  if (authorized === true) {
-    const closeResponse = await closeConnection(ip);
-    response = closeResponse;
-  } else {
-    response = messageHelper.errUnauthorizedMessage();
-  }
-  return res.json(response);
-}
-
-/**
- * To remove an incoming peer by specifying the IP address. Only accessible by admins and Flux team members.
- * @param {object} req Request.
- * @param {object} res Response.
- * @param {object} expressWS Express web socket.
- * @returns {object} Message.
- */
-async function removeIncomingPeer(req, res, expressWS) {
-  let { ip } = req.params;
-  ip = ip || req.query.ip;
-  if (ip === undefined || ip === null) {
-    const errMessage = messageHelper.createErrorMessage('No IP address specified.');
-    return res.json(errMessage);
-  }
-  const authorized = await verificationHelper.verifyPrivilege('adminandfluxteam', req);
-
-  if (authorized === true) {
-    const closeResponse = await closeIncomingConnection(ip, expressWS);
-    response = closeResponse;
-  } else {
-    response = messageHelper.errUnauthorizedMessage();
-  }
-  return res.json(response);
-}
-
-/**
- * To check if Flux benchmark version is allowed.
- * @returns {boolean} True if version is verified as allowed. Otherwise false.
- */
-async function checkFluxbenchVersionAllowed() {
-  if (storedFluxBenchAllowed) {
-    return storedFluxBenchAllowed >= minimumFluxBenchAllowedVersion;
-  }
-  try {
-    const benchmarkInfoResponse = await benchmarkService.getInfo();
-    if (benchmarkInfoResponse.status === 'success') {
-      log.info(benchmarkInfoResponse);
-      let benchmarkVersion = benchmarkInfoResponse.data.version;
-      benchmarkVersion = benchmarkVersion.replace(/\./g, '');
-      storedFluxBenchAllowed = benchmarkVersion;
-      if (benchmarkVersion >= minimumFluxBenchAllowedVersion) {
-        return true;
-      }
-      dosState += 11;
-      dosMessage = `Fluxbench Version Error. Current lower version allowed is v${minimumFluxBenchAllowedVersion} found v${benchmarkVersion}`;
-      log.error(dosMessage);
-      return false;
-    }
-    dosState += 2;
-    dosMessage = 'Fluxbench Version Error. Error obtaining Flux Version.';
-    log.error(dosMessage);
-    return false;
-  } catch (err) {
-    log.error(err);
-    log.error(`Error on checkFluxBenchVersion: ${err.message}`);
-    dosState += 2;
-    dosMessage = 'Fluxbench Version Error. Error obtaining Flux Version.';
-    return false;
-  }
-}
-
-/**
- * To check user's FluxNode availability.
- * @param {number} retryNumber Number of retries.
- * @returns {boolean} True if all checks passed.
- */
-async function checkMyFluxAvailability(retryNumber = 0) {
-  const fluxBenchVersionAllowed = await checkFluxbenchVersionAllowed();
-  if (!fluxBenchVersionAllowed) {
-    return false;
-  }
-  let askingIP = await getRandomConnection();
-  if (typeof askingIP !== 'string' || typeof myFluxIP !== 'string' || myFluxIP === askingIP) {
-    return false;
-  }
-  let askingIpPort = config.server.apiport;
-  if (askingIP.includes(':')) { // has port specification
-    // it has port specification
-    const splittedIP = askingIP.split(':');
-    askingIP = splittedIP[0];
-    askingIpPort = splittedIP[1];
-  }
-  let myIP = myFluxIP;
-  if (myIP.includes(':')) { // has port specification
-    myIP = myIP.split(':')[0];
-  }
-  let availabilityError = null;
-  const axiosConfigAux = {
-    timeout: 7000,
-  };
-  const apiPort = userconfig.initial.apiport || config.server.apiport;
-  const resMyAvailability = await serviceHelper.axiosGet(`http://${askingIP}:${askingIpPort}/flux/checkfluxavailability?ip=${myIP}&port=${apiPort}`, axiosConfigAux).catch((error) => {
-    log.error(`${askingIP} is not reachable`);
-    log.error(error);
-    availabilityError = true;
-  });
-  if (!resMyAvailability || availabilityError) {
-    dosState += 2;
-    if (dosState > 10) {
-      dosMessage = dosMessage || 'Flux communication is limited';
-      log.error(dosMessage);
-      return false;
-    }
-    if (retryNumber <= 6) {
-      const newRetryIndex = retryNumber + 1;
-      return checkMyFluxAvailability(newRetryIndex);
-    }
-    return false;
-  }
-  if (resMyAvailability.data.status === 'error' || resMyAvailability.data.data.message.includes('not')) {
-    log.error(`My Flux unavailability detected from ${askingIP}`);
-    // Asked Flux cannot reach me lets check if ip changed
-    log.info('Getting publicIp from FluxBench');
-    const benchIpResponse = await benchmarkService.getPublicIp();
-    if (benchIpResponse.status === 'success') {
-      let benchMyIP = benchIpResponse.data.length > 5 ? benchIpResponse.data : null;
-      if (benchMyIP && userconfig.initial.apiport && userconfig.initial.apiport !== config.server.apiport) {
-        // add port
-        benchMyIP += userconfig.initial.apiport;
-      }
-      if (benchMyIP && benchMyIP !== myIP) {
-        log.info('New public Ip detected, updating the FluxNode info in the network');
-        myIP = benchMyIP;
-        daemonService.createConfirmationTransaction();
-        await serviceHelper.delay(4 * 60 * 1000); // lets wait 2 blocks time for the transaction to be mined
-        return true;
-      } if (benchMyIP && benchMyIP === myIP) {
-        log.info('FluxBench reported the same Ip that was already in use');
-      } else {
-        dosMessage = 'Error getting publicIp from FluxBench';
-        dosState += 15;
-        log.error('FluxBench wasnt able to detect flux node public ip');
-      }
-    } else {
-      dosMessage = 'Error getting publicIp from FluxBench';
-      dosState += 15;
-      log.error(dosMessage);
-      return false;
-    }
-    dosState += 2;
-    if (dosState > 10) {
-      dosMessage = dosMessage || 'Flux is not available for outside communication';
-      log.error(dosMessage);
-      return false;
-    }
-    if (retryNumber <= 6) {
-      const newRetryIndex = retryNumber + 1;
-      return checkMyFluxAvailability(newRetryIndex);
-    }
-    return false;
-  }
-  dosState = 0;
-  dosMessage = null;
-  return true;
-}
-
-/**
- * To adjust an external IP.
- * @param {string} ip IP address.
- * @returns {void} Return statement is only used here to interrupt the function and nothing is returned.
- */
-async function adjustExternalIP(ip) {
-  try {
-    const fluxDirPath = path.join(__dirname, '../../../config/userconfig.js');
-    // https://github.com/sindresorhus/ip-regex/blob/master/index.js#L8
-    const v4 = '(?:25[0-5]|2[0-4]\\d|1\\d\\d|[1-9]\\d|\\d)(?:\\.(?:25[0-5]|2[0-4]\\d|1\\d\\d|[1-9]\\d|\\d)){3}';
-    const v4exact = new RegExp(`^${v4}$`);
-    if (!v4exact.test(ip)) {
-      log.warn(`Gathered IP ${ip} is not a valid format`);
-      return;
-    }
-    if (ip === userconfig.initial.ipaddress) {
-      return;
-    }
-    log.info(`Adjusting External IP from ${userconfig.initial.ipaddress} to ${ip}`);
-    const dataToWrite = `module.exports = {
-  initial: {
-    ipaddress: '${ip}',
-    zelid: '${userconfig.initial.zelid || config.fluxTeamZelId}',
-    kadena: '${userconfig.initial.kadena || ''}',
-    testnet: ${userconfig.initial.testnet || false},
-    apiport: ${Number(userconfig.initial.apiport || config.apiport)},
-  }
-}`;
-
-    await fs.writeFile(fluxDirPath, dataToWrite);
-  } catch (error) {
-    log.error(error);
-  }
-}
-
-/**
- * To check deterministic node collisions (i.e. if multiple FluxNode instances detected).
- * @returns {void} Return statement is only used here to interrupt the function and nothing is returned.
- */
-async function checkDeterministicNodesCollisions() {
-  try {
-    // get my external ip address
-    // get node list with filter on this ip address
-    // if it returns more than 1 object, shut down.
-    // another precatuion might be comparing node list on multiple nodes. evaulate in the future
-    const myIP = await getMyFluxIPandPort();
-    if (myIP) {
-      const syncStatus = daemonService.isDaemonSynced();
-      if (!syncStatus.data.synced) {
-        setTimeout(() => {
-          checkDeterministicNodesCollisions();
-        }, 120 * 1000);
-        return;
-      }
-      const nodeList = await deterministicFluxList();
-      const result = nodeList.filter((node) => node.ip === myIP);
-      const nodeStatus = await daemonService.getZelNodeStatus();
-      if (nodeStatus.status === 'success') { // different scenario is caught elsewhere
-        const myCollateral = nodeStatus.data.collateral;
-        const myNode = result.find((node) => node.collateral === myCollateral);
-        if (result.length > 1) {
-          log.warn('Multiple Flux Node instances detected');
-          if (myNode) {
-            const myBlockHeight = myNode.readded_confirmed_height || myNode.confirmed_height; // todo we may want to introduce new readded heights and readded confirmations
-            const filterEarlierSame = result.filter((node) => (node.readded_confirmed_height || node.confirmed_height) <= myBlockHeight);
-            // keep running only older collaterals
-            if (filterEarlierSame.length >= 1) {
-              log.error('Flux earlier collision detection');
-              dosState = 100;
-              dosMessage = 'Flux earlier collision detection';
-              return;
-            }
-          }
-          // prevent new activation
-        } else if (result.length === 1) {
-          if (!myNode) {
-            log.error('Flux collision detection');
-            dosState = 100;
-            dosMessage = 'Flux collision detection';
-            return;
-          }
-        }
-      }
-      const availabilityOk = await checkMyFluxAvailability();
-      if (availabilityOk) {
-        adjustExternalIP(myIP.split(':')[0]);
-      }
-    } else {
-      dosState += 1;
-      if (dosState > 10) {
-        dosMessage = dosMessage || 'Flux IP detection failed';
-        log.error(dosMessage);
-      }
-    }
-    setTimeout(() => {
-      checkDeterministicNodesCollisions();
-    }, 60 * 1000);
-  } catch (error) {
-    log.error(error);
-    setTimeout(() => {
-      checkDeterministicNodesCollisions();
-    }, 120 * 1000);
-  }
-}
-
-/**
- * To get DOS state.
- * @param {object} req Request.
- * @param {object} res Response.
- * @returns {object} Message.
- */
-async function getDOSState(req, res) {
-  const data = {
-    dosState,
-    dosMessage,
-  };
-  response = messageHelper.createDataMessage(data);
-  return res ? res.json(response) : response;
-}
-
-/**
- * To allow a port.
- * @param {string} port Port.
- * @returns {object} Command status.
- */
-async function allowPort(port) {
-  const exec = `sudo ufw allow ${port} && sudo ufw allow out ${port}`;
-  const cmdAsync = util.promisify(cmd.get);
-
-  const cmdres = await cmdAsync(exec);
-  console.log(cmdres);
-  const cmdStat = {
-    status: false,
-    message: null,
-  };
-  cmdStat.message = cmdres;
-  if (serviceHelper.ensureString(cmdres).includes('updated') || serviceHelper.ensureString(cmdres).includes('existing') || serviceHelper.ensureString(cmdres).includes('added')) {
-    cmdStat.status = true;
-  } else {
-    cmdStat.status = false;
-  }
-  return cmdStat;
-}
-
-/**
- * To deny a port.
- * @param {string} port Port.
- * @returns {object} Command status.
- */
-async function denyPort(port) {
-  const exec = `sudo ufw deny ${port} && sudo ufw deny out ${port}`;
-  const cmdAsync = util.promisify(cmd.get);
-
-  const cmdres = await cmdAsync(exec);
-  console.log(cmdres);
-  const cmdStat = {
-    status: false,
-    message: null,
-  };
-  cmdStat.message = cmdres;
-  if (serviceHelper.ensureString(cmdres).includes('updated') || serviceHelper.ensureString(cmdres).includes('existing') || serviceHelper.ensureString(cmdres).includes('added')) {
-    cmdStat.status = true;
-  } else {
-    cmdStat.status = false;
-  }
-  return cmdStat;
-}
-
-/**
- * To allow a port via API. Only accessible by admins and Flux team members.
- * @param {object} req Request.
- * @param {object} res Response.
- * @returns {object} Message.
- */
-async function allowPortApi(req, res) {
-  let { port } = req.params;
-  port = port || req.query.port;
-  if (port === undefined || port === null) {
-    const errMessage = messageHelper.createErrorMessage('No Port address specified.');
-    return res.json(errMessage);
-  }
-  const authorized = await verificationHelper.verifyPrivilege('adminandfluxteam', req);
-
-  if (authorized === true) {
-    const portResponseOK = await allowPort(port);
-    if (portResponseOK.status === true) {
-      response = messageHelper.createSuccessMessage(portResponseOK.message, port, port);
-    } else if (portResponseOK.status === false) {
-      response = messageHelper.createErrorMessage(portResponseOK.message, port, port);
-    } else {
-      response = messageHelper.createErrorMessage(`Unknown error while opening port ${port}`);
-    }
-  } else {
-    response = messageHelper.errUnauthorizedMessage();
-  }
-  return res.json(response);
-}
-
-/**
- * To check if a firewall is active.
- * @returns {boolean} True if a firewall is active. Otherwise false.
- */
-async function isFirewallActive() {
-  try {
-    const cmdAsync = util.promisify(cmd.get);
-    const execA = 'sudo ufw status | grep Status';
-    const cmdresA = await cmdAsync(execA);
-    if (serviceHelper.ensureString(cmdresA).includes('Status: active')) {
-      return true;
-    }
-    return false;
-  } catch (error) {
-    // command ufw not found is the most likely reason
-    log.error(error);
-    return false;
-  }
-}
-
-/**
- * To adjust a firewall to allow ports for Flux.
- */
-async function adjustFirewall() {
-  try {
-    const cmdAsync = util.promisify(cmd.get);
-    const apiPort = userconfig.initial.apiport || config.server.apiport;
-    const homePort = +apiPort - 1;
-    let ports = [apiPort, homePort, 80, 443, 16125];
-    const fluxCommunicationPorts = config.server.allowedPorts;
-    ports = ports.concat(fluxCommunicationPorts);
-    const firewallActive = await isFirewallActive();
-    if (firewallActive) {
-      // eslint-disable-next-line no-restricted-syntax
-      for (const port of ports) {
-        const execB = `sudo ufw allow ${port}`;
-        const execC = `sudo ufw allow out ${port}`;
-
-        // eslint-disable-next-line no-await-in-loop
-        const cmdresB = await cmdAsync(execB);
-        if (serviceHelper.ensureString(cmdresB).includes('updated') || serviceHelper.ensureString(cmdresB).includes('existing') || serviceHelper.ensureString(cmdresB).includes('added')) {
-          log.info(`Firewall adjusted for port ${port}`);
-        } else {
-          log.info(`Failed to adjust Firewall for port ${port}`);
-        }
-
-        // eslint-disable-next-line no-await-in-loop
-        const cmdresC = await cmdAsync(execC);
-        if (serviceHelper.ensureString(cmdresC).includes('updated') || serviceHelper.ensureString(cmdresC).includes('existing') || serviceHelper.ensureString(cmdresC).includes('added')) {
-          log.info(`Firewall adjusted for port ${port}`);
-        } else {
-          log.info(`Failed to adjust Firewall for port ${port}`);
-        }
-      }
-    } else {
-      log.info('Firewall is not active. Adjusting not applied');
-    }
-  } catch (error) {
-    log.error(error);
-  }
-}
-
-/**
- * To check if sufficient communication is established. Minimum number of outgoing and incoming peers must be met. 
- * @param {object} req Request.
- * @param {object} res Response.
- */
-function isCommunicationEstablished(req, res) {
-  let message;
-  if (outgoingPeers.length < config.fluxapps.minOutgoing || incomingPeers.length < config.fluxapps.minIncoming) {
-    message = messageHelper.createErrorMessage('Not enough connections established to Flux network');
-  } else {
-    message = messageHelper.createSuccessMessage('Communication to Flux network is properly established');
-  }
-  res.json(message);
-}
-
-// how long can this take?
-/**
- * To broadcast temporary app message.
- * @param {object} message Message.
- */
-async function broadcastTemporaryAppMessage(message) {
-  /* message object
-  * @param type string
-  * @param version number
-  * @param appSpecifications object
-  * @param hash string - messageHash(type + version + JSON.stringify(appSpecifications) + timestamp + signature))
-  * @param timestamp number
-  * @param signature string
-  */
-  log.info(message);
-  // no verification of message before broadcasting. Broadcasting happens always after data have been verified and are stored in our db. It is up to receiving node to verify it and store and rebroadcast.
-  if (typeof message !== 'object' && typeof message.type !== 'string' && typeof message.version !== 'number' && typeof message.appSpecifications !== 'object' && typeof message.signature !== 'string' && typeof message.timestamp !== 'number' && typeof message.hash !== 'string') {
-    throw new Error('Invalid Flux App message for storing');
-  }
-  // to all outoing
-  await broadcastMessageToOutgoing(message); // every outgoing peer AT LEAST 50ms - suppose 40 outgoing - 0.8 seconds
-  // to all incoming. Delay broadcast in case message is processing
-  await broadcastMessageToIncoming(message); // every incoing peer AT LEAST 50ms. Suppose 50 incoming - 1 second
-}
-
-=======
->>>>>>> 9032af7e
 module.exports = {
   handleIncomingConnection,
   connectedPeers,
