/* eslint-disable no-underscore-dangle */
const WebSocket = require('ws');
const bitcoinjs = require('bitcoinjs-lib');
const config = require('config');
const cmd = require('node-cmd');
const LRU = require('lru-cache');
const fs = require('fs').promises;
const path = require('path');
// eslint-disable-next-line import/no-extraneous-dependencies
const util = require('util');
const log = require('../lib/log');
const serviceHelper = require('./serviceHelper');
const verificationHelper = require('./verificationHelper');
const messageHelper = require('./messageHelper');
const daemonService = require('./daemonService');
const benchmarkService = require('./benchmarkService');
const userconfig = require('../../../config/userconfig');

const outgoingConnections = []; // websocket list
const outgoingPeers = []; // array of objects containing ip, latency, lastPingTime

const incomingConnections = []; // websocket list
const incomingPeers = []; // array of objects containing ip

let dosState = 0; // we can start at bigger number later
let dosMessage = null;

const minimumFluxBenchAllowedVersion = 231;
const minimumFluxOSAllowedVersion = 215;
let storedFluxBenchAllowed = null;

// my external Flux IP from benchmark
let myFluxIP = null;

let response = messageHelper.createErrorMessage();
// default cache
const LRUoptions = {
  max: 2000, // currently 750 nodes lets put a value expecting increase in the numbers.
  maxAge: 1000 * 150, // 150 seconds slightly over average blocktime. Allowing 1 block expired too.
};

let numberOfFluxNodes = 0;

const axiosConfig = {
  timeout: 5000,
};

const myCache = new LRU(LRUoptions);
const myMessageCache = new LRU(250);
const blockedPubKeysCache = new LRU(LRUoptions);

// rate limiting
// https://kendru.github.io/javascript/2018/12/28/rate-limiting-in-javascript-with-a-token-bucket/
const buckets = new Map();
class TokenBucket {
  constructor(capacity, fillPerSecond) {
    this.capacity = capacity;
    this.fillPerSecond = fillPerSecond;

    this.lastFilled = Math.floor(Date.now() / 1000);
    this.tokens = capacity;
  }

  take() {
    // Calculate how many tokens (if any) should have been added since the last request
    this.refill();

    if (this.tokens > 0) {
      this.tokens -= 1;
      return true;
    }

    return false;
  }

  refill() {
    const now = Math.floor(Date.now() / 1000);
    const rate = (now - this.lastFilled) / this.fillPerSecond;

    this.tokens = Math.min(this.capacity, this.tokens + Math.floor(rate * this.capacity));
    this.lastFilled = now;
  }
}

let addingNodesToCache = false;

// basic check for a version of other flux.
async function isFluxAvailable(ip, port = config.server.apiport) {
  try {
    const fluxResponse = await serviceHelper.axiosGet(`http://${ip}:${port}/flux/version`, axiosConfig);
    if (fluxResponse.data.status === 'success') {
      let fluxVersion = fluxResponse.data.data;
      fluxVersion = fluxVersion.replace(/\./g, '');
      if (fluxVersion >= minimumFluxOSAllowedVersion) {
        return true;
      }
      return false;
    }
    return false;
  } catch (e) {
    return false;
  }
}

// basic check for a version of other flux.
async function checkFluxAvailability(req, res) {
  let { ip } = req.params;
  ip = ip || req.query.ip;
  let { port } = req.params;
  port = port || req.query.port;
  if (ip === undefined || ip === null) {
    const errMessage = messageHelper.createErrorMessage('No ip specified.');
    return res.json(errMessage);
  }

  const available = await isFluxAvailable(ip, port);

  if (available === true) {
    const message = messageHelper.createSuccessMessage('Asking Flux is available');
    response = message;
  } else {
    const message = messageHelper.createErrorMessage('Asking Flux is not available');
    response = message;
  }
  return res.json(response);
}

async function getMyFluxIPandPort() {
  const benchmarkResponse = await daemonService.getBenchmarks();
  let myIP = null;
  if (benchmarkResponse.status === 'success') {
    const benchmarkResponseData = JSON.parse(benchmarkResponse.data);
    if (benchmarkResponseData.ipaddress) {
      myIP = benchmarkResponseData.ipaddress.length > 5 ? benchmarkResponseData.ipaddress : null;
    }
  }
  myFluxIP = myIP;
  return myIP;
}

// get deterministc Flux list from cache
// filter can only be a publicKey!
async function deterministicFluxList(filter) {
  try {
    while (addingNodesToCache) {
      // prevent several instances filling the cache at the same time.
      // eslint-disable-next-line no-await-in-loop
      await serviceHelper.delay(100);
    }
    let fluxList;
    if (filter) {
      fluxList = myCache.get(`fluxList${serviceHelper.ensureString(filter)}`);
    } else {
      fluxList = myCache.get('fluxList');
    }
    if (!fluxList) {
      let generalFluxList = myCache.get('fluxList');
      addingNodesToCache = true;
      if (!generalFluxList) {
        const request = {
          params: {},
          query: {},
        };
        const daemonFluxNodesList = await daemonService.viewDeterministicZelNodeList(request);
        if (daemonFluxNodesList.status === 'success') {
          generalFluxList = daemonFluxNodesList.data || [];
          myCache.set('fluxList', generalFluxList);
          if (filter) {
            const filterFluxList = generalFluxList.filter((node) => node.pubkey === filter);
            myCache.set(`fluxList${serviceHelper.ensureString(filter)}`, filterFluxList);
          }
        }
      } else { // surely in filtered branch too
        const filterFluxList = generalFluxList.filter((node) => node.pubkey === filter);
        myCache.set(`fluxList${serviceHelper.ensureString(filter)}`, filterFluxList);
      }
      addingNodesToCache = false;
      if (filter) {
        fluxList = myCache.get(`fluxList${serviceHelper.ensureString(filter)}`);
      } else {
        fluxList = myCache.get('fluxList');
      }
    }
    return fluxList || [];
  } catch (error) {
    log.error(error);
    return [];
  }
}

async function getFluxNodePrivateKey(privatekey) {
  const privKey = privatekey || daemonService.getConfigValue('zelnodeprivkey');
  return privKey;
}

async function getFluxMessageSignature(message, privatekey) {
  const privKey = await getFluxNodePrivateKey(privatekey);
<<<<<<< HEAD
  const signature = await messageHelper.signMessage(message, privKey);
=======
  const signature = await verificationHelper.signMessage(message, privKey);
>>>>>>> 7a7660d8
  return signature;
}

async function getFluxNodePublicKey(privatekey) {
  try {
    const privKey = await getFluxNodePrivateKey(privatekey);
    const keyPair = bitcoinjs.ECPair.fromWIF(privKey);
    const pubKey = keyPair.publicKey.toString('hex');
    return pubKey;
  } catch (error) {
    return error;
  }
}

// return boolean
async function verifyFluxBroadcast(data, obtainedFluxNodesList, currentTimeStamp) {
  const dataObj = serviceHelper.ensureObject(data);
  const { pubKey } = dataObj;
  const { timestamp } = dataObj; // ms
  const { signature } = dataObj;
  const { version } = dataObj;
  // only version 1 is active
  if (version !== 1) {
    return false;
  }
  const message = serviceHelper.ensureString(dataObj.data);
  // is timestamp valid ?
  // eslint-disable-next-line no-param-reassign
  currentTimeStamp = currentTimeStamp || Date.now(); // ms
  if (currentTimeStamp < (timestamp - 120000)) { // message was broadcasted in the future. Allow 120 sec clock sync
    return false;
  }

  let node = null;
  if (obtainedFluxNodesList) { // for test purposes.
    node = obtainedFluxNodesList.find((key) => key.pubkey === pubKey);
    if (!node) {
      return false;
    }
  }
  if (!node) {
    // node that broadcasted the message has to be on list
    // pubkey of the broadcast has to be on the list
    const zl = await deterministicFluxList(pubKey); // this itself is sufficient.
    node = zl.find((key) => key.pubkey === pubKey); // another check in case sufficient check failed on daemon level
  }
  if (!node) {
    return false;
  }
  const messageToVerify = version + message + timestamp;
<<<<<<< HEAD
  const verified = await messageHelper.verifyMessage(messageToVerify, pubKey, signature);
=======
  const verified = await verificationHelper.verifyMessage(messageToVerify, pubKey, signature);
>>>>>>> 7a7660d8
  if (verified === true) {
    return true;
  }
  return false;
}

// extends verifyFluxBroadcast by not allowing request older than 5 mins.
async function verifyOriginalFluxBroadcast(data, obtainedFluxNodeList, currentTimeStamp) {
  // eslint-disable-next-line no-param-reassign
  const dataObj = serviceHelper.ensureObject(data);
  const { timestamp } = dataObj; // ms
  // eslint-disable-next-line no-param-reassign
  currentTimeStamp = currentTimeStamp || Date.now(); // ms
  if (currentTimeStamp > (timestamp + 300000)) { // bigger than 5 mins
    return false;
  }
  const verified = await verifyFluxBroadcast(data, obtainedFluxNodeList, currentTimeStamp);
  return verified;
}

async function verifyTimestampInFluxBroadcast(data, currentTimeStamp) {
  // eslint-disable-next-line no-param-reassign
  const dataObj = serviceHelper.ensureObject(data);
  const { timestamp } = dataObj; // ms
  // eslint-disable-next-line no-param-reassign
  currentTimeStamp = currentTimeStamp || Date.now(); // ms
  if (currentTimeStamp < (timestamp + 300000)) { // bigger than 5 mins
    return true;
  }
  return false;
}

async function sendToAllPeers(data, wsList) {
  try {
    const removals = [];
    const ipremovals = [];
    // wsList is always a sublist of outgoingConnections
    const outConList = wsList || outgoingConnections;
    // eslint-disable-next-line no-restricted-syntax
    for (const client of outConList) {
      try {
        // eslint-disable-next-line no-await-in-loop
        await serviceHelper.delay(25);
        if (client.readyState === WebSocket.OPEN) {
          if (!data) {
            const pingTime = new Date().getTime();
            client.ping('flux'); // do ping with flux str instead
            const foundPeer = outgoingPeers.find((peer) => peer.ip === client._socket.remoteAddress);
            if (foundPeer) {
              foundPeer.lastPingTime = pingTime;
            }
          } else {
            client.send(data);
          }
        } else {
          throw new Error(`Connection to ${client._socket.remoteAddress} is not open`);
        }
      } catch (e) {
        removals.push(client);
        try {
          const ip = client._socket.remoteAddress;
          const foundPeer = outgoingPeers.find((peer) => peer.ip === ip);
          ipremovals.push(foundPeer);
          // eslint-disable-next-line no-use-before-define
          closeConnection(ip);
        } catch (err) {
          log.error(err);
        }
      }
    }

    for (let i = 0; i < ipremovals.length; i += 1) {
      const peerIndex = outgoingPeers.indexOf(ipremovals[i]);
      if (peerIndex > -1) {
        outgoingPeers.splice(peerIndex, 1);
      }
    }
    for (let i = 0; i < removals.length; i += 1) {
      const ocIndex = outgoingConnections.indexOf(removals[i]);
      if (ocIndex > -1) {
        outgoingConnections.splice(ocIndex, 1);
      }
    }
  } catch (error) {
    log.error(error);
  }
}

async function sendToAllIncomingConnections(data, wsList) {
  try {
    const removals = [];
    const ipremovals = [];
    // wsList is always a sublist of incomingConnections
    const incConList = wsList || incomingConnections;
    // eslint-disable-next-line no-restricted-syntax
    for (const client of incConList) {
      try {
        // eslint-disable-next-line no-await-in-loop
        await serviceHelper.delay(25);
        if (client.readyState === WebSocket.OPEN) {
          if (!data) {
            client.ping('flux'); // do ping with flux str instead
          } else {
            client.send(data);
          }
        } else {
          throw new Error(`Connection to ${client._socket.remoteAddress} is not open`);
        }
      } catch (e) {
        removals.push(client);
        try {
          const ip = client._socket.remoteAddress;
          const foundPeer = incomingPeers.find((peer) => peer.ip === ip);
          ipremovals.push(foundPeer);
          // eslint-disable-next-line no-use-before-define
          closeIncomingConnection(ip, [], client); // this is wrong
        } catch (err) {
          log.error(err);
        }
      }
    }

    for (let i = 0; i < ipremovals.length; i += 1) {
      const peerIndex = incomingPeers.indexOf(ipremovals[i]);
      if (peerIndex > -1) {
        incomingPeers.splice(peerIndex, 1);
      }
    }
    for (let i = 0; i < removals.length; i += 1) {
      const ocIndex = incomingConnections.indexOf(removals[i]);
      if (ocIndex > -1) {
        incomingConnections.splice(ocIndex, 1);
      }
    }
  } catch (error) {
    log.error(error);
  }
}

async function serialiseAndSignFluxBroadcast(dataToBroadcast, privatekey) {
  const version = 1;
  const timestamp = Date.now();
  const pubKey = await getFluxNodePublicKey(privatekey);
  const message = serviceHelper.ensureString(dataToBroadcast);
  const messageToSign = version + message + timestamp;
  const signature = await getFluxMessageSignature(messageToSign, privatekey);
  // version 1 specifications
  // message contains version, timestamp, pubKey, signature and data. Data is a stringified json. Signature is signature of version+stringifieddata+timestamp
  // signed by the priv key corresponding to pubkey attached
  // data object contains version, timestamp of signing, signature, pubKey, data object. further data object must at least contain its type as string to determine it further.
  const dataObj = {
    version,
    timestamp,
    pubKey,
    signature,
    data: dataToBroadcast,
  };
  const dataString = JSON.stringify(dataObj);
  return dataString;
}

async function handleAppMessages(message, fromIP) {
  try {
    // check if we have it in database and if not add
    // if not in database, rebroadcast to all connections
    // do furtherVerification of message
    // eslint-disable-next-line global-require
    const appsService = require('./appsService');
    const rebroadcastToPeers = await appsService.storeAppTemporaryMessage(message.data, true);
    if (rebroadcastToPeers === true) {
      const messageString = serviceHelper.ensureString(message);
      const wsListOut = outgoingConnections.filter((client) => client._socket.remoteAddress !== fromIP);
      sendToAllPeers(messageString, wsListOut);
      await serviceHelper.delay(100);
      const wsList = incomingConnections.filter((client) => client._socket.remoteAddress.replace('::ffff:', '') !== fromIP);
      sendToAllIncomingConnections(messageString, wsList);
    }
  } catch (error) {
    log.error(error);
  }
}

async function handleAppRunningMessage(message, fromIP) {
  try {
    // check if we have it exactly like that in database and if not, update
    // if not in database, rebroadcast to all connections
    // do furtherVerification of message
    // eslint-disable-next-line global-require
    const appsService = require('./appsService');
    const rebroadcastToPeers = await appsService.storeAppRunningMessage(message.data);
    if (rebroadcastToPeers === true) {
      const messageString = serviceHelper.ensureString(message);
      const wsListOut = outgoingConnections.filter((client) => client._socket.remoteAddress !== fromIP);
      sendToAllPeers(messageString, wsListOut);
      await serviceHelper.delay(2345);
      const wsList = incomingConnections.filter((client) => client._socket.remoteAddress.replace('::ffff:', '') !== fromIP);
      sendToAllIncomingConnections(messageString, wsList);
    }
  } catch (error) {
    log.error(error);
  }
}

async function sendMessageToWS(message, ws) {
  try {
    const messageSigned = await serialiseAndSignFluxBroadcast(message);
    try {
      ws.send(messageSigned);
    } catch (e) {
      console.error(e);
    }
  } catch (error) {
    log.error(error);
  }
}

async function respondWithAppMessage(message, ws) {
  try {
    // check if we have it database of permanent appMessages
    // eslint-disable-next-line global-require
    const appsService = require('./appsService');
    const tempMesResponse = myMessageCache.get(serviceHelper.ensureString(message));
    if (tempMesResponse) {
      sendMessageToWS(tempMesResponse, ws);
      return;
    }
    console.log(serviceHelper.ensureString(message));
    const permanentMessage = await appsService.checkAppMessageExistence(message.data.hash);
    if (permanentMessage) {
      // message exists in permanent storage. Create a message and broadcast it to the fromIP peer
      // const permanentAppMessage = {
      //   type: messageType,
      //   version: typeVersion,
      //   appSpecifications: appSpecFormatted,
      //   hash: messageHASH,
      //   timestamp,
      //   signature,
      //   txid,
      //   height,
      //   valueSat,
      // };
      const temporaryAppMessage = { // specification of temp message
        type: permanentMessage.type,
        version: permanentMessage.version,
        appSpecifications: permanentMessage.appSpecifications || permanentMessage.zelAppSpecifications,
        hash: permanentMessage.hash,
        timestamp: permanentMessage.timestamp,
        signature: permanentMessage.signature,
      };
      myMessageCache.set(serviceHelper.ensureString(message), temporaryAppMessage);
      sendMessageToWS(temporaryAppMessage, ws);
    } else {
      const existingTemporaryMessage = await appsService.checkAppTemporaryMessageExistence(message.data.hash);
      if (existingTemporaryMessage) {
        // a temporary appmessage looks like this:
        // const newMessage = {
        //   appSpecifications: message.appSpecifications || message.zelAppSpecifications,
        //   type: message.type,
        //   version: message.version,
        //   hash: message.hash,
        //   timestamp: message.timestamp,
        //   signature: message.signature,
        //   createdAt: new Date(message.timestamp),
        //   expireAt: new Date(validTill),
        // };
        const temporaryAppMessage = { // specification of temp message
          type: existingTemporaryMessage.type,
          version: existingTemporaryMessage.version,
          appSpecifications: existingTemporaryMessage.appSpecifications || existingTemporaryMessage.zelAppSpecifications,
          hash: existingTemporaryMessage.hash,
          timestamp: existingTemporaryMessage.timestamp,
          signature: existingTemporaryMessage.signature,
        };
        myMessageCache.set(serviceHelper.ensureString(message), temporaryAppMessage);
        sendMessageToWS(temporaryAppMessage, ws);
      }
      // else do nothing. We do not have this message. And this Flux would be requesting it from other peers soon too.
    }
  } catch (error) {
    log.error(error);
  }
}

function checkRateLimit(ip, perSecond = 10, maxBurst = 15) {
  if (!buckets.has(ip)) {
    buckets.set(ip, new TokenBucket(maxBurst, perSecond));
  }

  const bucketForIP = buckets.get(ip);

  if (bucketForIP.take()) {
    return true;
  }
  return false;
}

// eslint-disable-next-line no-unused-vars
function handleIncomingConnection(ws, req, expressWS) {
  // now we are in connections state. push the websocket to our incomingconnections
  const maxPeers = 20;
  const maxNumberOfConnections = numberOfFluxNodes / 40 < 120 ? numberOfFluxNodes / 40 : 120;
  const maxCon = Math.max(maxPeers, maxNumberOfConnections);
  if (incomingConnections.length > maxCon) {
    setTimeout(() => {
      ws.close(1000, 'Max number of incomming connections reached');
    }, 1000);
    return;
  }
  incomingConnections.push(ws);
  const peer = {
    ip: ws._socket.remoteAddress,
  };
  incomingPeers.push(peer);
  // verify data integrity, if not signed, close connection
  ws.on('message', async (msg) => {
    // check rate limit
    const rateOK = await checkRateLimit(peer.ip);
    if (!rateOK) {
      return; // do not react to the message
    }
    // check blocked list
    const dataObj = serviceHelper.ensureObject(msg);
    const { pubKey } = dataObj;
    if (blockedPubKeysCache.has(pubKey)) {
      try {
        log.info('Closing incoming connection, peer is on blockedList');
        ws.close(1000, 'blocked list'); // close as of policy violation?
      } catch (e) {
        console.error(e);
      }
      return;
    }
    const currentTimeStamp = Date.now();
    const messageOK = await verifyFluxBroadcast(msg, undefined, currentTimeStamp);
    if (messageOK === true) {
      const timestampOK = await verifyTimestampInFluxBroadcast(msg, currentTimeStamp);
      if (timestampOK === true) {
        try {
          const msgObj = serviceHelper.ensureObject(msg);
          if (msgObj.data.type === 'zelappregister' || msgObj.data.type === 'zelappupdate' || msgObj.data.type === 'fluxappregister' || msgObj.data.type === 'fluxappupdate') {
            handleAppMessages(msgObj, peer.ip.replace('::ffff:', ''));
          } else if (msgObj.data.type === 'zelapprequest' || msgObj.data.type === 'fluxapprequest') {
            respondWithAppMessage(msgObj, ws);
          } else if (msgObj.data.type === 'zelapprunning' || msgObj.data.type === 'fluxapprunning') {
            handleAppRunningMessage(msgObj, peer.ip.replace('::ffff:', ''));
          } else {
            log.warn(`Unrecognised message type of ${msgObj.data.type}`);
          }
        } catch (e) {
          log.error(e);
        }
      }
    } else {
      // we dont like this peer as it sent wrong message (wrong, or message belonging to node no longer on network). Lets close the connection
      // and add him to blocklist
      try {
        // check if message comes from IP belonging to the public Key
        const zl = await deterministicFluxList(pubKey); // this itself is sufficient.
        const possibleNodes = zl.filter((key) => key.pubkey === pubKey); // another check in case sufficient check failed on daemon level
        const nodeFound = possibleNodes.find((n) => n.ip === peer.ip.replace('::ffff:', ''));
        if (!nodeFound) {
          log.warn(`Message received from incoming peer ${peer.ip} but is not an originating node of ${pubKey}.`);
          ws.close(1000, 'invalid message, disconnect'); // close as of policy violation
        } else {
          blockedPubKeysCache.set(pubKey, pubKey); // blocks ALL the nodes corresponding to the pubKey
          log.warn(`closing incoming connection, adding peers ${pubKey} to the blockedList. Originated from ${peer.ip}.`);
          ws.close(1000, 'invalid message, blocked'); // close as of policy violation?
        }
      } catch (e) {
        console.error(e);
      }
    }
  });
  ws.on('error', async (msg) => {
    const ip = ws._socket.remoteAddress;
    log.warn(`Incoming connection error ${ip}`);
    const ocIndex = incomingConnections.findIndex((incomingCon) => ws._socket.remoteAddress === incomingCon._socket.remoteAddress);
    const foundPeer = await incomingPeers.find((mypeer) => mypeer.ip === ip);
    if (ocIndex > -1) {
      incomingConnections.splice(ocIndex, 1);
    }
    if (foundPeer) {
      const peerIndex = incomingPeers.indexOf(foundPeer);
      if (peerIndex > -1) {
        incomingPeers.splice(peerIndex, 1);
      }
    }
    log.warn(`Incoming connection errored with: ${msg}`);
  });
  ws.on('close', async (msg) => {
    const ip = ws._socket.remoteAddress;
    log.warn(`Incoming connection close ${ip}`);
    const ocIndex = incomingConnections.findIndex((incomingCon) => ws._socket.remoteAddress === incomingCon._socket.remoteAddress);
    const foundPeer = await incomingPeers.find((mypeer) => mypeer.ip === ip);
    if (ocIndex > -1) {
      incomingConnections.splice(ocIndex, 1);
    }
    if (foundPeer) {
      const peerIndex = incomingPeers.indexOf(foundPeer);
      if (peerIndex > -1) {
        incomingPeers.splice(peerIndex, 1);
      }
    }
    log.warn(`Incoming connection closed with: ${msg}`);
  });
}

async function broadcastMessageToOutgoing(dataToBroadcast) {
  const serialisedData = await serialiseAndSignFluxBroadcast(dataToBroadcast);
  await sendToAllPeers(serialisedData);
}

async function broadcastMessageToIncoming(dataToBroadcast) {
  const serialisedData = await serialiseAndSignFluxBroadcast(dataToBroadcast);
  await sendToAllIncomingConnections(serialisedData);
}

async function broadcastMessageToOutgoingFromUser(req, res) {
  try {
    let { data } = req.params;
    data = data || req.query.data;
    if (data === undefined || data === null) {
      throw new Error('No message to broadcast attached.');
    }
    const authorized = await verificationHelper.verifyPrivilege('adminandfluxteam', req);

    if (authorized === true) {
      await broadcastMessageToOutgoing(data);
      const message = messageHelper.createSuccessMessage('Message successfully broadcasted to Flux network');
      response = message;
    } else {
      response = messageHelper.errUnauthorizedMessage();
    }
    res.json(response);
  } catch (error) {
    log.error(error);
    const errorResponse = messageHelper.createErrorMessage(
      error.message || error,
      error.name,
      error.code,
    );
    res.json(errorResponse);
  }
}

async function broadcastMessageToOutgoingFromUserPost(req, res) {
  let body = '';
  req.on('data', (data) => {
    body += data;
  });
  req.on('end', async () => {
    try {
      const processedBody = serviceHelper.ensureObject(body);
      if (processedBody === undefined || processedBody === null || processedBody === '') {
        throw new Error('No message to broadcast attached.');
      }
      const authorized = await verificationHelper.verifyPrivilege('adminandfluxteam', req);
      if (authorized === true) {
        await broadcastMessageToOutgoing(processedBody);
        const message = messageHelper.createSuccessMessage('Message successfully broadcasted to Flux network');
        response = message;
      } else {
        response = messageHelper.errUnauthorizedMessage();
      }
      res.json(response);
    } catch (error) {
      log.error(error);
      const errorResponse = messageHelper.createErrorMessage(
        error.message || error,
        error.name,
        error.code,
      );
      res.json(errorResponse);
    }
  });
}

async function broadcastMessageToIncomingFromUser(req, res) {
  try {
    let { data } = req.params;
    data = data || req.query.data;
    if (data === undefined || data === null) {
      throw new Error('No message to broadcast attached.');
    }
    const authorized = await verificationHelper.verifyPrivilege('adminandfluxteam', req);

    if (authorized === true) {
      await broadcastMessageToIncoming(data);
      const message = messageHelper.createSuccessMessage('Message successfully broadcasted to Flux network');
      response = message;
    } else {
      response = messageHelper.errUnauthorizedMessage();
    }
    res.json(response);
  } catch (error) {
    log.error(error);
    const errorResponse = messageHelper.createErrorMessage(
      error.message || error,
      error.name,
      error.code,
    );
    res.json(errorResponse);
  }
}

async function broadcastMessageToIncomingFromUserPost(req, res) {
  let body = '';
  req.on('data', (data) => {
    body += data;
  });
  req.on('end', async () => {
    try {
      const processedBody = serviceHelper.ensureObject(body);
      if (processedBody === undefined || processedBody === null || processedBody === '') {
        throw new Error('No message to broadcast attached.');
      }
      const authorized = await verificationHelper.verifyPrivilege('adminandfluxteam', req);
      if (authorized === true) {
        await broadcastMessageToIncoming(processedBody);
        const message = messageHelper.createSuccessMessage('Message successfully broadcasted to Flux network');
        response = message;
      } else {
        response = messageHelper.errUnauthorizedMessage();
      }
      res.json(response);
    } catch (error) {
      log.error(error);
      const errorResponse = messageHelper.createErrorMessage(
        error.message || error,
        error.name,
        error.code,
      );
      res.json(errorResponse);
    }
  });
}

async function broadcastMessageFromUser(req, res) {
  try {
    let { data } = req.params;
    data = data || req.query.data;
    if (data === undefined || data === null) {
      throw new Error('No message to broadcast attached.');
    }
    const authorized = await verificationHelper.verifyPrivilege('adminandfluxteam', req);

    if (authorized === true) {
      await broadcastMessageToOutgoing(data);
      await broadcastMessageToIncoming(data);
      const message = messageHelper.createSuccessMessage('Message successfully broadcasted to Flux network');
      response = message;
    } else {
      response = messageHelper.errUnauthorizedMessage();
    }
    res.json(response);
  } catch (error) {
    log.error(error);
    const errorResponse = messageHelper.createErrorMessage(
      error.message || error,
      error.name,
      error.code,
    );
    res.json(errorResponse);
  }
}

async function broadcastMessageFromUserPost(req, res) {
  let body = '';
  req.on('data', (data) => {
    body += data;
  });
  req.on('end', async () => {
    try {
      const processedBody = serviceHelper.ensureObject(body);
      if (processedBody === undefined || processedBody === null || processedBody === '') {
        throw new Error('No message to broadcast attached.');
      }
      const authorized = await verificationHelper.verifyPrivilege('adminandfluxteam', req);
      if (authorized === true) {
        await broadcastMessageToOutgoing(processedBody);
        await broadcastMessageToIncoming(processedBody);
        const message = messageHelper.createSuccessMessage('Message successfully broadcasted to Flux network');
        response = message;
      } else {
        response = messageHelper.errUnauthorizedMessage();
      }
      res.json(response);
    } catch (error) {
      log.error(error);
      const errorResponse = messageHelper.createErrorMessage(
        error.message || error,
        error.name,
        error.code,
      );
      res.json(errorResponse);
    }
  });
}

async function getRandomConnection() { // returns ip:port or just ip if default
  const nodeList = await deterministicFluxList();
  const zlLength = nodeList.length;
  if (zlLength === 0) {
    return null;
  }
  const randomNode = Math.floor((Math.random() * zlLength)); // we do not really need a 'random'
  const ip = nodeList[randomNode].ip || nodeList[randomNode].ipaddress;

  if (ip === userconfig.initial.ipaddress || ip === myFluxIP) {
    return null;
  }
  return ip;
}

async function initiateAndHandleConnection(connection) {
  let ip = connection;
  let port = config.server.apiport;
  if (connection.includes(':')) {
    ip = connection.split(':')[0];
    port = connection.split(':')[1];
  }
  const wsuri = `ws://${ip}:${port}/ws/flux/`;
  const websocket = new WebSocket(wsuri);

  websocket.onopen = () => {
    outgoingConnections.push(websocket);
    const peer = {
      ip: connection,
      lastPingTime: null,
      latency: null,
    };
    outgoingPeers.push(peer);
  };

  // every time a ping is sent a pong as received, measure latency
  websocket.on('pong', () => {
    try {
      const curTime = new Date().getTime();
      const foundPeer = outgoingPeers.find((peer) => peer.ip === connection);
      if (foundPeer) {
        foundPeer.latency = Math.ceil((curTime - foundPeer.lastPingTime) / 2);
      }
    } catch (error) {
      log.error(error);
    }
  });

  websocket.onclose = (evt) => {
    const ocIndex = outgoingConnections.indexOf(websocket);
    if (ocIndex > -1) {
      log.info(`Connection to ${connection} closed with code ${evt.code}`);
      outgoingConnections.splice(ocIndex, 1);
    }
    const foundPeer = outgoingPeers.find((peer) => peer.ip === connection);
    if (foundPeer) {
      const peerIndex = outgoingPeers.indexOf(foundPeer);
      if (peerIndex > -1) {
        outgoingPeers.splice(peerIndex, 1);
        log.info(`Connection ${connection} removed from outgoingPeers`);
      }
    }
  };

  websocket.onmessage = async (evt) => {
    // incoming messages from outgoing connections
    const currentTimeStamp = Date.now(); // ms
    // check rate limit
    const rateOK = await checkRateLimit(ip);
    if (!rateOK) {
      return; // do not react to the message
    }
    // check blocked list
    const msgObj = serviceHelper.ensureObject(evt.data);
    const { pubKey } = msgObj;
    if (blockedPubKeysCache.has(pubKey)) {
      try {
        log.info('Closing outgoing connection, peer is on blockedList');
        websocket.close(1000, 'blocked list'); // close as of policy violation?
      } catch (e) {
        console.error(e);
      }
      return;
    }
    const messageOK = await verifyOriginalFluxBroadcast(evt.data, undefined, currentTimeStamp);
    if (messageOK === true) {
      if (msgObj.data.type === 'zelappregister' || msgObj.data.type === 'zelappupdate' || msgObj.data.type === 'fluxappregister' || msgObj.data.type === 'fluxappupdate') {
        handleAppMessages(msgObj, connection);
      } else if (msgObj.data.type === 'zelapprequest' || msgObj.data.type === 'fluxapprequest') {
        respondWithAppMessage(msgObj, websocket);
      } else if (msgObj.data.type === 'zelapprunning' || msgObj.data.type === 'fluxapprunning') {
        handleAppRunningMessage(msgObj, connection);
      }
    } else {
      // we dont like this peer as it sent wrong message (wrong, or message belonging to node no longer on network). Lets close the connection
      // and add him to blocklist
      try {
        // check if message comes from IP belonging to the public Key
        const zl = await deterministicFluxList(pubKey); // this itself is sufficient.
        const possibleNodes = zl.filter((key) => key.pubkey === pubKey); // another check in case sufficient check failed on daemon level
        const nodeFound = possibleNodes.find((n) => n.ip === connection);
        if (!nodeFound) {
          log.warn(`Message received from outgoing peer ${connection} but is not an originating node of ${pubKey}.`);
          websocket.close(1000, 'invalid message, disconnect'); // close as of policy violation
        } else {
          blockedPubKeysCache.set(pubKey, pubKey); // blocks ALL the nodes corresponding to the pubKey
          log.warn(`closing outgoing connection, adding peers ${pubKey} to the blockedList. Originated from ${connection}.`);
          websocket.close(1000, 'invalid message, blocked'); // close as of policy violation?
        }
      } catch (e) {
        console.error(e);
      }
    }
  };

  websocket.onerror = (evt) => {
    console.log(evt.code);
    const ocIndex = outgoingConnections.indexOf(websocket);
    if (ocIndex > -1) {
      log.info(`Connection to ${connection} errord with code ${evt.code}`);
      outgoingConnections.splice(ocIndex, 1);
    }
    const foundPeer = outgoingPeers.find((peer) => peer.ip === connection);
    if (foundPeer) {
      const peerIndex = outgoingPeers.indexOf(foundPeer);
      if (peerIndex > -1) {
        outgoingPeers.splice(peerIndex, 1);
        log.info(`Connection ${connection} removed from outgoingPeers`);
      }
    }
  };
}

async function fluxDiscovery() {
  try {
    const syncStatus = daemonService.isDaemonSynced();
    if (!syncStatus.data.synced) {
      throw new Error('Daemon not yet synced. Flux discovery is awaiting.');
    }

    let nodeList = [];

    const myIP = await getMyFluxIPandPort();
    if (myIP) {
      nodeList = await deterministicFluxList();
      const fluxNode = nodeList.find((node) => node.ip === myIP);
      if (!fluxNode) {
        throw new Error('Node not confirmed. Flux discovery is awaiting.');
      }
    } else {
      throw new Error('Flux IP not detected. Flux discovery is awaiting.');
    }
    const minPeers = 10;
    const maxPeers = 20;
    numberOfFluxNodes = nodeList.length;
    const currentIpsConnTried = [];
    const requiredNumberOfConnections = numberOfFluxNodes / 100 < 40 ? numberOfFluxNodes / 100 : 40; // 1%
    const maxNumberOfConnections = numberOfFluxNodes / 75 < 50 ? numberOfFluxNodes / 75 : 50; // 1.5%
    const minCon = Math.max(minPeers, requiredNumberOfConnections); // awlays maintain at least 10 or 1% of nodes whatever is higher
    const maxCon = Math.max(maxPeers, maxNumberOfConnections); // have a maximum of 20 or 2% of nodes whatever is higher
    log.info(`Current number of outgoing connections:${outgoingConnections.length}`);
    log.info(`Current number of incoming connections:${incomingConnections.length}`);
    // coonect to peers as min connections not yet established
    let index = 0;
    while (outgoingConnections.length < minCon && index < 100) {
      index += 1;
      // eslint-disable-next-line no-await-in-loop
      const ip = await getRandomConnection();
      if (ip) {
        // additional precaution
        const sameConnectedIp = currentIpsConnTried.find((connectedIP) => connectedIP === ip);
        const clientExists = outgoingConnections.find((client) => client._socket.remoteAddress === ip);
        const clientIncomingExists = incomingConnections.find((client) => client._socket.remoteAddress.replace('::ffff:', '') === ip);
        if (!sameConnectedIp && !clientExists && !clientIncomingExists) {
          log.info(`Adding Flux peer: ${ip}`);
          currentIpsConnTried.push(ip);
          initiateAndHandleConnection(ip);
          // eslint-disable-next-line no-await-in-loop
          await serviceHelper.delay(500);
        }
      }
      // eslint-disable-next-line no-await-in-loop
      await serviceHelper.delay(500);
    }
    if (outgoingConnections.length < maxCon) {
      const ip = await getRandomConnection();
      if (ip) {
        // additional precaution
        const sameConnectedIp = currentIpsConnTried.find((connectedIP) => connectedIP === ip);
        const clientExists = outgoingConnections.find((client) => client._socket.remoteAddress === ip);
        const clientIncomingExists = incomingConnections.find((client) => client._socket.remoteAddress.replace('::ffff:', '') === ip);
        if (!sameConnectedIp && !clientExists && !clientIncomingExists) {
          log.info(`Adding Flux peer: ${ip}`);
          initiateAndHandleConnection(ip);
        }
      }
    }
    setTimeout(() => {
      fluxDiscovery();
    }, 60 * 1000);
  } catch (error) {
    log.warn(error.message || error);
    setTimeout(() => {
      fluxDiscovery();
    }, 120 * 1000);
  }
}

function connectedPeers(req, res) {
  const connections = [];
  outgoingConnections.forEach((client) => {
    connections.push(client._socket.remoteAddress);
  });
  const message = messageHelper.createDataMessage(connections);
  response = message;
  res.json(response);
}

function connectedPeersInfo(req, res) {
  const connections = outgoingPeers;
  const message = messageHelper.createDataMessage(connections);
  response = message;
  res.json(response);
}

function keepConnectionsAlive() {
  setInterval(() => {
    sendToAllPeers(); // perform ping
    sendToAllIncomingConnections(); // perform ping
  }, 30 * 1000);
}

async function addPeer(req, res) {
  let { ip } = req.params;
  ip = ip || req.query.ip;
  if (ip === undefined || ip === null) {
    const errMessage = messageHelper.createErrorMessage('No IP address specified.');
    return res.json(errMessage);
  }
  const wsObj = await outgoingConnections.find((client) => client._socket.remoteAddress === ip);
  if (wsObj) {
    const errMessage = messageHelper.createErrorMessage(`Already connected to ${ip}`);
    return res.json(errMessage);
  }
  const authorized = await verificationHelper.verifyPrivilege('adminandfluxteam', req);

  if (authorized === true) {
    initiateAndHandleConnection(ip);
    const message = messageHelper.createSuccessMessage(`Outgoing connection to ${ip} initiated`);
    response = message;
    console.log(response);
  } else {
    response = messageHelper.errUnauthorizedMessage();
  }
  console.log(response);
  return res.json(response);
}

function getIncomingConnections(req, res, expressWS) {
  const clientsSet = expressWS.clients;
  const connections = [];
  clientsSet.forEach((client) => {
    connections.push(client._socket.remoteAddress);
  });
  const message = messageHelper.createDataMessage(connections);
  response = message;
  res.json(response);
}

function getIncomingConnectionsInfo(req, res) {
  const connections = incomingPeers;
  const message = messageHelper.createDataMessage(connections);
  response = message;
  res.json(response);
}

async function closeConnection(ip) {
  let message;
  const wsObj = await outgoingConnections.find((client) => client._socket.remoteAddress === ip);
  if (wsObj) {
    const ocIndex = outgoingConnections.indexOf(wsObj);
    const foundPeer = await outgoingPeers.find((peer) => peer.ip === ip);
    if (ocIndex > -1) {
      wsObj.close(1000, 'purpusfully closed');
      log.info(`Connection to ${ip} closed`);
      outgoingConnections.splice(ocIndex, 1);
      if (foundPeer) {
        const peerIndex = outgoingPeers.indexOf(foundPeer);
        if (peerIndex > -1) {
          outgoingPeers.splice(peerIndex, 1);
        }
      }
      message = messageHelper.createSuccessMessage(`Outgoing connection to ${ip} closed`);
    } else {
      message = messageHelper.createErrorMessage(`Unable to close connection ${ip}. Try again later.`);
    }
  } else {
    message = messageHelper.createWarningMessage(`Connection to ${ip} does not exists.`);
  }
  return message;
}

async function closeIncomingConnection(ip, expressWS, clientToClose) {
  const clientsSet = expressWS.clients || [];
  let message;
  let wsObj = null || clientToClose;
  clientsSet.forEach((client) => {
    if (client._socket.remoteAddress === ip) {
      wsObj = client;
    }
  });
  if (wsObj) {
    const ocIndex = incomingConnections.indexOf(wsObj);
    const foundPeer = await incomingPeers.find((peer) => peer.ip === ip);
    if (ocIndex > -1) {
      wsObj.close(1000, 'purpusfully closed');
      log.info(`Connection from ${ip} closed`);
      incomingConnections.splice(ocIndex, 1);
      if (foundPeer) {
        const peerIndex = incomingPeers.indexOf(foundPeer);
        if (peerIndex > -1) {
          incomingPeers.splice(peerIndex, 1);
        }
      }
      message = messageHelper.createSuccessMessage(`Incoming connection to ${ip} closed`);
    } else {
      message = messageHelper.createErrorMessage(`Unable to close incoming connection ${ip}. Try again later.`);
    }
  } else {
    message = messageHelper.createWarningMessage(`Connection from ${ip} does not exists.`);
  }
  return message;
}

async function removePeer(req, res) {
  let { ip } = req.params;
  ip = ip || req.query.ip;
  if (ip === undefined || ip === null) {
    const errMessage = messageHelper.createErrorMessage('No IP address specified.');
    return res.json(errMessage);
  }
  const authorized = await verificationHelper.verifyPrivilege('adminandfluxteam', req);

  if (authorized === true) {
    const closeResponse = await closeConnection(ip);
    response = closeResponse;
  } else {
    response = messageHelper.errUnauthorizedMessage();
  }
  return res.json(response);
}

async function removeIncomingPeer(req, res, expressWS) {
  let { ip } = req.params;
  ip = ip || req.query.ip;
  if (ip === undefined || ip === null) {
    const errMessage = messageHelper.createErrorMessage('No IP address specified.');
    return res.json(errMessage);
  }
  const authorized = await verificationHelper.verifyPrivilege('adminandfluxteam', req);

  if (authorized === true) {
    const closeResponse = await closeIncomingConnection(ip, expressWS);
    response = closeResponse;
  } else {
    response = messageHelper.errUnauthorizedMessage();
  }
  return res.json(response);
}

async function checkFluxbenchVersionAllowed() {
  if (storedFluxBenchAllowed) {
    return storedFluxBenchAllowed >= minimumFluxBenchAllowedVersion;
  }
  try {
    const benchmarkInfoResponse = await benchmarkService.getInfo();
    if (benchmarkInfoResponse.status === 'success') {
      log.info(benchmarkInfoResponse);
      let benchmarkVersion = benchmarkInfoResponse.data.version;
      benchmarkVersion = benchmarkVersion.replace(/\./g, '');
      storedFluxBenchAllowed = benchmarkVersion;
      if (benchmarkVersion >= minimumFluxBenchAllowedVersion) {
        return true;
      }
      dosState += 11;
      dosMessage = `Fluxbench Version Error. Current lower version allowed is v${minimumFluxBenchAllowedVersion} found v${benchmarkVersion}`;
      log.error(dosMessage);
      return false;
    }
    dosState += 2;
    dosMessage = 'Fluxbench Version Error. Error obtaining Flux Version.';
    log.error(dosMessage);
    return false;
  } catch (err) {
    log.error(err);
    log.error(`Error on checkFluxBenchVersion: ${err.message}`);
    dosState += 2;
    dosMessage = 'Fluxbench Version Error. Error obtaining Flux Version.';
    return false;
  }
}

async function checkMyFluxAvailability(retryNumber = 0) {
  const fluxBenchVersionAllowed = await checkFluxbenchVersionAllowed();
  if (!fluxBenchVersionAllowed) {
    return false;
  }
  let askingIP = await getRandomConnection();
  if (typeof askingIP !== 'string' || typeof myFluxIP !== 'string' || myFluxIP === askingIP) {
    return false;
  }
  let askingIpPort = config.server.apiport;
  if (askingIP.includes(':')) { // has port specification
    // it has port specification
    const splittedIP = askingIP.split(':');
    askingIP = splittedIP[0];
    askingIpPort = splittedIP[1];
  }
  let myIP = myFluxIP;
  if (myIP.includes(':')) { // has port specification
    myIP = myIP.split(':')[0];
  }
  let availabilityError = null;
  const axiosConfigAux = {
    timeout: 7000,
  };
  const apiPort = userconfig.initial.apiport || config.server.apiport;
  const resMyAvailability = await serviceHelper.axiosGet(`http://${askingIP}:${askingIpPort}/flux/checkfluxavailability?ip=${myIP}&port=${apiPort}`, axiosConfigAux).catch((error) => {
    log.error(`${askingIP} is not reachable`);
    log.error(error);
    availabilityError = true;
  });
  if (!resMyAvailability || availabilityError) {
    dosState += 2;
    if (dosState > 10) {
      dosMessage = dosMessage || 'Flux communication is limited';
      log.error(dosMessage);
      return false;
    }
    if (retryNumber <= 6) {
      const newRetryIndex = retryNumber + 1;
      return checkMyFluxAvailability(newRetryIndex);
    }
    return false;
  }
  if (resMyAvailability.data.status === 'error' || resMyAvailability.data.data.message.includes('not')) {
    log.error(`My Flux unavailability detected from ${askingIP}`);
    // Asked Flux cannot reach me lets check if ip changed
    log.info('Getting publicIp from FluxBench');
    const benchIpResponse = await benchmarkService.getPublicIp();
    if (benchIpResponse.status === 'success') {
      let benchMyIP = benchIpResponse.data.length > 5 ? benchIpResponse.data : null;
      if (benchMyIP && userconfig.initial.apiport && userconfig.initial.apiport !== config.server.apiport) {
        // add port
        benchMyIP += userconfig.initial.apiport;
      }
      if (benchMyIP && benchMyIP !== myIP) {
        log.info('New public Ip detected, updating the FluxNode info in the network');
        myIP = benchMyIP;
        daemonService.createConfirmationTransaction();
        await serviceHelper.delay(4 * 60 * 1000); // lets wait 2 blocks time for the transaction to be mined
        return true;
      } if (benchMyIP && benchMyIP === myIP) {
        log.info('FluxBench reported the same Ip that was already in use');
      } else {
        dosMessage = 'Error getting publicIp from FluxBench';
        dosState += 15;
        log.error('FluxBench wasnt able to detect flux node public ip');
      }
    } else {
      dosMessage = 'Error getting publicIp from FluxBench';
      dosState += 15;
      log.error(dosMessage);
      return false;
    }
    dosState += 2;
    if (dosState > 10) {
      dosMessage = dosMessage || 'Flux is not available for outside communication';
      log.error(dosMessage);
      return false;
    }
    if (retryNumber <= 6) {
      const newRetryIndex = retryNumber + 1;
      return checkMyFluxAvailability(newRetryIndex);
    }
    return false;
  }
  dosState = 0;
  dosMessage = null;
  return true;
}

async function adjustExternalIP(ip) {
  try {
    const fluxDirPath = path.join(__dirname, '../../../config/userconfig.js');
    // https://github.com/sindresorhus/ip-regex/blob/master/index.js#L8
    const v4 = '(?:25[0-5]|2[0-4]\\d|1\\d\\d|[1-9]\\d|\\d)(?:\\.(?:25[0-5]|2[0-4]\\d|1\\d\\d|[1-9]\\d|\\d)){3}';
    const v4exact = new RegExp(`^${v4}$`);
    if (!v4exact.test(ip)) {
      log.warn(`Gathered IP ${ip} is not a valid format`);
      return;
    }
    if (ip === userconfig.initial.ipaddress) {
      return;
    }
    log.info(`Adjusting External IP from ${userconfig.initial.ipaddress} to ${ip}`);
    const dataToWrite = `module.exports = {
  initial: {
    ipaddress: '${ip}',
    zelid: '${userconfig.initial.zelid || config.fluxTeamZelId}',
    kadena: '${userconfig.initial.kadena || ''}',
    testnet: ${userconfig.initial.testnet || false},
    apiport: ${Number(userconfig.initial.apiport || config.apiport)},
  }
}`;

    await fs.writeFile(fluxDirPath, dataToWrite);
  } catch (error) {
    log.error(error);
  }
}

async function checkDeterministicNodesCollisions() {
  try {
    // get my external ip address
    // get node list with filter on this ip address
    // if it returns more than 1 object, shut down.
    // another precatuion might be comparing node list on multiple nodes. evaulate in the future
    const myIP = await getMyFluxIPandPort();
    if (myIP) {
      const syncStatus = daemonService.isDaemonSynced();
      if (!syncStatus.data.synced) {
        setTimeout(() => {
          checkDeterministicNodesCollisions();
        }, 120 * 1000);
        return;
      }
      const nodeList = await deterministicFluxList();
      const result = nodeList.filter((node) => node.ip === myIP);
      const nodeStatus = await daemonService.getZelNodeStatus();
      if (nodeStatus.status === 'success') { // different scenario is caught elsewhere
        const myCollateral = nodeStatus.data.collateral;
        const myNode = result.find((node) => node.collateral === myCollateral);
        if (result.length > 1) {
          log.warn('Multiple Flux Node instances detected');
          if (myNode) {
            const myBlockHeight = myNode.readded_confirmed_height || myNode.confirmed_height; // todo we may want to introduce new readded heights and readded confirmations
            const filterEarlierSame = result.filter((node) => (node.readded_confirmed_height || node.confirmed_height) <= myBlockHeight);
            // keep running only older collaterals
            if (filterEarlierSame.length >= 1) {
              log.error('Flux earlier collision detection');
              dosState = 100;
              dosMessage = 'Flux earlier collision detection';
              return;
            }
          }
          // prevent new activation
        } else if (result.length === 1) {
          if (!myNode) {
            log.error('Flux collision detection');
            dosState = 100;
            dosMessage = 'Flux collision detection';
            return;
          }
        }
      }
      const availabilityOk = await checkMyFluxAvailability();
      if (availabilityOk) {
        adjustExternalIP(myIP.split(':')[0]);
      }
    } else {
      dosState += 1;
      if (dosState > 10) {
        dosMessage = dosMessage || 'Flux IP detection failed';
        log.error(dosMessage);
      }
    }
    setTimeout(() => {
      checkDeterministicNodesCollisions();
    }, 60 * 1000);
  } catch (error) {
    log.error(error);
    setTimeout(() => {
      checkDeterministicNodesCollisions();
    }, 120 * 1000);
  }
}

async function getDOSState(req, res) {
  const data = {
    dosState,
    dosMessage,
  };
  response = messageHelper.createDataMessage(data);
  return res ? res.json(response) : response;
}

async function allowPort(port) {
  const exec = `sudo ufw allow ${port} && sudo ufw allow out ${port}`;
  const cmdAsync = util.promisify(cmd.get);

  const cmdres = await cmdAsync(exec);
  console.log(cmdres);
  const cmdStat = {
    status: false,
    message: null,
  };
  cmdStat.message = cmdres;
  if (serviceHelper.ensureString(cmdres).includes('updated') || serviceHelper.ensureString(cmdres).includes('existing') || serviceHelper.ensureString(cmdres).includes('added')) {
    cmdStat.status = true;
  } else {
    cmdStat.status = false;
  }
  return cmdStat;
}

async function denyPort(port) {
  const exec = `sudo ufw deny ${port} && sudo ufw deny out ${port}`;
  const cmdAsync = util.promisify(cmd.get);

  const cmdres = await cmdAsync(exec);
  console.log(cmdres);
  const cmdStat = {
    status: false,
    message: null,
  };
  cmdStat.message = cmdres;
  if (serviceHelper.ensureString(cmdres).includes('updated') || serviceHelper.ensureString(cmdres).includes('existing') || serviceHelper.ensureString(cmdres).includes('added')) {
    cmdStat.status = true;
  } else {
    cmdStat.status = false;
  }
  return cmdStat;
}

async function allowPortApi(req, res) {
  let { port } = req.params;
  port = port || req.query.port;
  if (port === undefined || port === null) {
    const errMessage = messageHelper.createErrorMessage('No Port address specified.');
    return res.json(errMessage);
  }
  const authorized = await verificationHelper.verifyPrivilege('adminandfluxteam', req);

  if (authorized === true) {
    const portResponseOK = await allowPort(port);
    if (portResponseOK.status === true) {
      response = messageHelper.createSuccessMessage(portResponseOK.message, port, port);
    } else if (portResponseOK.status === false) {
      response = messageHelper.createErrorMessage(portResponseOK.message, port, port);
    } else {
      response = messageHelper.createErrorMessage(`Unknown error while opening port ${port}`);
    }
  } else {
    response = messageHelper.errUnauthorizedMessage();
  }
  return res.json(response);
}

async function isFirewallActive() {
  try {
    const cmdAsync = util.promisify(cmd.get);
    const execA = 'sudo ufw status | grep Status';
    const cmdresA = await cmdAsync(execA);
    if (serviceHelper.ensureString(cmdresA).includes('Status: active')) {
      return true;
    }
    return false;
  } catch (error) {
    log.error(error);
    throw error;
  }
}

async function adjustFirewall() {
  try {
    const cmdAsync = util.promisify(cmd.get);
    const apiPort = userconfig.initial.apiport || config.server.apiport;
    const homePort = +apiPort - 1;
    let ports = [apiPort, homePort, 80, 443, 16125];
    const fluxCommunicationPorts = config.server.allowedPorts;
    ports = ports.concat(fluxCommunicationPorts);
    const firewallActive = await isFirewallActive();
    if (firewallActive) {
      // eslint-disable-next-line no-restricted-syntax
      for (const port of ports) {
        const execB = `sudo ufw allow ${port}`;
        const execC = `sudo ufw allow out ${port}`;

        // eslint-disable-next-line no-await-in-loop
        const cmdresB = await cmdAsync(execB);
        if (serviceHelper.ensureString(cmdresB).includes('updated') || serviceHelper.ensureString(cmdresB).includes('existing') || serviceHelper.ensureString(cmdresB).includes('added')) {
          log.info(`Firewall adjusted for port ${port}`);
        } else {
          log.info(`Failed to adjust Firewall for port ${port}`);
        }

        // eslint-disable-next-line no-await-in-loop
        const cmdresC = await cmdAsync(execC);
        if (serviceHelper.ensureString(cmdresC).includes('updated') || serviceHelper.ensureString(cmdresC).includes('existing') || serviceHelper.ensureString(cmdresC).includes('added')) {
          log.info(`Firewall adjusted for port ${port}`);
        } else {
          log.info(`Failed to adjust Firewall for port ${port}`);
        }
      }
    } else {
      log.info('Firewall is not active. Adjusting not applied');
    }
  } catch (error) {
    log.error(error);
  }
}

function isCommunicationEstablished(req, res) {
  let message;
  if (outgoingPeers.length < config.fluxapps.minOutgoing || incomingPeers.length < config.fluxapps.minIncoming) {
    message = messageHelper.createErrorMessage('Not enough connections established to Flux network');
  } else {
    message = messageHelper.createSuccessMessage('Communication to Flux network is properly established');
  }
  res.json(message);
}

// how long can this take?
async function broadcastTemporaryAppMessage(message) {
  /* message object
  * @param type string
  * @param version number
  * @param appSpecifications object
  * @param hash string - messageHash(type + version + JSON.stringify(appSpecifications) + timestamp + signature))
  * @param timestamp number
  * @param signature string
  */
  log.info(message);
  // no verification of message before broadcasting. Broadcasting happens always after data have been verified and are stored in our db. It is up to receiving node to verify it and store and rebroadcast.
  if (typeof message !== 'object' && typeof message.type !== 'string' && typeof message.version !== 'number' && typeof message.appSpecifications !== 'object' && typeof message.signature !== 'string' && typeof message.timestamp !== 'number' && typeof message.hash !== 'string') {
    throw new Error('Invalid Flux App message for storing');
  }
  // to all outoing
  await broadcastMessageToOutgoing(message); // every outgoing peer AT LEAST 50ms - suppose 40 outgoing - 0.8 seconds
  // to all incoming. Delay broadcast in case message is processing
  await broadcastMessageToIncoming(message); // every incoing peer AT LEAST 50ms. Suppose 50 incoming - 1 second
}

module.exports = {
  getFluxMessageSignature,
  verifyOriginalFluxBroadcast,
  verifyFluxBroadcast,
  handleIncomingConnection,
  fluxDiscovery,
  broadcastMessageToOutgoing,
  broadcastMessageToIncoming,
  broadcastMessageToOutgoingFromUser,
  broadcastMessageToOutgoingFromUserPost,
  broadcastMessageToIncomingFromUser,
  broadcastMessageToIncomingFromUserPost,
  broadcastMessageFromUser,
  broadcastMessageFromUserPost,
  serialiseAndSignFluxBroadcast,
  initiateAndHandleConnection,
  connectedPeers,
  addPeer,
  getIncomingConnections,
  getIncomingConnectionsInfo,
  removePeer,
  removeIncomingPeer,
  connectedPeersInfo,
  getDOSState,
  isFirewallActive,
  allowPort,
  allowPortApi,
  denyPort,
  checkFluxAvailability,
  outgoingPeers,
  incomingPeers,
  isCommunicationEstablished,
  broadcastTemporaryAppMessage,
  keepConnectionsAlive,
  adjustFirewall,
  checkDeterministicNodesCollisions,
};<|MERGE_RESOLUTION|>--- conflicted
+++ resolved
@@ -195,11 +195,7 @@
 
 async function getFluxMessageSignature(message, privatekey) {
   const privKey = await getFluxNodePrivateKey(privatekey);
-<<<<<<< HEAD
-  const signature = await messageHelper.signMessage(message, privKey);
-=======
   const signature = await verificationHelper.signMessage(message, privKey);
->>>>>>> 7a7660d8
   return signature;
 }
 
@@ -250,11 +246,7 @@
     return false;
   }
   const messageToVerify = version + message + timestamp;
-<<<<<<< HEAD
-  const verified = await messageHelper.verifyMessage(messageToVerify, pubKey, signature);
-=======
   const verified = await verificationHelper.verifyMessage(messageToVerify, pubKey, signature);
->>>>>>> 7a7660d8
   if (verified === true) {
     return true;
   }
