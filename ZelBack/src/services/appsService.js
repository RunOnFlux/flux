const config = require('config');
// eslint-disable-next-line import/no-extraneous-dependencies
const os = require('os');
const path = require('path');
const nodecmd = require('node-cmd');
const df = require('node-df');
const LRU = require('lru-cache');
const systemcrontab = require('crontab');
// eslint-disable-next-line import/no-extraneous-dependencies
const util = require('util');
const fluxCommunicationMessagesSender = require('./fluxCommunicationMessagesSender');
const fluxNetworkHelper = require('./fluxNetworkHelper');
const {
  outgoingPeers, incomingPeers,
} = require('./utils/establishedConnections');
const serviceHelper = require('./serviceHelper');
const dbHelper = require('./dbHelper');
const verificationHelper = require('./verificationHelper');
const messageHelper = require('./messageHelper');
const daemonService = require('./daemonService');
const benchmarkService = require('./benchmarkService');
const dockerService = require('./dockerService');
const generalService = require('./generalService');
const upnpService = require('./upnpService');
const fluxService = require('./fluxService');
const log = require('../lib/log');
const userconfig = require('../../../config/userconfig');

const fluxDirPath = path.join(__dirname, '../../../');
const appsFolder = `${fluxDirPath}ZelApps/`;

const cmdAsync = util.promisify(nodecmd.get);
const crontabLoad = util.promisify(systemcrontab.load);
const dockerPullStreamPromise = util.promisify(dockerService.dockerPullStream);

const scannedHeightCollection = config.database.daemon.collections.scannedHeight;
const appsHashesCollection = config.database.daemon.collections.appsHashes;

const localAppsInformation = config.database.appslocal.collections.appsInformation;
const globalAppsMessages = config.database.appsglobal.collections.appsMessages;
const globalAppsInformation = config.database.appsglobal.collections.appsInformation;
const globalAppsTempMessages = config.database.appsglobal.collections.appsTemporaryMessages;
const globalAppsLocations = config.database.appsglobal.collections.appsLocations;

// default cache
const LRUoptions = {
  max: 500, // store 500 values, we shall not have more values at any period
  maxAge: 1000 * 60 * 10, // 10 minutes
};

const GlobalAppsSpawnLRUoptions = {
  maxAge: 1000 * 60 * 30, // 30 minutes
};
const myCache = new LRU(LRUoptions);
const trySpawningGlobalAppCache = new LRU(GlobalAppsSpawnLRUoptions);

let removalInProgress = false;
let installationInProgress = false;
let reinstallationOfOldAppsInProgress = false;

const nodeSpecs = {
  cpuCores: 0,
  ram: 0,
  ssdStorage: 0,
};

/**
 * To list running apps.
 * @param {object} req Request.
 * @param {object} res Response.
 * @returns {object} Message.
 */
async function listRunningApps(req, res) {
  try {
    let apps = await dockerService.dockerListContainers(false);
    if (apps.length > 0) {
      apps = apps.filter((app) => (app.Names[0].slice(1, 4) === 'zel' || app.Names[0].slice(1, 5) === 'flux'));
    }
    const modifiedApps = [];
    apps.forEach((app) => {
      // eslint-disable-next-line no-param-reassign
      delete app.HostConfig;
      // eslint-disable-next-line no-param-reassign
      delete app.NetworkSettings;
      // eslint-disable-next-line no-param-reassign
      delete app.Mounts;
      modifiedApps.push(app);
    });
    const appsResponse = messageHelper.createDataMessage(modifiedApps);
    return res ? res.json(appsResponse) : appsResponse;
  } catch (error) {
    log.error(error);
    const errorResponse = messageHelper.createErrorMessage(
      error.message || error,
      error.name,
      error.code,
    );
    return res ? res.json(errorResponse) : errorResponse;
  }
}

/**
 * To list all apps. Shall be identical to installedApps but this is the Docker response.
 * @param {object} req Request.
 * @param {object} res Response.
 * @returns {object} Message.
 */
async function listAllApps(req, res) {
  try {
    let apps = await dockerService.dockerListContainers(true);
    if (apps.length > 0) {
      apps = apps.filter((app) => (app.Names[0].slice(1, 4) === 'zel' || app.Names[0].slice(1, 5) === 'flux'));
    }
    const modifiedApps = [];
    apps.forEach((app) => {
      // eslint-disable-next-line no-param-reassign
      delete app.HostConfig;
      // eslint-disable-next-line no-param-reassign
      delete app.NetworkSettings;
      // eslint-disable-next-line no-param-reassign
      delete app.Mounts;
      modifiedApps.push(app);
    });
    const appsResponse = messageHelper.createDataMessage(modifiedApps);
    return res ? res.json(appsResponse) : appsResponse;
  } catch (error) {
    log.error(error);
    const errorResponse = messageHelper.createErrorMessage(
      error.message || error,
      error.name,
      error.code,
    );
    return res ? res.json(errorResponse) : errorResponse;
  }
}

/**
 * To list Docker images for apps.
 * @param {object} req Request.
 * @param {object} res Repsonse.
 * @returns {object} Message.
 */
async function listAppsImages(req, res) {
  try {
    const apps = await dockerService.dockerListImages();
    const appsResponse = messageHelper.createDataMessage(apps);
    return res ? res.json(appsResponse) : appsResponse;
  } catch (error) {
    log.error(error);
    const errorResponse = messageHelper.createErrorMessage(
      error.message || error,
      error.name,
      error.code,
    );
    return res ? res.json(errorResponse) : errorResponse;
  }
}

/**
 * To start an app. Starts each component if the app is using Docker Compose. Only accessible by app owner, admins and flux team members.
 * @param {object} req Request.
 * @param {object} res Response.
 * @returns {object} Message.
 */
async function appStart(req, res) {
  try {
    let { appname } = req.params;
    appname = appname || req.query.appname;

    if (!appname) {
      throw new Error('No Flux App specified');
    }

    const mainAppName = appname.split('_')[1] || appname;

    const authorized = await verificationHelper.verifyPrivilege('appownerabove', req, mainAppName);
    if (!authorized) {
      const errMessage = messageHelper.errUnauthorizedMessage();
      return res ? res.json(errMessage) : errMessage;
    }

    const isComponent = appname.includes('_'); // it is a component start. Proceed with starting just component

    let appRes;
    if (isComponent) {
      appRes = await dockerService.appDockerStart(appname);
    } else {
      // ask for starting entire composed application
      // eslint-disable-next-line no-use-before-define
      const appSpecs = await getApplicationSpecifications(mainAppName);
      if (!appSpecs) {
        throw new Error('Application not found');
      }
      if (appSpecs.version <= 3) {
        appRes = await dockerService.appDockerStart(appname);
      } else {
        // eslint-disable-next-line no-restricted-syntax
        for (const appComponent of appSpecs.compose) {
          // eslint-disable-next-line no-await-in-loop
          await dockerService.appDockerStart(`${appComponent.name}_${appSpecs.name}`);
        }
        appRes = `Application ${appSpecs.name} started`;
      }
    }

    const appResponse = messageHelper.createDataMessage(appRes);
    return res ? res.json(appResponse) : appResponse;
  } catch (error) {
    log.error(error);
    const errorResponse = messageHelper.createErrorMessage(
      error.message || error,
      error.name,
      error.code,
    );
    return res ? res.json(errorResponse) : errorResponse;
  }
}

/**
 * To stop an app. Stops each component if the app is using Docker Compose. Only accessible by app owner, admins and flux team members.
 * @param {object} req Request.
 * @param {object} res Response.
 * @returns {object} Message.
 */
async function appStop(req, res) {
  try {
    let { appname } = req.params;
    appname = appname || req.query.appname;

    if (!appname) {
      throw new Error('No Flux App specified');
    }

    const mainAppName = appname.split('_')[1] || appname;

    const authorized = await verificationHelper.verifyPrivilege('appownerabove', req, mainAppName);
    if (!authorized) {
      const errMessage = messageHelper.errUnauthorizedMessage();
      return res ? res.json(errMessage) : errMessage;
    }

    const isComponent = appname.includes('_'); // it is a component stop. Proceed with stopping just component

    let appRes;
    if (isComponent) {
      appRes = await dockerService.appDockerStop(appname);
    } else {
      // ask for stopping entire composed application
      // eslint-disable-next-line no-use-before-define
      const appSpecs = await getApplicationSpecifications(mainAppName);
      if (!appSpecs) {
        throw new Error('Application not found');
      }
      if (appSpecs.version <= 3) {
        appRes = await dockerService.appDockerStop(appname);
      } else {
        // eslint-disable-next-line no-restricted-syntax
        for (const appComponent of appSpecs.compose.reverse()) {
          // eslint-disable-next-line no-await-in-loop
          await dockerService.appDockerStop(`${appComponent.name}_${appSpecs.name}`);
        }
        appRes = `Application ${appSpecs.name} stopped`;
      }
    }

    const appResponse = messageHelper.createDataMessage(appRes);
    return res ? res.json(appResponse) : appResponse;
  } catch (error) {
    log.error(error);
    const errorResponse = messageHelper.createErrorMessage(
      error.message || error,
      error.name,
      error.code,
    );
    return res ? res.json(errorResponse) : errorResponse;
  }
}

/**
 * To restart an app. Restarts each component if the app is using Docker Compose. Only accessible by app owner, admins and flux team members.
 * @param {object} req Request.
 * @param {object} res Response.
 * @returns {object} Message.
 */
async function appRestart(req, res) {
  try {
    let { appname } = req.params;
    appname = appname || req.query.appname;

    if (!appname) {
      throw new Error('No Flux App specified');
    }

    const mainAppName = appname.split('_')[1] || appname;

    const authorized = await verificationHelper.verifyPrivilege('appownerabove', req, mainAppName);
    if (!authorized) {
      const errMessage = messageHelper.errUnauthorizedMessage();
      return res ? res.json(errMessage) : errMessage;
    }

    const isComponent = appname.includes('_'); // it is a component restart. Proceed with restarting just component

    let appRes;
    if (isComponent) {
      appRes = await dockerService.appDockerRestart(appname);
    } else {
      // ask for restarting entire composed application
      // eslint-disable-next-line no-use-before-define
      const appSpecs = await getApplicationSpecifications(mainAppName);
      if (!appSpecs) {
        throw new Error('Application not found');
      }
      if (appSpecs.version <= 3) {
        appRes = await dockerService.appDockerRestart(appname);
      } else {
        // eslint-disable-next-line no-restricted-syntax
        for (const appComponent of appSpecs.compose) {
          // eslint-disable-next-line no-await-in-loop
          await dockerService.appDockerRestart(`${appComponent.name}_${appSpecs.name}`);
        }
        appRes = `Application ${appSpecs.name} restarted`;
      }
    }

    const appResponse = messageHelper.createDataMessage(appRes);
    return res ? res.json(appResponse) : appResponse;
  } catch (error) {
    log.error(error);
    const errorResponse = messageHelper.createErrorMessage(
      error.message || error,
      error.name,
      error.code,
    );
    return res ? res.json(errorResponse) : errorResponse;
  }
}

/**
 * To kill an app. Kills each component if the app is using Docker Compose. Only accessible by app owner, admins and flux team members.
 * @param {object} req Request.
 * @param {object} res Response.
 * @returns {object} Message.
 */
async function appKill(req, res) {
  try {
    let { appname } = req.params;
    appname = appname || req.query.appname;

    if (!appname) {
      throw new Error('No Flux App specified');
    }

    const mainAppName = appname.split('_')[1] || appname;

    const authorized = await verificationHelper.verifyPrivilege('appownerabove', req, mainAppName);
    if (!authorized) {
      const errMessage = messageHelper.errUnauthorizedMessage();
      return res ? res.json(errMessage) : errMessage;
    }

    const isComponent = appname.includes('_'); // it is a component kill. Proceed with killing just component

    let appRes;
    if (isComponent) {
      appRes = await dockerService.appDockerKill(appname);
    } else {
      // ask for killing entire composed application
      // eslint-disable-next-line no-use-before-define
      const appSpecs = await getApplicationSpecifications(mainAppName);
      if (!appSpecs) {
        throw new Error('Application not found');
      }
      if (appSpecs.version <= 3) {
        appRes = await dockerService.appDockerKill(appname);
      } else {
        // eslint-disable-next-line no-restricted-syntax
        for (const appComponent of appSpecs.compose.reverse()) {
          // eslint-disable-next-line no-await-in-loop
          await dockerService.appDockerKill(`${appComponent.name}_${appSpecs.name}`);
        }
        appRes = `Application ${appSpecs.name} killed`;
      }
    }

    const appResponse = messageHelper.createDataMessage(appRes);
    return res ? res.json(appResponse) : appResponse;
  } catch (error) {
    log.error(error);
    const errorResponse = messageHelper.createErrorMessage(
      error.message || error,
      error.name,
      error.code,
    );
    return res ? res.json(errorResponse) : errorResponse;
  }
}

/**
 * To pause an app. Pauses each component if the app is using Docker Compose. Only accessible by app owner, admins and flux team members.
 * @param {object} req Request.
 * @param {object} res Response.
 * @returns {object} Message.
 */
async function appPause(req, res) {
  try {
    let { appname } = req.params;
    appname = appname || req.query.appname;

    if (!appname) {
      throw new Error('No Flux App specified');
    }

    const mainAppName = appname.split('_')[1] || appname;

    const authorized = await verificationHelper.verifyPrivilege('appownerabove', req, mainAppName);
    if (!authorized) {
      const errMessage = messageHelper.errUnauthorizedMessage();
      return res ? res.json(errMessage) : errMessage;
    }

    const isComponent = appname.includes('_'); // it is a component pause. Proceed with pausing just component

    let appRes;
    if (isComponent) {
      appRes = await dockerService.appDockerPause(appname);
    } else {
      // ask for pausing entire composed application
      // eslint-disable-next-line no-use-before-define
      const appSpecs = await getApplicationSpecifications(mainAppName);
      if (!appSpecs) {
        throw new Error('Application not found');
      }
      if (appSpecs.version <= 3) {
        appRes = await dockerService.appDockerPause(appname);
      } else {
        // eslint-disable-next-line no-restricted-syntax
        for (const appComponent of appSpecs.compose.reverse()) {
          // eslint-disable-next-line no-await-in-loop
          await dockerService.appDockerPause(`${appComponent.name}_${appSpecs.name}`);
        }
        appRes = `Application ${appSpecs.name} paused`;
      }
    }

    const appResponse = messageHelper.createDataMessage(appRes);
    return res ? res.json(appResponse) : appResponse;
  } catch (error) {
    log.error(error);
    const errorResponse = messageHelper.createErrorMessage(
      error.message || error,
      error.name,
      error.code,
    );
    return res ? res.json(errorResponse) : errorResponse;
  }
}

/**
 * To unpause an app. Unpauses each component if the app is using Docker Compose. Only accessible by app owner, admins and flux team members.
 * @param {object} req Request.
 * @param {object} res Restart.
 * @returns {object} Message.
 */
async function appUnpause(req, res) {
  try {
    let { appname } = req.params;
    appname = appname || req.query.appname;

    if (!appname) {
      throw new Error('No Flux App specified');
    }

    const mainAppName = appname.split('_')[1] || appname;

    const authorized = await verificationHelper.verifyPrivilege('appownerabove', req, mainAppName);
    if (!authorized) {
      const errMessage = messageHelper.errUnauthorizedMessage();
      return res ? res.json(errMessage) : errMessage;
    }

    const isComponent = appname.includes('_'); // it is a component unpause. Proceed with unpausing just component

    let appRes;
    if (isComponent) {
      appRes = await dockerService.appDockerUnpause(appname);
    } else {
      // ask for unpausing entire composed application
      // eslint-disable-next-line no-use-before-define
      const appSpecs = await getApplicationSpecifications(mainAppName);
      if (!appSpecs) {
        throw new Error('Application not found');
      }
      if (appSpecs.version <= 3) {
        appRes = await dockerService.appDockerUnpause(appname);
      } else {
        // eslint-disable-next-line no-restricted-syntax
        for (const appComponent of appSpecs.compose) {
          // eslint-disable-next-line no-await-in-loop
          await dockerService.appDockerUnpause(`${appComponent.name}_${appSpecs.name}`);
        }
        appRes = `Application ${appSpecs.name} unpaused`;
      }
    }

    const appResponse = messageHelper.createDataMessage(appRes);
    return res ? res.json(appResponse) : appResponse;
  } catch (error) {
    log.error(error);
    const errorResponse = messageHelper.createErrorMessage(
      error.message || error,
      error.name,
      error.code,
    );
    return res ? res.json(errorResponse) : errorResponse;
  }
}

/**
 * To show an app's active Docker container processes. Only accessible by app owner, admins and flux team members.
 * @param {object} req Requst.
 * @param {object} res Response.
 * @returns {object} Message.
 */
async function appTop(req, res) {
  try {
    // List processes running inside a container
    let { appname } = req.params;
    appname = appname || req.query.appname;

    if (!appname) {
      throw new Error('No Flux App specified');
    }

    const mainAppName = appname.split('_')[1] || appname;

    const authorized = await verificationHelper.verifyPrivilege('appownerabove', req, mainAppName);
    if (!authorized) {
      const errMessage = messageHelper.errUnauthorizedMessage();
      return res ? res.json(errMessage) : errMessage;
    }

    const appRes = await dockerService.appDockerTop(appname);

    const appResponse = messageHelper.createDataMessage(appRes);
    return res ? res.json(appResponse) : appResponse;
  } catch (error) {
    log.error(error);
    const errorResponse = messageHelper.createErrorMessage(
      error.message || error,
      error.name,
      error.code,
    );
    return res ? res.json(errorResponse) : errorResponse;
  }
}

/**
 * To show an app's Docker container logs. Only accessible by app owner, admins and flux team members.
 * @param {object} req Request.
 * @param {object} res Response.
 */
async function appLog(req, res) {
  try {
    let { appname } = req.params;
    appname = appname || req.query.appname;

    let { lines } = req.params;
    lines = lines || req.query.lines || 'all';

    if (!appname) {
      throw new Error('No Flux App specified');
    }

    const mainAppName = appname.split('_')[1] || appname;

    const authorized = await verificationHelper.verifyPrivilege('appownerabove', req, mainAppName);
    if (authorized === true) {
      const logs = await dockerService.dockerContainerLogs(appname, lines);
      const dataMessage = messageHelper.createDataMessage(logs);
      res.json(dataMessage);
    } else {
      const errMessage = messageHelper.errUnauthorizedMessage();
      res.json(errMessage);
    }
  } catch (error) {
    log.error(error);
    const errorResponse = messageHelper.createErrorMessage(
      error.message || error,
      error.name,
      error.code,
    );
    res.json(errorResponse);
  }
}

/**
 * To show an app's Docker container log stream. Only accessible by app owner, admins and flux team members.
 * @param {object} req Request.
 * @param {object} res Response.
 */
async function appLogStream(req, res) {
  try {
    let { appname } = req.params;
    appname = appname || req.query.appname;

    if (!appname) {
      throw new Error('No Flux App specified');
    }

    const mainAppName = appname.split('_')[1] || appname;

    const authorized = await verificationHelper.verifyPrivilege('appownerabove', req, mainAppName);
    if (authorized === true) {
      res.setHeader('Content-Type', 'application/json');
      dockerService.dockerContainerLogsStream(appname, res, (error) => {
        if (error) {
          log.error(error);
          const errorResponse = messageHelper.createErrorMessage(
            error.message || error,
            error.name,
            error.code,
          );
          res.write(errorResponse);
          res.end();
        } else {
          res.end();
        }
      });
    } else {
      const errMessage = messageHelper.errUnauthorizedMessage();
      res.json(errMessage);
    }
  } catch (error) {
    log.error(error);
    const errorResponse = messageHelper.createErrorMessage(
      error.message || error,
      error.name,
      error.code,
    );
    res.json(errorResponse);
  }
}

/**
 * To inspect an app's Docker container and show low-level information about it. Only accessible by app owner, admins and flux team members.
 * @param {object} req Request.
 * @param {object} res Response.
 */
async function appInspect(req, res) {
  try {
    let { appname } = req.params;
    appname = appname || req.query.appname;

    if (!appname) {
      throw new Error('No Flux App specified');
    }

    const mainAppName = appname.split('_')[1] || appname;

    const authorized = await verificationHelper.verifyPrivilege('appownerabove', req, mainAppName);
    if (authorized === true) {
      const response = await dockerService.dockerContainerInspect(appname);
      const appResponse = messageHelper.createDataMessage(response);
      res.json(appResponse);
    } else {
      const errMessage = messageHelper.errUnauthorizedMessage();
      res.json(errMessage);
    }
  } catch (error) {
    log.error(error);
    const errMessage = messageHelper.createErrorMessage(
      error.message,
      error.name,
      error.code,
    );
    res.json(errMessage);
  }
}

/**
 * To show resource usage statistics for an app's Docker container. Only accessible by app owner, admins and flux team members.
 * @param {object} req Request.
 * @param {object} res Response.
 */
async function appStats(req, res) {
  try {
    let { appname } = req.params;
    appname = appname || req.query.appname;

    if (!appname) {
      throw new Error('No Flux App specified');
    }

    const mainAppName = appname.split('_')[1] || appname;

    const authorized = await verificationHelper.verifyPrivilege('appownerabove', req, mainAppName);
    if (authorized === true) {
      const response = await dockerService.dockerContainerStats(appname);
      const appResponse = messageHelper.createDataMessage(response);
      res.json(appResponse);
    } else {
      const errMessage = messageHelper.errUnauthorizedMessage();
      res.json(errMessage);
    }
  } catch (error) {
    log.error(error);
    const errMessage = messageHelper.createErrorMessage(
      error.message,
      error.name,
      error.code,
    );
    res.json(errMessage);
  }
}

/**
 * To show filesystem changes for an app's Docker container. Only accessible by app owner, admins and flux team members.
 * @param {object} req Request.
 * @param {object} res Response.
 */
async function appChanges(req, res) {
  try {
    let { appname } = req.params;
    appname = appname || req.query.appname;

    if (!appname) {
      throw new Error('No Flux App specified');
    }

    const mainAppName = appname.split('_')[1] || appname;

    const authorized = await verificationHelper.verifyPrivilege('appownerabove', req, mainAppName);
    if (authorized === true) {
      const response = await dockerService.dockerContainerChanges(appname);
      const appResponse = messageHelper.createDataMessage(response);
      res.json(appResponse);
    } else {
      const errMessage = messageHelper.errUnauthorizedMessage();
      res.json(errMessage);
    }
  } catch (error) {
    log.error(error);
    const errMessage = messageHelper.createErrorMessage(
      error.message,
      error.name,
      error.code,
    );
    res.json(errMessage);
  }
}

/**
 * To run a command inside an app's running Docker container. Only accessible by app owner.
 * @param {object} req Request.
 * @param {object} res Response.
 */
async function appExec(req, res) {
  let body = '';
  req.on('data', (data) => {
    body += data;
  });
  req.on('end', async () => {
    try {
      const processedBody = serviceHelper.ensureObject(body);

      if (!processedBody.appname) {
        throw new Error('No Flux App specified');
      }

      if (!processedBody.cmd) {
        throw new Error('No command specified');
      }

      const mainAppName = processedBody.appname.split('_')[1] || processedBody.appname;

      const authorized = await verificationHelper.verifyPrivilege('appowner', req, mainAppName);
      if (authorized === true) {
        let cmd = processedBody.cmd || [];
        let env = processedBody.env || [];

        cmd = serviceHelper.ensureObject(cmd);
        env = serviceHelper.ensureObject(env);

        const containers = await dockerService.dockerListContainers(true);
        const myContainer = containers.find((container) => (container.Names[0] === dockerService.getAppDockerNameIdentifier(processedBody.appname) || container.Id === processedBody.appname));
        const dockerContainer = dockerService.getDockerContainer(myContainer.Id);

        res.setHeader('Content-Type', 'application/json');

        dockerService.dockerContainerExec(dockerContainer, cmd, env, res, (error) => {
          if (error) {
            log.error(error);
            const errorResponse = messageHelper.createErrorMessage(
              error.message || error,
              error.name,
              error.code,
            );
            res.write(errorResponse);
            res.end();
          } else {
            res.end();
          }
        });
      } else {
        const errMessage = messageHelper.errUnauthorizedMessage();
        res.json(errMessage);
      }
    } catch (error) {
      log.error(error);
      const errorResponse = messageHelper.createErrorMessage(
        error.message || error,
        error.name,
        error.code,
      );
      res.json(errorResponse);
    }
  });
}

/**
 * To create Flux Docker network API. Only accessible by admins and flux team members.
 * @param {object} req Request.
 * @param {object} res Response.
 * @returns {object} Message.
 */
async function createFluxNetworkAPI(req, res) {
  try {
    const authorized = await verificationHelper.verifyPrivilege('adminandfluxteam', req);
    if (!authorized) {
      const errMessage = messageHelper.errUnauthorizedMessage();
      return res.json(errMessage);
    }
    const dockerRes = await dockerService.createFluxDockerNetwork();
    const response = messageHelper.createDataMessage(dockerRes);
    return res.json(response);
  } catch (error) {
    log.error(error);
    const errorResponse = messageHelper.createErrorMessage(
      error.message || error,
      error.name,
      error.code,
    );
    return res.json(errorResponse);
  }
}

/**
 * To show average Flux CPU usage.
 * @param {object} req Request.
 * @param {object} res Response.
 * @returns {object} Message.
 */
async function fluxUsage(req, res) {
  try {
    const dbopen = dbHelper.databaseConnection();
    const database = dbopen.db(config.database.daemon.database);
    const query = { generalScannedHeight: { $gte: 0 } };
    const projection = {
      projection: {
        _id: 0,
        generalScannedHeight: 1,
      },
    };
    const result = await dbHelper.findOneInDatabase(database, scannedHeightCollection, query, projection);
    if (!result) {
      log.error('Scanning not initiated');
    }
    let explorerHeight = 999999999;
    if (result) {
      explorerHeight = serviceHelper.ensureNumber(result.generalScannedHeight) || 999999999;
    }
    const syncStatus = daemonService.isDaemonSynced();
    const daemonHeight = syncStatus.data.height;
    let cpuCores = 0;
    const cpus = os.cpus();
    if (cpus) {
      cpuCores = cpus.length;
    }
    if (cpuCores > 8) {
      cpuCores = 8;
    }
    let cpuUsage = 0;
    if (explorerHeight < (daemonHeight - 5)) {
      // Initial scanning is in progress
      cpuUsage += 0.5;
    } else if (explorerHeight < daemonHeight) {
      cpuUsage += 0.25;
    } else {
      cpuUsage += 0.1; // normal load
    }
    cpuUsage *= cpuCores;

    // load usedResources of apps
    const appsDatabase = dbopen.db(config.database.appslocal.database);
    const appsQuery = {};
    const appsProjection = { projection: { _id: 0 } };
    const appsResult = await dbHelper.findInDatabase(appsDatabase, localAppsInformation, appsQuery, appsProjection);
    let appsCpusLocked = 0;
    const tier = await generalService.nodeTier().catch((error) => log.error(error));
    const cpuTier = `cpu${tier}`;
    appsResult.forEach((app) => {
      if (app.version >= 4) {
        app.compose.forEach((component) => {
          if (component.tiered && tier) {
            appsCpusLocked += serviceHelper.ensureNumber(component[cpuTier] || component.cpu) || 0;
          } else {
            appsCpusLocked += serviceHelper.ensureNumber(component.cpu) || 0;
          }
        });
      } else if (app.tiered && tier) {
        appsCpusLocked += serviceHelper.ensureNumber(app[cpuTier] || app.cpu) || 0;
      } else {
        appsCpusLocked += serviceHelper.ensureNumber(app.cpu) || 0;
      }
    });

    cpuUsage += appsCpusLocked;
    let fiveMinUsage = 0;
    const loadavg = os.loadavg();
    if (loadavg) {
      fiveMinUsage = serviceHelper.ensureNumber(loadavg[1]) || 0;
    }
    if (fiveMinUsage > cpuCores) {
      fiveMinUsage = cpuCores;
    }
    // do an average of fiveMinUsage and cpuUsage;
    const avgOfUsage = ((fiveMinUsage + cpuUsage) / 2).toFixed(8);
    const response = messageHelper.createDataMessage(avgOfUsage);
    return res ? res.json(response) : response;
  } catch (error) {
    log.error(error);
    const errorResponse = messageHelper.createErrorMessage(
      error.message || error,
      error.name,
      error.code,
    );
    return res ? res.json(errorResponse) : errorResponse;
  }
}

/**
 * To show app resources locked (CPUs, RAM and HDD).
 * @param {object} req Request.
 * @param {object} res Response.
 * @returns {object} Message.
 */
async function appsResources(req, res) {
  log.info('Checking appsResources');
  try {
    const dbopen = dbHelper.databaseConnection();
    const appsDatabase = dbopen.db(config.database.appslocal.database);
    const appsQuery = {};
    const appsProjection = { projection: { _id: 0 } };
    const appsResult = await dbHelper.findInDatabase(appsDatabase, localAppsInformation, appsQuery, appsProjection);
    let appsCpusLocked = 0;
    let appsRamLocked = 0;
    let appsHddLocked = 0;
    const tier = await generalService.nodeTier().catch((error) => log.error(error));
    const hddTier = `hdd${tier}`;
    const ramTier = `ram${tier}`;
    const cpuTier = `cpu${tier}`;
    appsResult.forEach((app) => {
      if (app.version >= 4) {
        app.compose.forEach((component) => {
          if (component.tiered && tier) {
            appsCpusLocked += serviceHelper.ensureNumber(component[cpuTier] || component.cpu) || 0;
            appsRamLocked += serviceHelper.ensureNumber(component[ramTier] || component.ram) || 0;
            appsHddLocked += serviceHelper.ensureNumber(component[hddTier] || component.hdd) || 0;
          } else {
            appsCpusLocked += serviceHelper.ensureNumber(component.cpu) || 0;
            appsRamLocked += serviceHelper.ensureNumber(component.ram) || 0;
            appsHddLocked += serviceHelper.ensureNumber(component.hdd) || 0;
          }
          appsHddLocked += 2; // 2gb per image
        });
      } else if (app.tiered && tier) {
        appsCpusLocked += serviceHelper.ensureNumber(app[cpuTier] || app.cpu) || 0;
        appsRamLocked += serviceHelper.ensureNumber(app[ramTier] || app.ram) || 0;
        appsHddLocked += serviceHelper.ensureNumber(app[hddTier] || app.hdd) || 0;
        appsHddLocked += 2; // 2gb per image
      } else {
        appsCpusLocked += serviceHelper.ensureNumber(app.cpu) || 0;
        appsRamLocked += serviceHelper.ensureNumber(app.ram) || 0;
        appsHddLocked += serviceHelper.ensureNumber(app.hdd) || 0;
        appsHddLocked += 2; // 2gb per image
      }
    });
    const appsUsage = {
      appsCpusLocked,
      appsRamLocked,
      appsHddLocked,
    };
    const response = messageHelper.createDataMessage(appsUsage);
    return res ? res.json(response) : response;
  } catch (error) {
    log.error(error);
    const errorResponse = messageHelper.createErrorMessage(
      error.message || error,
      error.name,
      error.code,
    );
    return res ? res.json(errorResponse) : errorResponse;
  }
}

/**
 * To get node specifications (CPUs, RAM and SSD).
 */
async function getNodeSpecs() {
  try {
    if (nodeSpecs.cpuCores === 0) {
      nodeSpecs.cpuCores = os.cpus().length;
    }
    if (nodeSpecs.ram === 0) {
      nodeSpecs.ram = os.totalmem() / 1024 / 1024;
    }
    if (nodeSpecs.ssdStorage === 0) {
      // get my external IP and check that it is longer than 5 in length.
      const benchmarkResponse = await daemonService.getBenchmarks();
      if (benchmarkResponse.status === 'success') {
        const benchmarkResponseData = JSON.parse(benchmarkResponse.data);
        log.info(`Gathered ssdstorage ${benchmarkResponseData.ssd}`);
        nodeSpecs.ssdStorage = benchmarkResponseData.ssd;
      } else {
        throw new Error('Error getting ssdstorage from benchmarks');
      }
    }
  } catch (error) {
    log.error(error);
  }
}

/**
 * To create an app volume. First checks for availability of disk space and chooses an available volume that meets the app specifications. Then creates the necessary file systems and mounts the volume. Finally, sets up cron job.
 * @param {object} appSpecifications App specifications.
 * @param {string} appName App name.
 * @param {boolean} isComponent True if a Docker Compose component.
 * @param {object} res Response.
 * @returns {object} Message.
 */
async function createAppVolume(appSpecifications, appName, isComponent, res) {
  const dfAsync = util.promisify(df);
  const identifier = isComponent ? `${appSpecifications.name}_${appName}` : appName;
  const appId = dockerService.getAppIdentifier(identifier);

  const searchSpace = {
    status: 'Searching available space...',
  };
  log.info(searchSpace);
  if (res) {
    res.write(serviceHelper.ensureString(searchSpace));
  }

  // we want whole numbers in GB
  const options = {
    prefixMultiplier: 'GB',
    isDisplayPrefixMultiplier: false,
    precision: 0,
  };

  const dfres = await dfAsync(options);
  const okVolumes = [];
  dfres.forEach((volume) => {
    if (volume.filesystem.includes('/dev/') && !volume.filesystem.includes('loop') && !volume.mount.includes('boot')) {
      okVolumes.push(volume);
    } else if (volume.filesystem.includes('loop') && volume.mount === '/') {
      okVolumes.push(volume);
    }
  });

  await getNodeSpecs();
  const totalSpaceOnNode = nodeSpecs.ssdStorage;
  const useableSpaceOnNode = totalSpaceOnNode - config.lockedSystemResources.hdd;
  const resourcesLocked = await appsResources();
  if (resourcesLocked.status !== 'success') {
    throw new Error('Unable to obtain locked system resources by Flux App. Aborting.');
  }
  const hddLockedByApps = resourcesLocked.data.appsHddLocked;
  const availableSpaceForApps = useableSpaceOnNode - hddLockedByApps + appSpecifications.hdd; // because our application is already accounted in locked resources
  // bigger or equal so we have the 1 gb free...
  if (appSpecifications.hdd >= availableSpaceForApps) {
    throw new Error('Insufficient space on Flux Node to spawn an application');
  }
  // now we know that most likely there is a space available. IF user does not have his own stuff on the node or space may be sharded accross hdds.
  let usedSpace = 0;
  let availableSpace = 0;
  okVolumes.forEach((volume) => {
    usedSpace += serviceHelper.ensureNumber(volume.used);
    availableSpace += serviceHelper.ensureNumber(volume.available);
  });
  // space that is further reserved for flux os and that will be later substracted from available space. Max 30.
  const fluxSystemReserve = config.lockedSystemResources.hdd - usedSpace > 0 ? config.lockedSystemResources.hdd - usedSpace : 0;
  const totalAvailableSpaceLeft = availableSpace - fluxSystemReserve;
  if (appSpecifications.hdd >= totalAvailableSpaceLeft) {
    // sadly user free space is not enough for this application
    throw new Error('Insufficient space on Flux Node. Space is already assigned to system files');
  }

  // check if space is not sharded in some bad way. Always count the fluxSystemReserve
  let useThisVolume = null;
  const totalVolumes = okVolumes.length;
  for (let i = 0; i < totalVolumes; i += 1) {
    // check available volumes one by one. If a sufficient is found. Use this one.
    if (okVolumes[i].available > appSpecifications.hdd + fluxSystemReserve) {
      useThisVolume = okVolumes[i];
      break;
    }
  }
  if (!useThisVolume) {
    // no useable volume has such a big space for the app
    throw new Error('Insufficient space on Flux Node. No useable volume found.');
  }

  // now we know there is a space and we have a volume we can operate with. Let's do volume magic
  const searchSpace2 = {
    status: 'Space found',
  };
  log.info(searchSpace2);
  if (res) {
    res.write(serviceHelper.ensureString(searchSpace2));
  }

  try {
    const allocateSpace = {
      status: 'Allocating space...',
    };
    log.info(allocateSpace);
    if (res) {
      res.write(serviceHelper.ensureString(allocateSpace));
    }

    let execDD = `sudo fallocate -l ${appSpecifications.hdd}G ${useThisVolume.mount}/${appId}FLUXFSVOL`; // eg /mnt/sthMounted/zelappTEMP
    if (useThisVolume.mount === '/') {
      execDD = `sudo fallocate -l ${appSpecifications.hdd}G ${fluxDirPath}appvolumes/${appId}FLUXFSVOL`; // if root mount then temp file is /tmp/zelappTEMP
    }

    await cmdAsync(execDD);
    const allocateSpace2 = {
      status: 'Space allocated',
    };
    log.info(allocateSpace2);
    if (res) {
      res.write(serviceHelper.ensureString(allocateSpace2));
    }

    const makeFilesystem = {
      status: 'Creating filesystem...',
    };
    log.info(makeFilesystem);
    if (res) {
      res.write(serviceHelper.ensureString(makeFilesystem));
    }
    let execFS = `sudo mke2fs -t ext4 ${useThisVolume.mount}/${appId}FLUXFSVOL`;
    if (useThisVolume.mount === '/') {
      execFS = `sudo mke2fs -t ext4 ${fluxDirPath}appvolumes/${appId}FLUXFSVOL`;
    }
    await cmdAsync(execFS);
    const makeFilesystem2 = {
      status: 'Filesystem created',
    };
    log.info(makeFilesystem2);
    if (res) {
      res.write(serviceHelper.ensureString(makeFilesystem2));
    }

    const makeDirectory = {
      status: 'Making directory...',
    };
    log.info(makeDirectory);
    if (res) {
      res.write(serviceHelper.ensureString(makeDirectory));
    }
    const execDIR = `sudo mkdir -p ${appsFolder + appId}`;
    await cmdAsync(execDIR);
    const makeDirectory2 = {
      status: 'Directory made',
    };
    log.info(makeDirectory2);
    if (res) {
      res.write(serviceHelper.ensureString(makeDirectory2));
    }

    const mountingStatus = {
      status: 'Mounting volume...',
    };
    log.info(mountingStatus);
    if (res) {
      res.write(serviceHelper.ensureString(mountingStatus));
    }
    let execMount = `sudo mount -o loop ${useThisVolume.mount}/${appId}FLUXFSVOL ${appsFolder + appId}`;
    if (useThisVolume.mount === '/') {
      execMount = `sudo mount -o loop ${fluxDirPath}appvolumes/${appId}FLUXFSVOL ${appsFolder + appId}`;
    }
    await cmdAsync(execMount);
    const mountingStatus2 = {
      status: 'Volume mounted',
    };
    log.info(mountingStatus2);
    if (res) {
      res.write(serviceHelper.ensureString(mountingStatus2));
    }

    const cronStatus = {
      status: 'Creating crontab...',
    };
    log.info(cronStatus);
    if (res) {
      res.write(serviceHelper.ensureString(cronStatus));
    }
    const crontab = await crontabLoad();
    const jobs = crontab.jobs();
    let exists = false;
    jobs.forEach((job) => {
      if (job.comment() === appId) {
        exists = true;
      }
      if (!job || !job.isValid()) {
        // remove the job as its invalid anyway
        crontab.remove(job);
      }
    });
    if (!exists) {
      const job = crontab.create(execMount, '@reboot', appId);
      // check valid
      if (job == null) {
        throw new Error('Failed to create a cron job');
      }
      if (!job.isValid()) {
        throw new Error('Failed to create a valid cron job');
      }
      // save
      crontab.save();
    }
    const cronStatusB = {
      status: 'Crontab adjusted.',
    };
    log.info(cronStatusB);
    if (res) {
      res.write(serviceHelper.ensureString(cronStatusB));
    }
    const message = messageHelper.createSuccessMessage('Flux App volume creation completed.');
    return message;
  } catch (error) {
    clearInterval(global.allocationInterval);
    clearInterval(global.verificationInterval);
    // delete allocation, then uninstall as cron may not have been set
    const cleaningRemoval = {
      status: 'ERROR OCCURED: Pre-removal cleaning...',
    };
    log.info(cleaningRemoval);
    if (res) {
      res.write(serviceHelper.ensureString(cleaningRemoval));
    }
    let execRemoveAlloc = `sudo rm -rf ${useThisVolume.mount}/${appId}FLUXFSVOL`;
    if (useThisVolume.mount === '/') {
      execRemoveAlloc = `sudo rm -rf ${fluxDirPath}appvolumes/${appId}FLUXFSVOL`;
    }
    await cmdAsync(execRemoveAlloc);
    const execFinal = `sudo rm -rf ${appsFolder + appId}/${appId}VERTEMP`;
    await cmdAsync(execFinal);
    const aloocationRemoval2 = {
      status: 'Pre-removal cleaning completed. Forcing removal.',
    };
    log.info(aloocationRemoval2);
    if (res) {
      res.write(serviceHelper.ensureString(aloocationRemoval2));
    }
    throw error;
  }
}

/**
 * To hard uninstall an app including any components. Removes container/s, removes image/s, denies all app/component ports, unmounts volumes and removes cron job.
 * @param {string} appName App name.
 * @param {string} appId App ID.
 * @param {object} appSpecifications App specifications.
 * @param {boolean} isComponent True if a Docker Compose component.
 * @param {object} res Response.
 */
async function appUninstallHard(appName, appId, appSpecifications, isComponent, res) {
  const stopStatus = {
    status: isComponent ? `Stopping Flux App Component ${appSpecifications.name}...` : `Stopping Flux App ${appName}...`,
  };
  log.info(stopStatus);
  if (res) {
    res.write(serviceHelper.ensureString(stopStatus));
  }
  await dockerService.appDockerStop(appId).catch((error) => {
    const errorResponse = messageHelper.createErrorMessage(
      error.message || error,
      error.name,
      error.code,
    );
    if (res) {
      res.write(serviceHelper.ensureString(errorResponse));
    }
  });
  const stopStatus2 = {
    status: isComponent ? `Flux App Component ${appSpecifications.name} stopped` : `Flux App ${appName} stopped`,
  };
  log.info(stopStatus2);
  if (res) {
    res.write(serviceHelper.ensureString(stopStatus2));
  }

  const removeStatus = {
    status: isComponent ? `Removing Flux App component ${appSpecifications.name} container...` : `Removing Flux App ${appName} container...`,
  };
  log.info(removeStatus);
  if (res) {
    res.write(serviceHelper.ensureString(removeStatus));
  }
  await dockerService.appDockerRemove(appId).catch((error) => {
    const errorResponse = messageHelper.createErrorMessage(
      error.message || error,
      error.name,
      error.code,
    );
    log.error(errorResponse);
    if (res) {
      res.write(serviceHelper.ensureString(errorResponse));
    }
  });
  const removeStatus2 = {
    status: isComponent ? `Flux App component ${appSpecifications.name}container removed` : `Flux App ${appName} container removed`,
  };
  log.info(removeStatus2);
  if (res) {
    res.write(serviceHelper.ensureString(removeStatus2));
  }

  const imageStatus = {
    status: isComponent ? `Removing Flux App component ${appSpecifications.name} image...` : `Removing Flux App ${appName} image...`,
  };
  log.info(imageStatus);
  if (res) {
    res.write(serviceHelper.ensureString(imageStatus));
  }
  await dockerService.appDockerImageRemove(appSpecifications.repotag).catch((error) => {
    const errorResponse = messageHelper.createErrorMessage(
      error.message || error,
      error.name,
      error.code,
    );
    log.error(errorResponse);
    if (res) {
      res.write(serviceHelper.ensureString(errorResponse));
    }
  });
  const imageStatus2 = {
    status: isComponent ? `Flux App component ${appSpecifications.name} image operations done` : `Flux App ${appName} image operations done`,
  };
  log.info(imageStatus2);
  if (res) {
    res.write(serviceHelper.ensureString(imageStatus2));
  }

  const portStatus = {
    status: isComponent ? `Denying Flux App component ${appSpecifications.name} ports...` : `Denying Flux App ${appName} ports...`,
  };
  log.info(portStatus);
  if (res) {
    res.write(serviceHelper.ensureString(portStatus));
  }
  if (appSpecifications.ports) {
    const firewallActive = await fluxNetworkHelper.isFirewallActive();
    if (firewallActive) {
      // eslint-disable-next-line no-restricted-syntax
      for (const port of appSpecifications.ports) {
        // eslint-disable-next-line no-await-in-loop
        await fluxNetworkHelper.denyPort(serviceHelper.ensureNumber(port));
      }
    }
    const isUPNP = upnpService.isUPNP();
    if ((userconfig.initial.apiport && userconfig.initial.apiport !== config.server.apiport) || isUPNP) {
      // eslint-disable-next-line no-restricted-syntax
      for (const port of appSpecifications.ports) {
        // eslint-disable-next-line no-await-in-loop
        await upnpService.removeMapUpnpPort(serviceHelper.ensureNumber(port), `Flux_App_${appName}`);
      }
    }
    // v1 compatibility
  } else if (appSpecifications.port) {
    const firewallActive = await fluxNetworkHelper.isFirewallActive();
    if (firewallActive) {
      await fluxNetworkHelper.denyPort(serviceHelper.ensureNumber(appSpecifications.port));
    }
    const isUPNP = upnpService.isUPNP();
    if ((userconfig.initial.apiport && userconfig.initial.apiport !== config.server.apiport) || isUPNP) {
      await upnpService.removeMapUpnpPort(serviceHelper.ensureNumber(appSpecifications.port), `Flux_App_${appName}`);
    }
  }
  const portStatus2 = {
    status: isComponent ? `Ports of component ${appSpecifications.name} denied` : `Ports of ${appName} denied`,
  };
  log.info(portStatus2);
  if (res) {
    res.write(serviceHelper.ensureString(portStatus2));
  }

  const unmuontStatus = {
    status: isComponent ? `Unmounting volume of component ${appName}...` : `Unmounting volume of ${appName}...`,
  };
  log.info(unmuontStatus);
  if (res) {
    res.write(serviceHelper.ensureString(unmuontStatus));
  }
  const execUnmount = `sudo umount ${appsFolder + appId}`;
  await cmdAsync(execUnmount).then(() => {
    const unmuontStatus2 = {
      status: isComponent ? `Volume of component ${appSpecifications.name} unmounted` : `Volume of ${appName} unmounted`,
    };
    log.info(unmuontStatus2);
    if (res) {
      res.write(serviceHelper.ensureString(unmuontStatus2));
    }
  }).catch((e) => {
    log.error(e);
    const unmuontStatus3 = {
      status: isComponent ? `An error occured while unmounting component ${appSpecifications.name} storage. Continuing...` : `An error occured while unmounting ${appName} storage. Continuing...`,
    };
    log.info(unmuontStatus3);
    if (res) {
      res.write(serviceHelper.ensureString(unmuontStatus3));
    }
  });

  const cleaningStatus = {
    status: isComponent ? `Cleaning up component ${appSpecifications.name} data...` : `Cleaning up ${appName} data...`,
  };
  log.info(cleaningStatus);
  if (res) {
    res.write(serviceHelper.ensureString(cleaningStatus));
  }
  const execDelete = `sudo rm -rf ${appsFolder + appId}`;
  await cmdAsync(execDelete).catch((e) => {
    log.error(e);
    const cleaningStatusE = {
      status: isComponent ? `An error occured while cleaning component ${appSpecifications.name} data. Continuing...` : `An error occured while cleaning ${appName} data. Continuing...`,
    };
    log.info(cleaningStatusE);
    if (res) {
      res.write(serviceHelper.ensureString(cleaningStatusE));
    }
  });
  const cleaningStatus2 = {
    status: isComponent ? `Data of component ${appSpecifications.name} cleaned` : `Data of ${appName} cleaned`,
  };
  log.info(cleaningStatus2);
  if (res) {
    res.write(serviceHelper.ensureString(cleaningStatus2));
  }

  let volumepath;
  // CRONTAB
  const cronStatus = {
    status: 'Adjusting crontab...',
  };
  log.info(cronStatus);
  if (res) {
    res.write(serviceHelper.ensureString(cronStatus));
  }

  const crontab = await crontabLoad().catch((e) => {
    log.error(e);
    const cronE = {
      status: 'An error occured while loading crontab. Continuing...',
    };
    log.info(cronE);
    if (res) {
      res.write(serviceHelper.ensureString(cronE));
    }
  });
  if (crontab) {
    const jobs = crontab.jobs();
    // find correct cronjob
    let jobToRemove;
    jobs.forEach((job) => {
      if (job.comment() === appId) {
        jobToRemove = job;
        // find the command that tells us where the actual fsvol is;
        const command = job.command();
        const cmdsplit = command.split(' ');
        // eslint-disable-next-line prefer-destructuring
        volumepath = cmdsplit[4]; // sudo mount -o loop /home/abcapp2TEMP /root/flux/ZelApps/abcapp2 is an example
        if (!job || !job.isValid()) {
          // remove the job as its invalid anyway
          crontab.remove(job);
        }
      }
    });
    // remove the job
    if (jobToRemove) {
      crontab.remove(jobToRemove);
      // save
      try {
        crontab.save();
      } catch (e) {
        log.error(e);
        const cronE = {
          status: 'An error occured while saving crontab. Continuing...',
        };
        log.info(cronE);
        if (res) {
          res.write(serviceHelper.ensureString(cronE));
        }
      }
      const cronStatusDone = {
        status: 'Crontab Adjusted.',
      };
      log.info(cronStatusDone);
      if (res) {
        res.write(serviceHelper.ensureString(cronStatusDone));
      }
    } else {
      const cronStatusNotFound = {
        status: 'Crontab not found.',
      };
      log.info(cronStatusNotFound);
      if (res) {
        res.write(serviceHelper.ensureString(cronStatusNotFound));
      }
    }
  }

  if (volumepath) {
    const cleaningVolumeStatus = {
      status: isComponent ? `Cleaning up data volume of ${appSpecifications.name}...` : `Cleaning up data volume of ${appName}...`,
    };
    log.info(cleaningVolumeStatus);
    if (res) {
      res.write(serviceHelper.ensureString(cleaningVolumeStatus));
    }
    const execVolumeDelete = `sudo rm -rf ${volumepath}`;
    await cmdAsync(execVolumeDelete).catch((e) => {
      log.error(e);
      const cleaningVolumeStatusE = {
        status: isComponent ? `An error occured while cleaning component ${appSpecifications.name} volume. Continuing...` : `An error occured while cleaning ${appName} volume. Continuing...`,
      };
      log.info(cleaningVolumeStatusE);
      if (res) {
        res.write(serviceHelper.ensureString(cleaningVolumeStatusE));
      }
    });
    const cleaningVolumeStatus2 = {
      status: isComponent ? `Volume of component ${appSpecifications.name} cleaned` : `Volume of ${appName} cleaned`,
    };
    log.info(cleaningVolumeStatus2);
    if (res) {
      res.write(serviceHelper.ensureString(cleaningVolumeStatus2));
    }
  }

  const appRemovalResponse = {
    status: isComponent ? `Flux App component ${appSpecifications.name} of ${appName} was successfuly removed` : `Flux App ${appName} was successfuly removed`,
  };
  log.info(appRemovalResponse);
  if (res) {
    res.write(serviceHelper.ensureString(appRemovalResponse));
  }
}

/**
 * To remove an app locally including any components. First finds app specifications in database and then deletes the app from database.
 * @param {string} app App name and app component (if applicable). A component name follows the app name after an underscore `_`.
 * @param {object} res Response.
 * @param {boolean} force Defaults to false. Force determines if a check for app not found is skipped.
 * @param {boolean} endResponse Defaults to true.
 * @returns {void} Return statement is only used here to interrupt the function and nothing is returned.
 */
async function removeAppLocally(app, res, force = false, endResponse = true) {
  try {
    // remove app from local machine.
    // find in database, stop app, remove container, close ports delete data associated on system, remove from database
    // we want to remove the image as well (repotag) what if other container uses the same image -> then it shall result in an error so ok anyway
    if (!force) {
      if (removalInProgress) {
        log.warn('Another application is undergoing removal');
        if (res) {
          res.write(serviceHelper.ensureString('Another application is undergoing removal'));
          if (endResponse) {
            res.end();
          }
        }
        return;
      }
      if (installationInProgress) {
        log.warn('Another application is undergoing installation');
        if (res) {
          res.write(serviceHelper.ensureString('Another application is undergoing installation'));
          if (endResponse) {
            res.end();
          }
        }
        return;
      }
    }
    removalInProgress = true;

    if (!app) {
      throw new Error('No App specified');
    }

    let isComponent = app.includes('_'); // copmonent is defined by appComponent.name_appSpecs.name

    const appName = isComponent ? app.split('_')[1] : app;
    const appComponent = app.split('_')[0];

    // first find the appSpecifications in our database.
    // connect to mongodb
    const dbopen = dbHelper.databaseConnection();

    const appsDatabase = dbopen.db(config.database.appslocal.database);
    const database = dbopen.db(config.database.appsglobal.database);

    const appsQuery = { name: appName };
    const appsProjection = {};
    let appSpecifications = await dbHelper.findOneInDatabase(appsDatabase, localAppsInformation, appsQuery, appsProjection);
    if (!appSpecifications) {
      if (!force) {
        throw new Error('Flux App not found');
      }
      // get it from global Specifications
      appSpecifications = await dbHelper.findOneInDatabase(database, globalAppsInformation, appsQuery, appsProjection);
      if (!appSpecifications) {
        // get it from locally available Specifications
        // eslint-disable-next-line no-use-before-define
        const allApps = await availableApps();
        appSpecifications = allApps.find((a) => a.name === appName);
        // get it from permanent messages
        if (!appSpecifications) {
          const query = {};
          const projection = { projection: { _id: 0 } };
          const messages = await dbHelper.findInDatabase(database, globalAppsMessages, query, projection);
          const appMessages = messages.filter((message) => {
            const specifications = message.appSpecifications || message.zelAppSpecifications;
            return specifications.name === appName;
          });
          let currentSpecifications;
          appMessages.forEach((message) => {
            if (!currentSpecifications || message.height > currentSpecifications.height) {
              currentSpecifications = message;
            }
          });
          if (currentSpecifications && currentSpecifications.height) {
            appSpecifications = currentSpecifications.appSpecifications || currentSpecifications.zelAppSpecifications;
          }
        }
      }
    }

    if (!appSpecifications) {
      throw new Error('Flux App not found');
    }

    let appId = dockerService.getAppIdentifier(app); // get app or app component identifier

    if (appSpecifications.version === 4 && !isComponent) {
      // it is a composed application
      // eslint-disable-next-line no-restricted-syntax
      for (const appComposedComponent of appSpecifications.compose.reverse()) {
        isComponent = true;
        appId = dockerService.getAppIdentifier(`${appComposedComponent.name}_${appSpecifications.name}`);
        const appComponentSpecifications = appComposedComponent;
        // eslint-disable-next-line no-await-in-loop
        await appUninstallHard(appName, appId, appComponentSpecifications, isComponent, res);
      }
      isComponent = false;
    } else if (isComponent) {
      const componentSpecifications = appSpecifications.compose.find((component) => component.name === appComponent);
      await appUninstallHard(appName, appId, componentSpecifications, isComponent, res);
    } else {
      await appUninstallHard(appName, appId, appSpecifications, isComponent, res);
    }
    if (!isComponent) {
      const databaseStatus = {
        status: 'Cleaning up database...',
      };
      log.info(databaseStatus);
      if (res) {
        res.write(serviceHelper.ensureString(databaseStatus));
      }
      await dbHelper.findOneAndDeleteInDatabase(appsDatabase, localAppsInformation, appsQuery, appsProjection);
      const databaseStatus2 = {
        status: 'Database cleaned',
      };
      log.info(databaseStatus2);
      if (res) {
        res.write(serviceHelper.ensureString(databaseStatus2));
      }
    }
    const appRemovalResponseDone = {
      status: `Removal step done. Result: Flux App ${appName} was successfuly removed`,
    };
    log.info(appRemovalResponseDone);

    if (res) {
      res.write(serviceHelper.ensureString(appRemovalResponseDone));
    }
    if (res && endResponse) {
      res.end();
    }
    removalInProgress = false;
  } catch (error) {
    removalInProgress = false;
    log.error(error);
    const errorResponse = messageHelper.createErrorMessage(
      error.message || error,
      error.name,
      error.code,
    );
    if (res) {
      res.write(serviceHelper.ensureString(errorResponse));
      if (endResponse) {
        res.end();
      }
    }
  }
}

/**
 * To soft uninstall an app including any components. Removes container/s, removes image/s and denies all app/component ports.
 */
async function appUninstallSoft(appName, appId, appSpecifications, isComponent, res) {
  const stopStatus = {
    status: isComponent ? `Stopping Flux App Component ${appSpecifications.name}...` : `Stopping Flux App ${appName}...`,
  };
  log.info(stopStatus);
  if (res) {
    res.write(serviceHelper.ensureString(stopStatus));
  }

  await dockerService.appDockerStop(appId);

  const stopStatus2 = {
    status: isComponent ? `Flux App Component ${appSpecifications.name} stopped` : `Flux App ${appName} stopped`,
  };
  log.info(stopStatus2);
  if (res) {
    res.write(serviceHelper.ensureString(stopStatus2));
  }

  const removeStatus = {
    status: isComponent ? `Removing Flux App component ${appSpecifications.name} container...` : `Removing Flux App ${appName} container...`,
  };
  log.info(removeStatus);
  if (res) {
    res.write(serviceHelper.ensureString(removeStatus));
  }

  await dockerService.appDockerRemove(appId);

  const removeStatus2 = {
    status: isComponent ? `Flux App component ${appSpecifications.name}container removed` : `Flux App ${appName} container removed`,
  };
  log.info(removeStatus2);
  if (res) {
    res.write(serviceHelper.ensureString(removeStatus2));
  }

  const imageStatus = {
    status: isComponent ? `Removing Flux App component ${appSpecifications.name} image...` : `Removing Flux App ${appName} image...`,
  };
  log.info(imageStatus);
  if (res) {
    res.write(serviceHelper.ensureString(imageStatus));
  }
  await dockerService.appDockerImageRemove(appSpecifications.repotag).catch((error) => {
    const errorResponse = messageHelper.createErrorMessage(
      error.message || error,
      error.name,
      error.code,
    );
    log.error(errorResponse);
    if (res) {
      res.write(serviceHelper.ensureString(errorResponse));
    }
  });
  const imageStatus2 = {
    status: isComponent ? `Flux App component ${appSpecifications.name} image operations done` : `Flux App ${appName} image operations done`,
  };
  log.info(imageStatus2);
  if (res) {
    res.write(serviceHelper.ensureString(imageStatus2));
  }

  const portStatus = {
    status: isComponent ? `Denying Flux App component ${appSpecifications.name} ports...` : `Denying Flux App ${appName} ports...`,
  };
  log.info(portStatus);
  if (res) {
    res.write(serviceHelper.ensureString(portStatus));
  }
  if (appSpecifications.ports) {
    const firewallActive = await fluxNetworkHelper.isFirewallActive();
    if (firewallActive) {
      // eslint-disable-next-line no-restricted-syntax
      for (const port of appSpecifications.ports) {
        // eslint-disable-next-line no-await-in-loop
        await fluxNetworkHelper.denyPort(serviceHelper.ensureNumber(port));
      }
    }
    const isUPNP = upnpService.isUPNP();
    if ((userconfig.initial.apiport && userconfig.initial.apiport !== config.server.apiport) || isUPNP) {
      // eslint-disable-next-line no-restricted-syntax
      for (const port of appSpecifications.ports) {
        // eslint-disable-next-line no-await-in-loop
        await upnpService.removeMapUpnpPort(serviceHelper.ensureNumber(port), `Flux_App_${appName}`);
      }
    }
    // v1 compatibility
  } else if (appSpecifications.port) {
    const firewallActive = await fluxNetworkHelper.isFirewallActive();
    if (firewallActive) {
      await fluxNetworkHelper.denyPort(serviceHelper.ensureNumber(appSpecifications.port));
    }
    const isUPNP = upnpService.isUPNP();
    if ((userconfig.initial.apiport && userconfig.initial.apiport !== config.server.apiport) || isUPNP) {
      await upnpService.removeMapUpnpPort(serviceHelper.ensureNumber(appSpecifications.port), `Flux_App_${appName}`);
    }
  }
  const portStatus2 = {
    status: isComponent ? `Ports of component ${appSpecifications.name} denied` : `Ports of ${appName} denied`,
  };
  log.info(portStatus2);
  if (res) {
    res.write(serviceHelper.ensureString(portStatus2));
  }

  const appRemovalResponse = {
    status: isComponent ? `Flux App component ${appSpecifications.name} of ${appName} was successfuly removed` : `Flux App ${appName} was successfuly removed`,
  };
  log.info(appRemovalResponse);
  if (res) {
    res.write(serviceHelper.ensureString(appRemovalResponse));
  }
}

/**
 * To remove an app locally (including any components) without storage and cache deletion (keeps mounted volumes and cron job). First finds app specifications in database and then deletes the app from database. For app reload. Only for internal usage. We are throwing in functions using this.
 * @param {string} app App name.
 * @param {object} res Response.
 */
async function softRemoveAppLocally(app, res) {
  // remove app from local machine.
  // find in database, stop app, remove container, close port, remove from database
  // we want to remove the image as well (repotag) what if other container uses the same image -> then it shall result in an error so ok anyway
  if (removalInProgress) {
    throw new Error('Another application is undergoing removal');
  }
  if (installationInProgress) {
    throw new Error('Another application is undergoing installation');
  }
  removalInProgress = true;
  if (!app) {
    throw new Error('No Flux App specified');
  }

  let isComponent = app.includes('_'); // copmonent is defined by appComponent.name_appSpecs.name

  const appName = isComponent ? app.split('_')[1] : app;
  const appComponent = app.split('_')[0];

  // first find the appSpecifications in our database.
  // connect to mongodb
  const dbopen = dbHelper.databaseConnection();

  const appsDatabase = dbopen.db(config.database.appslocal.database);

  const appsQuery = { name: appName };
  const appsProjection = {};
  const appSpecifications = await dbHelper.findOneInDatabase(appsDatabase, localAppsInformation, appsQuery, appsProjection);
  if (!appSpecifications) {
    throw new Error('Flux App not found');
  }

  let appId = dockerService.getAppIdentifier(app);

  if (appSpecifications.version === 4 && !isComponent) {
    // it is a composed application
    // eslint-disable-next-line no-restricted-syntax
    for (const appComposedComponent of appSpecifications.compose.reverse()) {
      isComponent = true;
      appId = `${appComposedComponent.name}_${appSpecifications.name}`;
      const appComponentSpecifications = appComposedComponent;
      // eslint-disable-next-line no-await-in-loop
      await appUninstallSoft(appName, appId, appComponentSpecifications, isComponent, res);
    }
    isComponent = false;
  } else if (isComponent) {
    const componentSpecifications = appSpecifications.compose.find((component) => component.name === appComponent);
    await appUninstallSoft(appName, appId, componentSpecifications, isComponent, res);
  } else {
    await appUninstallSoft(appName, appId, appSpecifications, isComponent, res);
  }

  if (!isComponent) {
    const databaseStatus = {
      status: 'Cleaning up database...',
    };
    log.info(databaseStatus);
    if (res) {
      res.write(serviceHelper.ensureString(databaseStatus));
    }
    await dbHelper.findOneAndDeleteInDatabase(appsDatabase, localAppsInformation, appsQuery, appsProjection);
    const databaseStatus2 = {
      status: 'Database cleaned',
    };
    log.info(databaseStatus2);
    if (res) {
      res.write(serviceHelper.ensureString(databaseStatus2));
    }

    const appRemovalResponseDone = {
      status: `Removal step done. Result: Flux App ${appName} was partially removed`,
    };
    log.info(appRemovalResponseDone);
    if (res) {
      res.write(serviceHelper.ensureString(appRemovalResponseDone));
    }
  }

  removalInProgress = false;
}

/**
 * To remove app locally via API call. Cannot be performed for individual components. Force defaults to false. Only accessible by app owner, admins and flux team members.
 * @param {object} req Request.
 * @param {object} res Response.
 */
async function removeAppLocallyApi(req, res) {
  try {
    let { appname } = req.params;
    appname = appname || req.query.appname;

    if (appname.includes('_')) {
      throw new Error('Components cannot be removed manually');
    }

    let { force } = req.params;
    force = force || req.query.force || false;
    force = serviceHelper.ensureBoolean(force);

    if (!appname) {
      throw new Error('No Flux App specified');
    }

    const authorized = await verificationHelper.verifyPrivilege('appownerabove', req, appname);
    if (!authorized) {
      const errMessage = messageHelper.errUnauthorizedMessage();
      res.json(errMessage);
    } else {
      // remove app from local machine.
      // find in database, stop app, remove container, close ports delete data associated on system, remove from database
      // if other container uses the same image -> then it shall result in an error so ok anyway
      res.setHeader('Content-Type', 'application/json');
      removeAppLocally(appname, res, force);
    }
  } catch (error) {
    log.error(error);
    const errorResponse = messageHelper.createErrorMessage(
      error.message || error,
      error.name,
      error.code,
    );
    res.json(errorResponse);
  }
}

/**
 * To return total app hardware requirements (CPU, RAM and HDD).
 * @param {object} appSpecifications App specifications.
 * @param {string} myNodeTier Node tier.
 * @returns {object} Values for CPU, RAM and HDD.
 */
function totalAppHWRequirements(appSpecifications, myNodeTier) {
  let cpu = 0;
  let ram = 0;
  let hdd = 0;
  const hddTier = `hdd${myNodeTier}`;
  const ramTier = `ram${myNodeTier}`;
  const cpuTier = `cpu${myNodeTier}`;
  if (appSpecifications.version <= 3) {
    if (appSpecifications.tiered) {
      cpu = appSpecifications[cpuTier] || appSpecifications.cpu;
      ram = appSpecifications[ramTier] || appSpecifications.ram;
      hdd = appSpecifications[hddTier] || appSpecifications.hdd;
    } else {
      // eslint-disable-next-line prefer-destructuring
      cpu = appSpecifications.cpu;
      // eslint-disable-next-line prefer-destructuring
      ram = appSpecifications.ram;
      // eslint-disable-next-line prefer-destructuring
      hdd = appSpecifications.hdd;
    }
  } else {
    appSpecifications.compose.forEach((appComponent) => {
      if (appComponent.tiered) {
        cpu += appComponent[cpuTier] || appComponent.cpu;
        ram += appComponent[ramTier] || appComponent.ram;
        hdd += appComponent[hddTier] || appComponent.hdd;
      } else {
        cpu += appComponent.cpu;
        ram += appComponent.ram;
        hdd += appComponent.hdd;
      }
    });
  }
  return {
    cpu,
    ram,
    hdd,
  };
}

<<<<<<< HEAD
function checkAppGeolocationRequirements(appSpecs) {
  // check geolocation
  if (appSpecs.version >= 5) {
    const nodeGeo = fluxService.getNodeGeolocation();
    if (!nodeGeo) {
      throw new Error('Node Geolocation not set. Aborting.');
    }
    if (appSpecs.geolocation && appSpecs.geolocation.length > 0) {
      const appContinent = appSpecs.geolocation.find((x) => x.startsWith('a'));
      if (appContinent) {
        if (appContinent.substr(1) !== nodeGeo.continentCode) {
          throw new Error('App specs with continents geolocation set not matching node geolocation. Aborting.');
        }

        const appCountry = appSpecs.geolocation.find((x) => x.startsWith('b'));
        if (appCountry) {
          if (appCountry.substr(1) !== nodeGeo.countryCode) {
            throw new Error('App specs with countries geolocation set not matching node geolocation. Aborting.');
          }
        }
      }
    }
  }
}

=======
/**
 * To check app requirements to include HDD space, CPU power and RAM.
 * @param {object} appSpecs App specifications.
 * @returns {boolean} True if all checks passed.
 */
>>>>>>> 114867f0
async function checkAppRequirements(appSpecs) {
  // appSpecs has hdd, cpu and ram assigned to correct tier
  const tier = await generalService.nodeTier();
  const resourcesLocked = await appsResources();
  if (resourcesLocked.status !== 'success') {
    throw new Error('Unable to obtain locked system resources by Flux Apps. Aborting.');
  }

  const appHWrequirements = totalAppHWRequirements(appSpecs, tier);
  await getNodeSpecs();
  const totalSpaceOnNode = nodeSpecs.ssdStorage;
  if (totalSpaceOnNode === 0) {
    throw new Error('Insufficient space on Flux Node to spawn an application');
  }
  const useableSpaceOnNode = totalSpaceOnNode - config.lockedSystemResources.hdd;
  const hddLockedByApps = resourcesLocked.data.apsHddLocked;
  const availableSpaceForApps = useableSpaceOnNode - hddLockedByApps;
  // bigger or equal so we have the 1 gb free...
  if (appHWrequirements.hdd > availableSpaceForApps) {
    throw new Error('Insufficient space on Flux Node to spawn an application');
  }

  const totalCpuOnNode = nodeSpecs.cpuCores * 10;
  const useableCpuOnNode = totalCpuOnNode - config.lockedSystemResources.cpu;
  const cpuLockedByApps = resourcesLocked.data.appsCpusLocked * 10;
  const adjustedAppCpu = appHWrequirements.cpu * 10;
  const availableCpuForApps = useableCpuOnNode - cpuLockedByApps;
  if (adjustedAppCpu > availableCpuForApps) {
    throw new Error('Insufficient CPU power on Flux Node to spawn an application');
  }

  const totalRamOnNode = nodeSpecs.ram;
  const useableRamOnNode = totalRamOnNode - config.lockedSystemResources.ram;
  const ramLockedByApps = resourcesLocked.data.appsRamLocked;
  const availableRamForApps = useableRamOnNode - ramLockedByApps;
  if (appHWrequirements.ram > availableRamForApps) {
    throw new Error('Insufficient RAM on Flux Node to spawn an application');
  }

  // check geolocation
  checkAppGeolocationRequirements(appSpecs);

  return true;
}

/**
 * To hard install an app. Pulls image/s, creates data volumes, creates components/app, assigns ports to components/app and starts all containers.
 * @param {object} appSpecifications App specifications.
 * @param {string} appName App name.
 * @param {boolean} isComponent True if a Docker Compose component.
 * @param {object} res Response.
 * @returns {void} Return statement is only used here to interrupt the function and nothing is returned.
 */
async function installApplicationHard(appSpecifications, appName, isComponent, res) {
  // pull image
  // eslint-disable-next-line no-unused-vars
  await dockerPullStreamPromise(appSpecifications.repotag, res);
  const pullStatus = {
    status: isComponent ? `Pulling component ${appSpecifications.name} of Flux App ${appName}` : `Pulling global Flux App ${appName} was successful`,
  };
  if (res) {
    res.write(serviceHelper.ensureString(pullStatus));
  }

  await createAppVolume(appSpecifications, appName, isComponent, res);

  const createApp = {
    status: isComponent ? `Creating component ${appSpecifications.name} of Flux App ${appName}` : `Creating Flux App ${appName}`,
  };
  log.info(createApp);
  if (res) {
    res.write(serviceHelper.ensureString(createApp));
  }

  await dockerService.appDockerCreate(appSpecifications, appName, isComponent);

  const portStatusInitial = {
    status: isComponent ? `Allowing component ${appSpecifications.name} of Flux App ${appName} ports...` : `Allowing Flux App ${appName} ports...`,
  };
  log.info(portStatusInitial);
  if (res) {
    res.write(serviceHelper.ensureString(portStatusInitial));
  }
  if (appSpecifications.ports) {
    const firewallActive = await fluxNetworkHelper.isFirewallActive();
    if (firewallActive) {
      // eslint-disable-next-line no-restricted-syntax
      for (const port of appSpecifications.ports) {
        // eslint-disable-next-line no-await-in-loop
        const portResponse = await fluxNetworkHelper.allowPort(serviceHelper.ensureNumber(port));
        if (portResponse.status === true) {
          const portStatus = {
            status: `Port ${port} OK`,
          };
          log.info(portStatus);
          if (res) {
            res.write(serviceHelper.ensureString(portStatus));
          }
        } else {
          throw new Error(`Error: Port ${port} FAILed to open.`);
        }
      }
    } else {
      log.info('Firewall not active, application ports are open');
    }
    const isUPNP = upnpService.isUPNP();
    if ((userconfig.initial.apiport && userconfig.initial.apiport !== config.server.apiport) || isUPNP) {
      log.info('Custom port specified, mapping ports');
      // eslint-disable-next-line no-restricted-syntax
      for (const port of appSpecifications.ports) {
        // eslint-disable-next-line no-await-in-loop
        const portResponse = await upnpService.mapUpnpPort(serviceHelper.ensureNumber(port), `Flux_App_${appName}`);
        if (portResponse === true) {
          const portStatus = {
            status: `Port ${port} mapped OK`,
          };
          log.info(portStatus);
          if (res) {
            res.write(serviceHelper.ensureString(portStatus));
          }
        } else {
          throw new Error(`Error: Port ${port} FAILed to map.`);
        }
      }
    }
  } else if (appSpecifications.port) {
    // v1 compatibility
    const firewallActive = await fluxNetworkHelper.isFirewallActive();
    if (firewallActive) {
      const portResponse = await fluxNetworkHelper.allowPort(serviceHelper.ensureNumber(appSpecifications.port));
      if (portResponse.status === true) {
        const portStatus = {
          status: `Port ${appSpecifications.port} OK`,
        };
        log.info(portStatus);
        if (res) {
          res.write(serviceHelper.ensureString(portStatus));
        }
      } else {
        throw new Error(`Error: Port ${appSpecifications.port} FAILed to open.`);
      }
    } else {
      log.info('Firewall not active, application ports are open');
    }
    const isUPNP = upnpService.isUPNP();
    if ((userconfig.initial.apiport && userconfig.initial.apiport !== config.server.apiport) || isUPNP) {
      log.info('Custom port specified, mapping ports');
      const portResponse = await upnpService.mapUpnpPort(serviceHelper.ensureNumber(appSpecifications.port), `Flux_App_${appName}`);
      if (portResponse === true) {
        const portStatus = {
          status: `Port ${appSpecifications.port} mapped OK`,
        };
        log.info(portStatus);
        if (res) {
          res.write(serviceHelper.ensureString(portStatus));
        }
      } else {
        throw new Error(`Error: Port ${appSpecifications.port} FAILed to map.`);
      }
    }
  }
  const startStatus = {
    status: isComponent ? `Starting component ${appSpecifications.name} of Flux App ${appName}...` : `Starting Flux App ${appName}...`,
  };
  log.info(startStatus);
  if (res) {
    res.write(serviceHelper.ensureString(startStatus));
  }
  const identifier = isComponent ? `${appSpecifications.name}_${appName}` : appName;
  const app = await dockerService.appDockerStart(dockerService.getAppIdentifier(identifier));
  installationInProgress = false;
  if (!app) {
    return;
  }
  const appResponse = messageHelper.createDataMessage(app);
  log.info(appResponse);
  if (res) {
    res.write(serviceHelper.ensureString(appResponse));
  }
}

/**
 * To register an app locally. Performs pre-installation checks - database in place, Flux Docker network in place and if app already installed. Then registers app in database and performs hard install. If registration fails, the app is removed locally.
 * @param {object} appSpecs App specifications.
 * @param {object} componentSpecs Component specifications.
 * @param {object} res Response.
 * @returns {void} Return statement is only used here to interrupt the function and nothing is returned.
 */
async function registerAppLocally(appSpecs, componentSpecs, res) {
  // cpu, ram, hdd were assigned to correct tiered specs.
  // get applications specifics from app messages database
  // check if hash is in blockchain
  // register and launch according to specifications in message
  try {
    if (removalInProgress) {
      log.error('Another application is undergoing removal');
      return;
    }
    if (installationInProgress) {
      log.error('Another application is undergoing installation');
      return;
    }
    installationInProgress = true;
    const tier = await generalService.nodeTier().catch((error) => log.error(error));
    if (!tier) {
      return;
    }
    const appSpecifications = appSpecs;
    const appComponent = componentSpecs;
    const appName = appSpecifications.name;
    let isComponent = !!appComponent;
    const precheckForInstallation = {
      status: 'Running initial checks for Flux App...',
    };
    log.info(precheckForInstallation);
    if (res) {
      res.write(serviceHelper.ensureString(precheckForInstallation));
    }
    // connect to mongodb
    const dbOpenTest = {
      status: 'Connecting to database...',
    };
    log.info(dbOpenTest);
    if (res) {
      res.write(serviceHelper.ensureString(dbOpenTest));
    }
    const dbopen = dbHelper.databaseConnection();

    const appsDatabase = dbopen.db(config.database.appslocal.database);
    const appsQuery = { name: appName };
    const appsProjection = {
      projection: {
        _id: 0,
        name: 1,
      },
    };

    // check if fluxDockerNetwork exists, if not create
    const fluxNetworkStatus = {
      status: 'Checking Flux network...',
    };
    log.info(fluxNetworkStatus);
    if (res) {
      res.write(serviceHelper.ensureString(fluxNetworkStatus));
    }
    const fluxNet = await dockerService.createFluxDockerNetwork().catch((error) => log.error(error));
    if (!fluxNet) {
      return;
    }
    const fluxNetResponse = messageHelper.createDataMessage(fluxNet);
    log.info(fluxNetResponse);
    if (res) {
      res.write(serviceHelper.ensureString(fluxNetResponse));
    }

    // check if app is already installed
    const checkDb = {
      status: 'Checking database...',
    };
    log.info(checkDb);
    if (res) {
      res.write(serviceHelper.ensureString(checkDb));
    }
    const appResult = await dbHelper.findOneInDatabase(appsDatabase, localAppsInformation, appsQuery, appsProjection);
    if (appResult && !isComponent) {
      installationInProgress = false;
      log.error(`Flux App ${appName} already installed`);
      if (res) {
        res.write(`Flux App ${appName} already installed`);
        res.end();
      }
      return;
    }

    const appInstallation = {
      status: isComponent ? `Initiating Flux App component ${appComponent.name} installation...` : `Initiating Flux App ${appName} installation...`,
    };
    log.info(appInstallation);
    if (res) {
      res.write(serviceHelper.ensureString(appInstallation));
    }
    if (!isComponent) {
      // register the app
      await dbHelper.insertOneToDatabase(appsDatabase, localAppsInformation, appSpecifications);
      const hddTier = `hdd${tier}`;
      const ramTier = `ram${tier}`;
      const cpuTier = `cpu${tier}`;
      appSpecifications.cpu = appSpecifications[cpuTier] || appSpecifications.cpu;
      appSpecifications.ram = appSpecifications[ramTier] || appSpecifications.ram;
      appSpecifications.hdd = appSpecifications[hddTier] || appSpecifications.hdd;
    } else {
      const hddTier = `hdd${tier}`;
      const ramTier = `ram${tier}`;
      const cpuTier = `cpu${tier}`;
      appComponent.cpu = appComponent[cpuTier] || appComponent.cpu;
      appComponent.ram = appComponent[ramTier] || appComponent.ram;
      appComponent.hdd = appComponent[hddTier] || appComponent.hdd;
    }

    const specificationsToInstall = isComponent ? appComponent : appSpecifications;

    if (specificationsToInstall.version >= 4) { // version is undefined for component
      // eslint-disable-next-line no-restricted-syntax
      for (const appComponentSpecs of specificationsToInstall.compose) {
        isComponent = true;
        const hddTier = `hdd${tier}`;
        const ramTier = `ram${tier}`;
        const cpuTier = `cpu${tier}`;
        appComponentSpecs.cpu = appComponentSpecs[cpuTier] || appComponentSpecs.cpu;
        appComponentSpecs.ram = appComponentSpecs[ramTier] || appComponentSpecs.ram;
        appComponentSpecs.hdd = appComponentSpecs[hddTier] || appComponentSpecs.hdd;
        // eslint-disable-next-line no-await-in-loop
        await installApplicationHard(appComponentSpecs, appName, isComponent, res);
      }
    } else {
      await installApplicationHard(specificationsToInstall, appName, isComponent, res);
    }

    // all done message
    const successStatus = {
      status: `Flux App ${appName} successfully installed and launched`,
    };
    log.info(successStatus);
    if (res) {
      res.write(serviceHelper.ensureString(successStatus));
      res.end();
    }
  } catch (error) {
    installationInProgress = false;
    const errorResponse = messageHelper.createErrorMessage(
      error.message || error,
      error.name,
      error.code,
    );
    log.error(errorResponse);
    if (res) {
      res.write(serviceHelper.ensureString(errorResponse));
    }
    const removeStatus = messageHelper.createErrorMessage(`Error occured. Initiating Flux App ${appSpecs.name} removal`);
    log.info(removeStatus);
    if (res) {
      res.write(serviceHelper.ensureString(removeStatus));
    }
    installationInProgress = false;
    removeAppLocally(appSpecs.name, res, true);
  }
}

/**
 * To soft install app. Pulls image/s, creates components/app, assigns ports to components/app and starts all containers. Does not create data volumes.
 * @param {object} appSpecifications App specifications.
 * @param {string} appName App name.
 * @param {boolean} isComponent True if a Docker Compose component.
 * @param {object} res Response.
 * @returns {void} Return statement is only used here to interrupt the function and nothing is returned.
 */
async function installApplicationSoft(appSpecifications, appName, isComponent, res) {
  // pull image
  // eslint-disable-next-line no-unused-vars
  await dockerPullStreamPromise(appSpecifications.repotag, res);
  const pullStatus = {
    status: isComponent ? `Pulling global Flux App ${appSpecifications.name} was successful` : `Pulling global Flux App ${appName} was successful`,
  };
  if (res) {
    res.write(serviceHelper.ensureString(pullStatus));
  }

  const createApp = {
    status: isComponent ? `Creating component ${appSpecifications.name} of local Flux App ${appName}` : `Creating local Flux App ${appName}`,
  };
  log.info(createApp);
  if (res) {
    res.write(serviceHelper.ensureString(createApp));
  }

  await dockerService.appDockerCreate(appSpecifications, appName, isComponent);

  const portStatusInitial = {
    status: isComponent ? `Allowing component ${appSpecifications.name} of Flux App ${appName} ports...` : `Allowing Flux App ${appName} ports...`,
  };
  log.info(portStatusInitial);
  if (res) {
    res.write(serviceHelper.ensureString(portStatusInitial));
  }
  if (appSpecifications.ports) {
    const firewallActive = await fluxNetworkHelper.isFirewallActive();
    if (firewallActive) {
      // eslint-disable-next-line no-restricted-syntax
      for (const port of appSpecifications.ports) {
        // eslint-disable-next-line no-await-in-loop
        const portResponse = await fluxNetworkHelper.allowPort(serviceHelper.ensureNumber(port));
        if (portResponse.status === true) {
          const portStatus = {
            status: `Port ${port} OK`,
          };
          log.info(portStatus);
          if (res) {
            res.write(serviceHelper.ensureString(portStatus));
          }
        } else {
          throw new Error(`Error: Port ${port} FAILed to open.`);
        }
      }
    } else {
      log.info('Firewall not active, application ports are open');
    }
    const isUPNP = upnpService.isUPNP();
    if ((userconfig.initial.apiport && userconfig.initial.apiport !== config.server.apiport) || isUPNP) {
      log.info('Custom port specified, mapping ports');
      // eslint-disable-next-line no-restricted-syntax
      for (const port of appSpecifications.ports) {
        // eslint-disable-next-line no-await-in-loop
        const portResponse = await upnpService.mapUpnpPort(serviceHelper.ensureNumber(port), `Flux_App_${appName}`);
        if (portResponse === true) {
          const portStatus = {
            status: `Port ${port} mapped OK`,
          };
          log.info(portStatus);
          if (res) {
            res.write(serviceHelper.ensureString(portStatus));
          }
        } else {
          throw new Error(`Error: Port ${port} FAILed to map.`);
        }
      }
    }
  } else if (appSpecifications.port) {
    const firewallActive = await fluxNetworkHelper.isFirewallActive();
    if (firewallActive) {
      // v1 compatibility
      const portResponse = await fluxNetworkHelper.allowPort(serviceHelper.ensureNumber(appSpecifications.port));
      if (portResponse.status === true) {
        const portStatus = {
          status: 'Port OK',
        };
        log.info(portStatus);
        if (res) {
          res.write(serviceHelper.ensureString(portStatus));
        }
      } else {
        throw new Error(`Error: Port ${appSpecifications.port} FAILed to open.`);
      }
    } else {
      log.info('Firewall not active, application ports are open');
    }
    const isUPNP = upnpService.isUPNP();
    if ((userconfig.initial.apiport && userconfig.initial.apiport !== config.server.apiport) || isUPNP) {
      log.info('Custom port specified, mapping ports');
      const portResponse = await upnpService.mapUpnpPort(serviceHelper.ensureNumber(appSpecifications.port), `Flux_App_${appName}`);
      if (portResponse === true) {
        const portStatus = {
          status: `Port ${appSpecifications.port} mapped OK`,
        };
        log.info(portStatus);
        if (res) {
          res.write(serviceHelper.ensureString(portStatus));
        }
      } else {
        throw new Error(`Error: Port ${appSpecifications.port} FAILed to map.`);
      }
    }
  }
  const startStatus = {
    status: isComponent ? `Starting component ${appSpecifications.name} of Flux App ${appName}...` : `Starting Flux App ${appName}...`,
  };
  log.info(startStatus);
  if (res) {
    res.write(serviceHelper.ensureString(startStatus));
  }
  const identifier = isComponent ? `${appSpecifications.name}_${appName}` : appName;
  const app = await dockerService.appDockerStart(dockerService.getAppIdentifier(identifier));
  installationInProgress = false;
  if (!app) {
    return;
  }
  const appResponse = messageHelper.createDataMessage(app);
  log.info(appResponse);
  if (res) {
    res.write(serviceHelper.ensureString(appResponse));
  }
}

/**
 * To soft register an app locally (with data volume already in existence). Performs pre-installation checks - database in place, Flux Docker network in place and if app already installed. Then registers app in database and performs soft install. If registration fails, the app is removed locally.
 * @param {object} appSpecs App specifications.
 * @param {object} componentSpecs Component specifications.
 * @param {object} res Response.
 * @returns {void} Return statement is only used here to interrupt the function and nothing is returned.
 */
async function softRegisterAppLocally(appSpecs, componentSpecs, res) {
  // cpu, ram, hdd were assigned to correct tiered specs.
  // get applications specifics from app messages database
  // check if hash is in blockchain
  // register and launch according to specifications in message
  // throw without catching
  try {
    if (removalInProgress) {
      log.error('Another application is undergoing removal');
      return;
    }
    if (installationInProgress) {
      log.error('Another application is undergoing installation');
      return;
    }
    installationInProgress = true;
    const tier = await generalService.nodeTier().catch((error) => log.error(error));
    if (!tier) {
      return;
    }
    const appSpecifications = appSpecs;
    const appComponent = componentSpecs;
    const appName = appSpecifications.name;
    let isComponent = !!appComponent;
    const precheckForInstallation = {
      status: 'Running initial checks for Flux App...',
    };
    log.info(precheckForInstallation);
    if (res) {
      res.write(serviceHelper.ensureString(precheckForInstallation));
    }
    // connect to mongodb
    const dbOpenTest = {
      status: 'Connecting to database...',
    };
    log.info(dbOpenTest);
    if (res) {
      res.write(serviceHelper.ensureString(dbOpenTest));
    }
    const dbopen = dbHelper.databaseConnection();

    const appsDatabase = dbopen.db(config.database.appslocal.database);
    const appsQuery = { name: appName };
    const appsProjection = {
      projection: {
        _id: 0,
        name: 1,
      },
    };

    // check if fluxDockerNetwork exists, if not create
    const fluxNetworkStatus = {
      status: 'Checking Flux network...',
    };
    log.info(fluxNetworkStatus);
    if (res) {
      res.write(serviceHelper.ensureString(fluxNetworkStatus));
    }
    const fluxNet = await dockerService.createFluxDockerNetwork().catch((error) => log.error(error));
    if (!fluxNet) {
      return;
    }
    const fluxNetResponse = messageHelper.createDataMessage(fluxNet);
    log.info(fluxNetResponse);
    if (res) {
      res.write(serviceHelper.ensureString(fluxNetResponse));
    }

    // check if app is already installed
    const checkDb = {
      status: 'Checking database...',
    };
    log.info(checkDb);
    if (res) {
      res.write(serviceHelper.ensureString(checkDb));
    }
    const appResult = await dbHelper.findOneInDatabase(appsDatabase, localAppsInformation, appsQuery, appsProjection);
    if (appResult && !isComponent) {
      installationInProgress = false;
      log.error(`Flux App ${appName} already installed`);
      if (res) {
        res.write(`Flux App ${appName} already installed`);
        res.end();
      }
      return;
    }

    const appInstallation = {
      status: isComponent ? `Initiating Flux App component ${appComponent.name} installation...` : `Initiating Flux App ${appName} installation...`,
    };
    log.info(appInstallation);
    if (res) {
      res.write(serviceHelper.ensureString(appInstallation));
    }
    if (!isComponent) {
      // register the app
      await dbHelper.insertOneToDatabase(appsDatabase, localAppsInformation, appSpecifications);
      const hddTier = `hdd${tier}`;
      const ramTier = `ram${tier}`;
      const cpuTier = `cpu${tier}`;
      appSpecifications.cpu = appSpecifications[cpuTier] || appSpecifications.cpu;
      appSpecifications.ram = appSpecifications[ramTier] || appSpecifications.ram;
      appSpecifications.hdd = appSpecifications[hddTier] || appSpecifications.hdd;
    } else {
      const hddTier = `hdd${tier}`;
      const ramTier = `ram${tier}`;
      const cpuTier = `cpu${tier}`;
      appComponent.cpu = appComponent[cpuTier] || appComponent.cpu;
      appComponent.ram = appComponent[ramTier] || appComponent.ram;
      appComponent.hdd = appComponent[hddTier] || appComponent.hdd;
    }

    const specificationsToInstall = isComponent ? appComponent : appSpecifications;

    if (specificationsToInstall.version >= 4) { // version is undefined for component
      // eslint-disable-next-line no-restricted-syntax
      for (const appComponentSpecs of specificationsToInstall.compose) {
        isComponent = true;
        const hddTier = `hdd${tier}`;
        const ramTier = `ram${tier}`;
        const cpuTier = `cpu${tier}`;
        appComponentSpecs.cpu = appComponentSpecs[cpuTier] || appComponentSpecs.cpu;
        appComponentSpecs.ram = appComponentSpecs[ramTier] || appComponentSpecs.ram;
        appComponentSpecs.hdd = appComponentSpecs[hddTier] || appComponentSpecs.hdd;
        // eslint-disable-next-line no-await-in-loop
        await installApplicationSoft(appComponentSpecs, appName, isComponent, res);
      }
    } else {
      await installApplicationSoft(specificationsToInstall, appName, isComponent, res);
    }
    // all done message
    const successStatus = {
      status: `Flux App ${appName} successfully installed and launched`,
    };
    log.info(successStatus);
    if (res) {
      res.write(serviceHelper.ensureString(successStatus));
      res.end();
    }
  } catch (error) {
    installationInProgress = false;
    const errorResponse = messageHelper.createErrorMessage(
      error.message || error,
      error.name,
      error.code,
    );
    log.error(errorResponse);
    if (res) {
      res.write(serviceHelper.ensureString(errorResponse));
    }
    const removeStatus = messageHelper.createErrorMessage(`Error occured. Initiating Flux App ${appSpecs.name} removal`);
    log.info(removeStatus);
    if (res) {
      res.write(serviceHelper.ensureString(removeStatus));
    }
    installationInProgress = false;
    removeAppLocally(appSpecs.name, res, true);
  }
}

/**
 * To return the monthly app hosting price.
 * @param {string} dataForAppRegistration App registration date.
 * @param {number} height Block height.
 * @returns {number} App price.
 */
function appPricePerMonth(dataForAppRegistration, height) {
  if (!dataForAppRegistration) {
    return new Error('Application specification not provided');
  }
  const intervals = config.fluxapps.price.filter((i) => i.height <= height);
  const priceSpecifications = intervals[intervals.length - 1]; // filter does not change order
  let instancesAdditional = 0;
  if (dataForAppRegistration.instances) {
    // spec of version >= 3
    // specification version 3 is saying. 3 instances are standard, every 3 additional is double the price.
    instancesAdditional = dataForAppRegistration.instances - 3; // has to always be >=0 as of checks before.
  }
  if (dataForAppRegistration.version <= 3) {
    if (dataForAppRegistration.tiered) {
      const cpuTotalCount = dataForAppRegistration.cpubasic + dataForAppRegistration.cpusuper + dataForAppRegistration.cpubamf;
      const cpuPrice = cpuTotalCount * priceSpecifications.cpu * 10;
      const cpuTotal = cpuPrice / 3;
      const ramTotalCount = dataForAppRegistration.rambasic + dataForAppRegistration.ramsuper + dataForAppRegistration.rambamf;
      const ramPrice = (ramTotalCount * priceSpecifications.ram) / 100;
      const ramTotal = ramPrice / 3;
      const hddTotalCount = dataForAppRegistration.hddbasic + dataForAppRegistration.hddsuper + dataForAppRegistration.hddbamf;
      const hddPrice = hddTotalCount * priceSpecifications.hdd;
      const hddTotal = hddPrice / 3;
      const totalPrice = cpuTotal + ramTotal + hddTotal;
      let appPrice = Number(Math.ceil(totalPrice * 100) / 100);
      if (instancesAdditional > 0) {
        const additionalPrice = (appPrice * instancesAdditional) / 3;
        appPrice = (Math.ceil(additionalPrice * 100) + Math.ceil(appPrice * 100)) / 100;
      }
      if (appPrice < priceSpecifications.minPrice) {
        appPrice = priceSpecifications.minPrice;
      }
      return appPrice;
    }
    const cpuTotal = dataForAppRegistration.cpu * priceSpecifications.cpu * 10;
    const ramTotal = (dataForAppRegistration.ram * priceSpecifications.ram) / 100;
    const hddTotal = dataForAppRegistration.hdd * priceSpecifications.hdd;
    const totalPrice = cpuTotal + ramTotal + hddTotal;
    let appPrice = Number(Math.ceil(totalPrice * 100) / 100);
    if (instancesAdditional > 0) {
      const additionalPrice = (appPrice * instancesAdditional) / 3;
      appPrice = (Math.ceil(additionalPrice * 100) + Math.ceil(appPrice * 100)) / 100;
    }
    if (appPrice < priceSpecifications.minPrice) {
      appPrice = priceSpecifications.minPrice;
    }
    return appPrice;
  }
  // v4+ compose
  let cpuTotalCount = 0;
  let ramTotalCount = 0;
  let hddTotalCount = 0;
  dataForAppRegistration.compose.forEach((appComponent) => {
    if (appComponent.tiered) {
      cpuTotalCount += ((appComponent.cpubasic + appComponent.cpusuper + appComponent.cpubamf) / 3);
      ramTotalCount += ((appComponent.rambasic + appComponent.ramsuper + appComponent.rambamf) / 3);
      hddTotalCount += ((appComponent.hddbasic + appComponent.hddsuper + appComponent.hddbamf) / 3);
    } else {
      cpuTotalCount += appComponent.cpu;
      ramTotalCount += appComponent.ram;
      hddTotalCount += appComponent.hdd;
    }
  });
  const cpuPrice = cpuTotalCount * priceSpecifications.cpu * 10;
  const ramPrice = (ramTotalCount * priceSpecifications.ram) / 100;
  const hddPrice = hddTotalCount * priceSpecifications.hdd;
  const totalPrice = cpuPrice + ramPrice + hddPrice;
  let appPrice = Number(Math.ceil(totalPrice * 100) / 100);
  if (instancesAdditional > 0) {
    const additionalPrice = (appPrice * instancesAdditional) / 3;
    appPrice = (Math.ceil(additionalPrice * 100) + Math.ceil(appPrice * 100)) / 100;
  }
  if (appPrice < priceSpecifications.minPrice) {
    appPrice = priceSpecifications.minPrice;
  }
  return appPrice;
}

/**
 * To check if a node's hardware is suitable for running the assigned app.
 * @param {object} appSpecs App specifications.
 * @returns {boolean} True if no errors are thrown.
 */
function checkHWParameters(appSpecs) {
  // check specs parameters. JS precision
  if ((appSpecs.cpu * 10) % 1 !== 0 || (appSpecs.cpu * 10) > (config.fluxSpecifics.cpu.stratus - config.lockedSystemResources.cpu) || appSpecs.cpu < 0.1) {
    throw new Error(`CPU badly assigned for ${appSpecs.name}`);
  }
  if (appSpecs.ram % 100 !== 0 || appSpecs.ram > (config.fluxSpecifics.ram.stratus - config.lockedSystemResources.ram) || appSpecs.ram < 100) {
    throw new Error(`RAM badly assigned for ${appSpecs.name}`);
  }
  if (appSpecs.hdd % 1 !== 0 || appSpecs.hdd > (config.fluxSpecifics.hdd.stratus - config.lockedSystemResources.hdd) || appSpecs.hdd < 1) {
    throw new Error(`SSD badly assigned for ${appSpecs.name}`);
  }
  if (appSpecs.tiered) {
    if ((appSpecs.cpubasic * 10) % 1 !== 0 || (appSpecs.cpubasic * 10) > (config.fluxSpecifics.cpu.cumulus - config.lockedSystemResources.cpu) || appSpecs.cpubasic < 0.1) {
      throw new Error(`CPU for Cumulus badly assigned for ${appSpecs.name}`);
    }
    if (appSpecs.rambasic % 100 !== 0 || appSpecs.rambasic > (config.fluxSpecifics.ram.cumulus - config.lockedSystemResources.ram) || appSpecs.rambasic < 100) {
      throw new Error(`RAM for Cumulus badly assigned for ${appSpecs.name}`);
    }
    if (appSpecs.hddbasic % 1 !== 0 || appSpecs.hddbasic > (config.fluxSpecifics.hdd.cumulus - config.lockedSystemResources.hdd) || appSpecs.hddbasic < 1) {
      throw new Error(`SSD for Cumulus badly assigned for ${appSpecs.name}`);
    }
    if ((appSpecs.cpusuper * 10) % 1 !== 0 || (appSpecs.cpusuper * 10) > (config.fluxSpecifics.cpu.nimbus - config.lockedSystemResources.cpu) || appSpecs.cpusuper < 0.1) {
      throw new Error(`CPU for Nimbus badly assigned for ${appSpecs.name}`);
    }
    if (appSpecs.ramsuper % 100 !== 0 || appSpecs.ramsuper > (config.fluxSpecifics.ram.nimbus - config.lockedSystemResources.ram) || appSpecs.ramsuper < 100) {
      throw new Error(`RAM for Nimbus badly assigned for ${appSpecs.name}`);
    }
    if (appSpecs.hddsuper % 1 !== 0 || appSpecs.hddsuper > (config.fluxSpecifics.hdd.nimbus - config.lockedSystemResources.hdd) || appSpecs.hddsuper < 1) {
      throw new Error(`SSD for Nimbus badly assigned for ${appSpecs.name}`);
    }
    if ((appSpecs.cpubamf * 10) % 1 !== 0 || (appSpecs.cpubamf * 10) > (config.fluxSpecifics.cpu.stratus - config.lockedSystemResources.cpu) || appSpecs.cpubamf < 0.1) {
      throw new Error(`CPU for Stratus badly assigned for ${appSpecs.name}`);
    }
    if (appSpecs.rambamf % 100 !== 0 || appSpecs.rambamf > (config.fluxSpecifics.ram.stratus - config.lockedSystemResources.ram) || appSpecs.rambamf < 100) {
      throw new Error(`RAM for Stratus badly assigned for ${appSpecs.name}`);
    }
    if (appSpecs.hddbamf % 1 !== 0 || appSpecs.hddbamf > (config.fluxSpecifics.hdd.stratus - config.lockedSystemResources.hdd) || appSpecs.hddbamf < 1) {
      throw new Error(`SSD for Stratus badly assigned for ${appSpecs.name}`);
    }
  }
  return true;
}

/**
 * To check if a node's hardware is suitable for running the assigned Docker Compose app. Advises if too much resources being assigned to an app.
 * @param {object} appSpecsComposed App specifications composed.
 * @returns {boolean} True if no errors are thrown.
 */
function checkComposeHWParameters(appSpecsComposed) {
  // calculate total HW assigned
  let totalCpu = 0;
  let totalRam = 0;
  let totalHdd = 0;
  let totalCpuBasic = 0;
  let totalCpuSuper = 0;
  let totalCpuBamf = 0;
  let totalRamBasic = 0;
  let totalRamSuper = 0;
  let totalRamBamf = 0;
  let totalHddBasic = 0;
  let totalHddSuper = 0;
  let totalHddBamf = 0;
  const isTiered = appSpecsComposed.compose.find((appComponent) => appComponent.tiered === true);
  appSpecsComposed.compose.forEach((appComponent) => {
    if (isTiered) {
      totalCpuBamf += ((appComponent.cpubamf || appComponent.cpu) * 10);
      totalRamBamf += appComponent.rambamf || appComponent.ram;
      totalHddBamf += appComponent.hddbamf || appComponent.hdd;
      totalCpuSuper += ((appComponent.cpusuper || appComponent.cpu) * 10);
      totalRamSuper += appComponent.ramsuper || appComponent.ram;
      totalHddSuper += appComponent.hddsuper || appComponent.hdd;
      totalCpuBasic += ((appComponent.cpubasic || appComponent.cpu) * 10);
      totalRamBasic += appComponent.rambasic || appComponent.ram;
      totalHddBasic += appComponent.hddbasic || appComponent.hdd;
    } else {
      totalCpu += (appComponent.cpu * 10);
      totalRam += appComponent.ram;
      totalHdd += appComponent.hdd;
    }
  });
  // check specs parameters. JS precision
  if (totalCpu > (config.fluxSpecifics.cpu.stratus - config.lockedSystemResources.cpu)) {
    throw new Error(`Too much CPU resources assigned for ${appSpecsComposed.name}`);
  }
  if (totalRam > (config.fluxSpecifics.ram.stratus - config.lockedSystemResources.ram)) {
    throw new Error(`Too much RAM resources assigned for ${appSpecsComposed.name}`);
  }
  if (totalHdd > (config.fluxSpecifics.hdd.stratus - config.lockedSystemResources.hdd)) {
    throw new Error(`Too much SSD resources assigned for ${appSpecsComposed.name}`);
  }
  if (isTiered) {
    if (totalCpuBasic > (config.fluxSpecifics.cpu.cumulus - config.lockedSystemResources.cpu)) {
      throw new Error(`Too much CPU for Cumulus resources assigned for ${appSpecsComposed.name}`);
    }
    if (totalRamBasic > (config.fluxSpecifics.ram.cumulus - config.lockedSystemResources.ram)) {
      throw new Error(`Too much RAM for Cumulus resources assigned for ${appSpecsComposed.name}`);
    }
    if (totalHddBasic > (config.fluxSpecifics.hdd.cumulus - config.lockedSystemResources.hdd)) {
      throw new Error(`Too much SSD for Cumulus resources assigned for ${appSpecsComposed.name}`);
    }
    if (totalCpuSuper > (config.fluxSpecifics.cpu.nimbus - config.lockedSystemResources.cpu)) {
      throw new Error(`Too much CPU for Nimbus resources assigned for ${appSpecsComposed.name}`);
    }
    if (totalRamSuper > (config.fluxSpecifics.ram.nimbus - config.lockedSystemResources.ram)) {
      throw new Error(`Too much RAM for Nimbus resources assigned for ${appSpecsComposed.name}`);
    }
    if (totalHddSuper > (config.fluxSpecifics.hdd.nimbus - config.lockedSystemResources.hdd)) {
      throw new Error(`Too much SSD for Nimbus resources assigned for ${appSpecsComposed.name}`);
    }
    if (totalCpuBamf > (config.fluxSpecifics.cpu.stratus - config.lockedSystemResources.cpu)) {
      throw new Error(`Too much CPU for Stratus resources assigned for ${appSpecsComposed.name}`);
    }
    if (totalRamBamf > (config.fluxSpecifics.ram.stratus - config.lockedSystemResources.ram)) {
      throw new Error(`Too much RAM for Stratus resources assigned for ${appSpecsComposed.name}`);
    }
    if (totalHddBamf > (config.fluxSpecifics.hdd.stratus - config.lockedSystemResources.hdd)) {
      throw new Error(`Too much SSD for Stratus resources assigned for ${appSpecsComposed.name}`);
    }
  }
  return true;
}

/**
 * To get temporary hash messages for global apps.
 * @param {object} req Request.
 * @param {object} res Response.
 */
async function getAppsTemporaryMessages(req, res) {
  try {
    const db = dbHelper.databaseConnection();

    const database = db.db(config.database.appsglobal.database);
    let query = {};
    let { hash } = req.params;
    hash = hash || req.query.hash;
    if (hash) {
      query = { hash };
    }
    const projection = { projection: { _id: 0 } };
    const results = await dbHelper.findInDatabase(database, globalAppsTempMessages, query, projection);
    const resultsResponse = messageHelper.createDataMessage(results);
    res.json(resultsResponse);
  } catch (error) {
    log.error(error);
    const errorResponse = messageHelper.createErrorMessage(
      error.message || error,
      error.name,
      error.code,
    );
    res.json(errorResponse);
  }
}

/**
 * To get permanent hash messages for global apps.
 * @param {object} req Request.
 * @param {object} res Response.
 */
async function getAppsPermanentMessages(req, res) {
  try {
    const db = dbHelper.databaseConnection();

    const database = db.db(config.database.appsglobal.database);
    let query = {};
    let { hash } = req.params;
    hash = hash || req.query.hash;
    if (hash) {
      query = { hash };
    }
    const projection = { projection: { _id: 0 } };
    const results = await dbHelper.findInDatabase(database, globalAppsMessages, query, projection);
    const resultsResponse = messageHelper.createDataMessage(results);
    res.json(resultsResponse);
  } catch (error) {
    log.error(error);
    const errorResponse = messageHelper.createErrorMessage(
      error.message || error,
      error.name,
      error.code,
    );
    res.json(errorResponse);
  }
}

/**
 * To get specifications for global apps.
 * @param {object} req Request.
 * @param {object} res Response.
 */
async function getGlobalAppsSpecifications(req, res) {
  try {
    const db = dbHelper.databaseConnection();
    const database = db.db(config.database.appsglobal.database);
    const query = {};
    const projection = { projection: { _id: 0 } };
    const results = await dbHelper.findInDatabase(database, globalAppsInformation, query, projection);
    const resultsResponse = messageHelper.createDataMessage(results);
    res.json(resultsResponse);
  } catch (error) {
    log.error(error);
    const errMessage = messageHelper.createErrorMessage(error.message, error.name, error.code);
    res.json(errMessage);
  }
}

/**
 * To return available apps.
 * @param {object} req Request.
 * @param {object} res Response.
 * @returns {(object|object[])} Returns a response or an array of app objects.
 */
async function availableApps(req, res) {
  // calls to global mongo db
  // simulate a similar response
  const apps = [
    { // app specifications
      version: 2,
      name: 'FoldingAtHomeB',
      description: 'Folding @ Home for AMD64 Devices. Folding@home is a project focused on disease research. Client Visit was disabled, to check your stats go to https://stats.foldingathome.org/donor and search for your zelid.',
      repotag: 'yurinnick/folding-at-home:latest',
      owner: '1CbErtneaX2QVyUfwU7JGB7VzvPgrgc3uC',
      tiered: true,
      ports: [30000],
      containerPorts: [7396],
      domains: [''],
      cpu: 0.5,
      ram: 500,
      hdd: 5,
      cpubasic: 0.5,
      cpusuper: 1,
      cpubamf: 2,
      rambasic: 500,
      ramsuper: 500,
      rambamf: 500,
      hddbasic: 5,
      hddsuper: 5,
      hddbamf: 5,
      enviromentParameters: [`USER=${userconfig.initial.zelid}`, 'TEAM=262156', 'ENABLE_GPU=false', 'ENABLE_SMP=true'],
      commands: [],
      containerData: '/config',
      hash: 'localappinstancehashABCDEF', // hash of app message
      height: 0, // height of tx on which it was
    },
    {
      version: 2,
      name: 'KadenaChainWebNode', // corresponds to docker name and this name is stored in apps mongo database
      description: 'Kadena is a fast, secure, and scalable blockchain using the Chainweb consensus protocol. '
        + 'Chainweb is a braided, parallelized Proof Of Work consensus mechanism that improves throughput and scalability in executing transactions on the blockchain while maintaining the security and integrity found in Bitcoin. '
        + 'The healthy information tells you if your node is running and synced. If you just installed the docker it can say unhealthy for long time because on first run a bootstrap is downloaded and extracted to make your node sync faster before the node is started. '
        + 'Do not stop or restart the docker in the first hour after installation. You can also check if your kadena node is synced, by going to running apps and press visit button on kadena and compare your node height with Kadena explorer. Thank you.',
      repotag: 'runonflux/kadena-chainweb-node:2.13.0',
      owner: '1hjy4bCYBJr4mny4zCE85J94RXa8W6q37',
      ports: [30004, 30005],
      containerPorts: [30004, 30005],
      domains: ['', ''],
      tiered: false,
      cpu: 2.5, // true resource registered for app. If not tiered only this is available
      ram: 4000, // true resource registered for app
      hdd: 120, // true resource registered for app
      enviromentParameters: ['CHAINWEB_P2P_PORT=30004', 'CHAINWEB_SERVICE_PORT=30005', 'LOGLEVEL=warn'],
      commands: ['/bin/bash', '-c', '(test -d /data/chainweb-db/0 && ./run-chainweb-node.sh) || (/chainweb/initialize-db.sh && ./run-chainweb-node.sh)'],
      containerData: '/data', // cannot be root todo in verification
      hash: 'localSpecificationsVersion17', // hash of app message
      height: 680000, // height of tx on which it was
    },
    {
      version: 2,
      name: 'KadenaChainWebData', // corresponds to docker name and this name is stored in apps mongo database
      description: 'Kadena Chainweb Data is extension to Chainweb Node offering additional data about Kadena blockchain. Chainweb Data offers statistics, coins circulation and mainly transaction history and custom searching through transactions',
      repotag: 'runonflux/kadena-chainweb-data:v1.1.0',
      owner: '1hjy4bCYBJr4mny4zCE85J94RXa8W6q37',
      ports: [30006],
      containerPorts: [8888],
      domains: [''],
      tiered: false,
      cpu: 3, // true resource registered for app. If not tiered only this is available
      ram: 6000, // true resource registered for app
      hdd: 60, // true resource registered for app
      enviromentParameters: [],
      commands: [],
      containerData: '/var/lib/postgresql/data', // cannot be root todo in verification
      hash: 'chainwebDataLocalSpecificationsVersion3', // hash of app message
      height: 900000, // height of tx on which it was
    },
    { // app specifications
      version: 2,
      name: 'FoldingAtHomeArm64',
      description: 'Folding @ Home For ARM64. Folding@home is a project focused on disease research. Client Visit was disabled, to check your stats go to https://stats.foldingathome.org/donor and search for your zelid.',
      repotag: 'beastob/foldingathome-arm64',
      owner: '1hjy4bCYBJr4mny4zCE85J94RXa8W6q37',
      tiered: true,
      ports: [30000],
      containerPorts: [7396],
      domains: [''],
      cpu: 1,
      ram: 500,
      hdd: 5,
      cpubasic: 1,
      cpusuper: 2,
      cpubamf: 2,
      rambasic: 500,
      ramsuper: 500,
      rambamf: 500,
      hddbasic: 5,
      hddsuper: 5,
      hddbamf: 5,
      enviromentParameters: [`FOLD_USER=${userconfig.initial.zelid}`, 'FOLD_TEAM=262156', 'FOLD_ANON=false'],
      commands: [],
      containerData: '/config',
      hash: 'localSpecificationsFoldingVersion1', // hash of app message
      height: 0, // height of tx on which it was
    },
  ];

  const dataResponse = messageHelper.createDataMessage(apps);
  return res ? res.json(dataResponse) : apps;
}

/**
 * To verify an app hash message.
 * @param {object} message Message.
 * @returns {boolean} True if no error is thrown.
 */
async function verifyAppHash(message) {
  /* message object
  * @param type string
  * @param version number
  * @param appSpecifications object
  * @param hash string
  * @param timestamp number
  * @param signature string
  */
  const messToHash = message.type + message.version + JSON.stringify(message.appSpecifications || message.zelAppSpecifications) + message.timestamp + message.signature;
  const messageHASH = await generalService.messageHash(messToHash);
  if (messageHASH !== message.hash) {
    throw new Error('Invalid Flux App hash received!');
  }
  return true;
}

/**
 * To verify an app message signature.
 * @param {string} type Type.
 * @param {number} version Version.
 * @param {object} appSpec App specifications.
 * @param {number} timestamp Time stamp.
 * @param {string} signature Signature.
 * @returns {boolean} True if no error is thrown.
 */
async function verifyAppMessageSignature(type, version, appSpec, timestamp, signature) {
  if (!appSpec || typeof appSpec !== 'object' || Array.isArray(appSpec) || typeof timestamp !== 'number' || typeof signature !== 'string' || typeof version !== 'number' || typeof type !== 'string') {
    throw new Error('Invalid Flux App message specifications');
  }
  const messageToVerify = type + version + JSON.stringify(appSpec) + timestamp;
  const isValidSignature = verificationHelper.verifyMessage(messageToVerify, appSpec.owner, signature);
  if (isValidSignature !== true) {
    const errorMessage = isValidSignature === false ? 'Received signature is invalid or Flux App specifications are not properly formatted' : isValidSignature;
    throw new Error(errorMessage);
  }
  return true;
}

/**
 * To verify an app message signature update.
 * @param {string} type Type.
 * @param {number} version Version.
 * @param {object} appSpec App specifications.
 * @param {number} timestamp Time stamp.
 * @param {string} signature Signature.
 * @param {string} appOwner App owner.
 * @returns {boolean} True if no errors are thrown.
 */
async function verifyAppMessageUpdateSignature(type, version, appSpec, timestamp, signature, appOwner) {
  if (!appSpec || typeof appSpec !== 'object' || Array.isArray(appSpec) || typeof timestamp !== 'number' || typeof signature !== 'string' || typeof version !== 'number' || typeof type !== 'string') {
    throw new Error('Invalid Flux App message specifications');
  }
  const messageToVerify = type + version + JSON.stringify(appSpec) + timestamp;
  const isValidSignature = verificationHelper.verifyMessage(messageToVerify, appOwner, signature);
  if (isValidSignature !== true) {
    const errorMessage = isValidSignature === false ? 'Received signature does not correspond with Flux App owner or Flux App specifications are not properly formatted' : isValidSignature;
    throw new Error(errorMessage);
  }
  return true;
}

/**
 * To verfiy a Docker Hub repository.
 * @param {string} repotag Docker Hub repository tag.
 * @returns {boolean} True if no errors are thrown.
 */
async function verifyRepository(repotag) {
  if (typeof repotag !== 'string') {
    throw new Error('Invalid repotag');
  }
  const splittedRepo = repotag.split(':');
  if (splittedRepo[0] && splittedRepo[1] && !splittedRepo[2]) {
    let repoToFetch = splittedRepo[0];
    if (!repoToFetch.includes('/')) {
      repoToFetch = `library/${splittedRepo[0]}`;
    }
    const resDocker = await serviceHelper.axiosGet(`https://hub.docker.com/v2/repositories/${repoToFetch}/tags/${splittedRepo[1]}`).catch(() => {
      throw new Error(`Repository ${repotag} is not found on docker hub in expected format`);
    });
    if (!resDocker) {
      throw new Error('Unable to communicate with Docker Hub! Try again later.');
    }
    if (resDocker.data.errinfo) {
      throw new Error('Docker image not found');
    }
    if (!resDocker.data.images) {
      throw new Error('Docker image not found2');
    }
    if (!resDocker.data.images[0]) {
      throw new Error('Docker image not found3');
    }
    // eslint-disable-next-line no-restricted-syntax
    for (const image of resDocker.data.images) {
      if (image.size > config.fluxapps.maxImageSize) {
        throw new Error(`Docker image ${repotag} of architecture ${image.architecture} size is over Flux limit`);
      }
    }
    if (resDocker.data.full_size > config.fluxapps.maxImageSize) {
      throw new Error(`Docker image ${repotag} size is over Flux limit`);
    }
  } else {
    throw new Error(`Repository ${repotag} is not in valid format namespace/repository:tag`);
  }
  return true;
}

/**
 * To check compliance of app images (including images for each component if a Docker Compose app). Checks Flux OS's GitHub repository for list of blocked Docker Hub repositories.
 * @param {object} appSpecs App specifications.
 * @returns {boolean} True if no errors are thrown.
 */
async function checkApplicationImagesComplience(appSpecs) {
  const resBlockedRepo = await serviceHelper.axiosGet('https://raw.githubusercontent.com/runonflux/flux/master/helpers/blockedrepositories.json');

  if (!resBlockedRepo) {
    throw new Error('Unable to communicate with Flux Services! Try again later.');
  }

  const repos = resBlockedRepo.data;

  const pureImagesRepos = [];
  repos.forEach((repo) => {
    pureImagesRepos.push(repo.split(':')[0]);
  });

  const images = [];
  if (appSpecs.version <= 3) {
    images.push(appSpecs.repotag.split(':')[0]);
  } else {
    appSpecs.compose.forEach((component) => {
      images.push(component.repotag.split(':')[0]);
    });
  }

  images.forEach((image) => {
    if (pureImagesRepos.includes(image)) {
      throw new Error(`Image ${image} is blocked. Application ${appSpecs.name} connot be spawned.`);
    }
  });

  return true;
}

<<<<<<< HEAD
function verifyTypeCorrectnessOfApp(appSpecification) {
=======
/**
 * To verify correctness of attribute values within an app specification object. Checks for types and that required attributes exist.
 * @param {object} appSpecification App specifications.
 * @returns {boolean} True if no errors are thrown.
 */
function verifyCorrectnessOfApp(appSpecification) {
>>>>>>> 114867f0
  const { version } = appSpecification;
  const { name } = appSpecification;
  const { description } = appSpecification;
  const { owner } = appSpecification;
  const { port } = appSpecification;
  const { containerPort } = appSpecification;
  const { compose } = appSpecification;
  const { repotag } = appSpecification;
  const { ports } = appSpecification;
  const { domains } = appSpecification;
  const { enviromentParameters } = appSpecification;
  const { commands } = appSpecification;
  const { containerPorts } = appSpecification;
  const { containerData } = appSpecification;
  const { instances } = appSpecification;
  const { cpu } = appSpecification;
  const { ram } = appSpecification;
  const { hdd } = appSpecification;
  const { tiered } = appSpecification;
  const { contacts } = appSpecification;
  const { geolocation } = appSpecification;

  if (!version) {
    throw new Error('Missing Flux App specification parameter');
  }
  if (version === 1) {
    throw new Error('Specifications of version 1 is depreceated');
  }

  // commons
  if (!version || !name || !description || !owner) {
    throw new Error('Missing Flux App specification parameter');
  }

  if (typeof version !== 'number') {
    throw new Error('Invalid Flux App version');
  }

  if (typeof name !== 'string') {
    throw new Error('Invalid Flux App name');
  }

  if (typeof description !== 'string') {
    throw new Error('Invalid Flux App description');
  }

  if (typeof owner !== 'string') {
    throw new Error('Invalid Flux App owner');
  }

  if (version === 1) {
    if (!port || !containerPort) {
      throw new Error('Missing Flux App specification parameter');
    }
  } else if (version >= 2 && version <= 3) {
    if (!ports || !domains || !containerPorts) {
      throw new Error('Missing Flux App specification parameter');
    }
  }

  if (version <= 3) {
    if (!repotag || !enviromentParameters || !commands || !containerData || !cpu || !ram || !hdd) {
      throw new Error('Missing Flux App specification parameter');
    }

    if (Array.isArray(ports)) {
      ports.forEach((parameter) => {
        if (typeof parameter !== 'string') {
          throw new Error('Ports for Flux App are invalid');
        }
      });
    } else {
      throw new Error('Ports for Flux App are invalid');
    }
    if (Array.isArray(domains)) {
      domains.forEach((parameter) => {
        if (typeof parameter !== 'string') {
          throw new Error('Domains for Flux App are invalid');
        }
      });
    } else {
      throw new Error('Domains for Flux App are invalid');
    }
    if (Array.isArray(enviromentParameters)) {
      enviromentParameters.forEach((parameter) => {
        if (typeof parameter !== 'string') {
          throw new Error('Environmental parameters for Flux App are invalid');
        }
      });
    } else {
      throw new Error('Environmental parameters for Flux App are invalid');
    }
    if (Array.isArray(commands)) {
      commands.forEach((command) => {
        if (typeof command !== 'string') {
          throw new Error('Flux App commands are invalid');
        }
      });
    } else {
      throw new Error('Flux App commands are invalid');
    }
    if (Array.isArray(containerPorts)) {
      containerPorts.forEach((parameter) => {
        if (typeof parameter !== 'string') {
          throw new Error('Container Ports for Flux App are invalid');
        }
      });
    } else {
      throw new Error('Container Ports for Flux App are invalid');
    }
    if (typeof tiered !== 'boolean') {
      throw new Error('Invalid tiered value obtained. Only boolean as true or false allowed.');
    }
    if (typeof cpu !== 'number' || typeof hdd !== 'number' || typeof ram !== 'number') {
      throw new Error('Invalid HW specifications');
    }

    if (tiered) {
      const { cpubasic } = appSpecification;
      const { cpusuper } = appSpecification;
      const { cpubamf } = appSpecification;
      const { rambasic } = appSpecification;
      const { ramsuper } = appSpecification;
      const { rambamf } = appSpecification;
      const { hddbasic } = appSpecification;
      const { hddsuper } = appSpecification;
      const { hddbamf } = appSpecification;
      if (typeof cpubasic !== 'number' || typeof cpusuper !== 'number' || typeof cpubamf !== 'number'
        || typeof rambasic !== 'number' || typeof ramsuper !== 'number' || typeof rambamf !== 'number'
        || typeof hddbasic !== 'number' || typeof hddsuper !== 'number' || typeof hddbamf !== 'number') {
        throw new Error('Invalid tiered HW specifications');
      }
    }
  } else { // v4+
    if (!compose) {
      throw new Error('Missing Flux App specification parameter');
    }
    if (typeof compose !== 'object') {
      throw new Error('Invalid Flux App Specifications');
    }
    if (!Array.isArray(compose)) {
      throw new Error('Invalid Flux App Specifications');
    }
    if (compose.length < 1) {
      throw new Error('Flux App does not contain any components');
    }
    if (compose.length > 5) {
      throw new Error('Flux App has too many components');
    }
    compose.forEach((appComponent) => {
      if (Array.isArray(appComponent)) {
        throw new Error('Invalid Flux App Specifications');
      }
      if (typeof appComponent.name !== 'string') {
        throw new Error('Invalid Flux App component name');
      }
      if (typeof appComponent.description !== 'string') {
        throw new Error(`Invalid Flux App component ${appComponent.name} description`);
      }
      if (Array.isArray(appComponent.ports)) {
        appComponent.ports.forEach((parameter) => {
          if (typeof parameter !== 'number') {
            throw new Error(`Ports for Flux App component ${appComponent.name} are invalid`);
          }
        });
      } else {
        throw new Error(`Ports for Flux App component ${appComponent.name} are invalid`);
      }
      if (Array.isArray(appComponent.domains)) {
        appComponent.domains.forEach((parameter) => {
          if (typeof parameter !== 'string') {
            throw new Error(`Domains for Flux App component ${appComponent.name} are invalid`);
          }
        });
      } else {
        throw new Error(`Domains for Flux App component ${appComponent.name} are invalid`);
      }
      if (Array.isArray(appComponent.environmentParameters)) {
        appComponent.environmentParameters.forEach((parameter) => {
          if (typeof parameter !== 'string') {
            throw new Error(`Environment parameters for Flux App component ${appComponent.name} are invalid`);
          }
        });
      } else {
        throw new Error(`Environment parameters for Flux App component ${appComponent.name} are invalid`);
      }
      if (Array.isArray(appComponent.commands)) {
        appComponent.commands.forEach((command) => {
          if (typeof command !== 'string') {
            throw new Error(`Flux App component ${appComponent.name} commands are invalid`);
          }
        });
      } else {
        throw new Error(`Flux App component ${appComponent.name} commands are invalid`);
      }
      if (Array.isArray(appComponent.containerPorts)) {
        appComponent.containerPorts.forEach((parameter) => {
          if (typeof parameter !== 'number') {
            throw new Error(`Container Ports for Flux App component ${appComponent.name} are invalid`);
          }
        });
      } else {
        throw new Error(`Container Ports for Flux App component ${appComponent.name} are invalid`);
      }
      if (typeof appComponent.tiered !== 'boolean') {
        throw new Error('Invalid tiered value obtained. Only boolean as true or false allowed.');
      }
      const cpuB = appComponent.cpu;
      const ramB = appComponent.ram;
      const hddB = appComponent.hdd;
      if (typeof cpuB !== 'number' || typeof ramB !== 'number' || typeof hddB !== 'number') {
        throw new Error('Invalid HW specifications');
      }
      if (appComponent.tiered) {
        const { cpubasic } = appComponent;
        const { cpusuper } = appComponent;
        const { cpubamf } = appComponent;
        const { rambasic } = appComponent;
        const { ramsuper } = appComponent;
        const { rambamf } = appComponent;
        const { hddbasic } = appComponent;
        const { hddsuper } = appComponent;
        const { hddbamf } = appComponent;
        if (typeof cpubasic !== 'number' || typeof cpusuper !== 'number' || typeof cpubamf !== 'number'
          || typeof rambasic !== 'number' || typeof ramsuper !== 'number' || typeof rambamf !== 'number'
          || typeof hddbasic !== 'number' || typeof hddsuper !== 'number' || typeof hddbamf !== 'number') {
          throw new Error('Invalid tiered HW specifications');
        }
      }
    });
  }

  if (version >= 3) {
    if (!instances) {
      throw new Error('Missing Flux App specification parameter');
    }
    if (typeof instances !== 'number') {
      throw new Error('Invalid instances specification');
    }
    if (Number.isInteger(instances) !== true) {
      throw new Error('Invalid instances specified');
    }
  }

<<<<<<< HEAD
  if (version >= 5) {
    if (Array.isArray(contacts)) {
      contacts.forEach((parameter) => {
        if (typeof parameter !== 'string') {
          throw new Error('Contacts for Flux App are invalid');
        }
      });
    } else {
      throw new Error('Contacts for Flux App are invalid');
=======
  return true;
}

/**
 * To convert an array of ports to a set object containing a list of unique ports.
 * @param {number[]} portsArray Array of ports.
 * @returns {object} Set object.
 */
function appPortsUnique(portsArray) {
  return (new Set(portsArray)).size === portsArray.length;
}

/**
 * To ensure that the app ports are unique.
 * @param {object} appSpecFormatted App specifications.
 * @returns True if Docker version 1. If Docker version 2 to 3, returns true if no errors are thrown.
 */
function ensureAppUniquePorts(appSpecFormatted) {
  if (appSpecFormatted.version === 1) {
    return true;
  }
  if (appSpecFormatted.version <= 3) {
    const portsUnique = appPortsUnique(appSpecFormatted.ports);
    if (!portsUnique) {
      throw new Error(`Flux App ${appSpecFormatted.name} must have unique ports specified`);
>>>>>>> 114867f0
    }
    if (Array.isArray(geolocation)) {
      geolocation.forEach((parameter) => {
        if (typeof parameter !== 'string') {
          throw new Error('Geolocation for Flux App are invalid');
        }
      });
    } else {
      throw new Error('Geolocation for Flux App are invalid');
    }
  }

  return true;
}

<<<<<<< HEAD
function verifyRestrictionCorrectnessOfApp(appSpecifications) {
  if (appSpecifications.version !== 1 && appSpecifications.version !== 2 && appSpecifications.version !== 3 && appSpecifications.version !== 4 && appSpecifications.version !== 5) {
=======
/**
 * To verify app specifications. Checks the attribute values of the appSpecifications object.
 * @param {object} appSpecifications App specifications.
 * @param {number} height Block height.
 * @param {boolean} checkDockerAndWhitelist Defaults to false.
 */
async function verifyAppSpecifications(appSpecifications, height, checkDockerAndWhitelist = false) {
  if (!appSpecifications) {
    throw new Error('Invalid Flux App Specifications');
  }
  if (typeof appSpecifications !== 'object') {
    throw new Error('Invalid Flux App Specifications');
  }
  if (Array.isArray(appSpecifications)) {
    throw new Error('Invalid Flux App Specifications');
  }
  const typeCheckVerification = verifyCorrectnessOfApp(appSpecifications); // throw if wrong
  if (typeCheckVerification !== true) {
    const errorMessage = typeCheckVerification;
    throw new Error(errorMessage);
  }
  if (appSpecifications.version !== 1 && appSpecifications.version !== 2 && appSpecifications.version !== 3 && appSpecifications.version !== 4) {
>>>>>>> 114867f0
    throw new Error('Flux App message version specification is invalid');
  }
  if (appSpecifications.name.length > 32) {
    throw new Error('Flux App name is too long');
  }
  // furthermore name cannot contain any special character
  if (!appSpecifications.name.match(/^[a-zA-Z0-9]+$/)) {
    throw new Error('Flux App name contains special characters. Only a-z, A-Z and 0-9 are allowed');
  }
  if (appSpecifications.name.startsWith('zel')) {
    throw new Error('Flux App name can not start with zel');
  }
  if (appSpecifications.name.startsWith('flux')) {
    throw new Error('Flux App name can not start with flux');
  }
  if (appSpecifications.description.length > 256) {
    throw new Error('Description is too long. Maximum of 256 characters is allowed');
  }

  if (appSpecifications.version === 1) {
    // check port is within range
    if (appSpecifications.port < config.fluxapps.portMin || appSpecifications.port > config.fluxapps.portMax) {
      throw new Error(`Assigned port ${appSpecifications.port} is not within Flux Apps range ${config.fluxapps.portMin}-${config.fluxapps.portMax}`);
    }
    // check if containerPort makes sense
    if (appSpecifications.containerPort < 0 || appSpecifications.containerPort > 65535) {
      throw new Error(`Container Port ${appSpecifications.containerPort} is not within system limits 0-65535`);
    }
    if (appSpecifications.repotag.length > 100) {
      throw new Error('Flux App Repository is too long. Maximum of 100 characters is allowed.');
    }
    if (appSpecifications.containerData.length > 100) {
      throw new Error('Flux App Container Data is too long. Maximum of 100 characters is allowed');
    }
    if (appSpecifications.enviromentParameters.length > 10) {
      throw new Error(`App ${appSpecifications.name} environment invalid. Maximum of 10 environment variables allowed.`);
    }
    appSpecifications.enviromentParameters.forEach((env) => {
      if (env.length > 50) {
        throw new Error(`App ${appSpecifications.name} environment ${env} is too long. Maximum of 50 characters is allowed`);
      }
    });
    if (appSpecifications.commands.length > 10) {
      throw new Error(`App ${appSpecifications.name} commands invalid. Maximum of 10 commands allowed.`);
    }
    appSpecifications.commands.forEach((com) => {
      if (com.length > 50) {
        throw new Error(`App ${appSpecifications.name} command ${com} is too long. Maximum of 50 characters is allowed`);
      }
    });
  } else if (appSpecifications.version <= 3) {
    // check port is within range
    appSpecifications.ports.forEach((port) => {
      if (port < config.fluxapps.portMin || port > config.fluxapps.portMax) {
        throw new Error(`Assigned port ${port} is not within Flux Apps range ${config.fluxapps.portMin}-${config.fluxapps.portMax}`);
      }
    });
    // check if containerPort makes sense
    appSpecifications.containerPorts.forEach((port) => {
      if (port < 0 || port > 65535) {
        throw new Error(`Container Port ${port} is not within system limits 0-65535`);
      }
    });
    if (appSpecifications.containerPorts.length !== appSpecifications.ports.length) {
      throw new Error('Ports specifications do not match');
    }
    if (appSpecifications.domains.length !== appSpecifications.ports.length) {
      throw new Error('Domains specifications do not match available ports');
    }
    if (appSpecifications.ports.length > 5) {
      throw new Error('Too many ports defined. Maximum of 5 allowed.');
    }
    if (appSpecifications.repotag.length > 100) {
      throw new Error('Flux App Repository is too long. Maximum of 100 characters is allowed.');
    }
    if (appSpecifications.containerData.length > 100) {
      throw new Error('Flux App Container Data is too long. Maximum of 100 characters is allowed');
    }
    if (appSpecifications.enviromentParameters.length > 10) {
      throw new Error(`App ${appSpecifications.name} environment invalid. Maximum of 10 environment variables allowed.`);
    }
    appSpecifications.enviromentParameters.forEach((env) => {
      if (env.length > 50) {
        throw new Error(`App ${appSpecifications.name} environment ${env} is too long. Maximum of 50 characters is allowed`);
      }
    });
    if (appSpecifications.commands.length > 10) {
      throw new Error(`App ${appSpecifications.name} commands invalid. Maximum of 10 commands allowed.`);
    }
    appSpecifications.commands.forEach((com) => {
      if (com.length > 50) {
        throw new Error(`App ${appSpecifications.name} command ${com} is too long. Maximum of 50 characters is allowed`);
      }
    });
    appSpecifications.domains.forEach((dom) => {
      if (dom.length > 50) {
        throw new Error(`App ${appSpecifications.name} domain ${dom} is too long. Maximum of 50 characters is allowed`);
      }
    });
  }

  if (appSpecifications.version <= 3) {
    // check wheter shared Folder is not root
    if (appSpecifications.containerData.length < 2) {
      throw new Error('Flux App container data folder not specified. If no data folder is whished, use /tmp');
    }
  } else {
    if (appSpecifications.instances < config.fluxapps.minimumInstances) {
      throw new Error(`Minimum number of instances is ${config.fluxapps.minimumInstances}`);
    }
    if (appSpecifications.instances > config.fluxapps.maximumInstances) {
      throw new Error(`Maximum number of instances is ${config.fluxapps.maximumInstances}`);
    }
    if (appSpecifications.compose.length < 1) {
      throw new Error('Flux App does not contain any composition');
    }
    if (appSpecifications.compose.length > 5) {
      throw new Error('Flux App has too many components');
    }
    // check port is within range
    const usedNames = [];
    // eslint-disable-next-line no-restricted-syntax
    for (const appComponent of appSpecifications.compose) {
      if (!appComponent) {
        throw new Error('Invalid Flux App Specifications');
      }
      if (typeof appComponent !== 'object') {
        throw new Error('Invalid Flux App Specifications');
      }
      if (appComponent.name.length > 32) {
        throw new Error('Flux App name is too long');
      }
      if (appComponent.name.startsWith('zel')) {
        throw new Error('Flux App Component name can not start with zel');
      }
      if (appComponent.name.startsWith('flux')) {
        throw new Error('Flux App Component name can not start with flux');
      }
      // furthermore name cannot contain any special character
      if (!appComponent.name.match(/^[a-zA-Z0-9]+$/)) {
        throw new Error('Flux App name contains special characters. Only a-z, A-Z and 0-9 are allowed');
      }
      if (usedNames.includes(appComponent.name)) {
        throw new Error(`Flux App component ${appComponent.name} already assigned. Use different name.`);
      }
      usedNames.push(appComponent.name);
      if (appComponent.description.length > 256) {
        throw new Error('Description is too long. Maximum of 256 characters is allowed.');
      }
      appComponent.ports.forEach((port) => {
        if (port < config.fluxapps.portMin || port > config.fluxapps.portMax) {
          throw new Error(`Assigned port ${port} is not within Flux Apps range ${config.fluxapps.portMin}-${config.fluxapps.portMax}`);
        }
      });
      if (appComponent.repotag.length > 100) {
        throw new Error('Flux App Repository is too long. Maximum of 100 characters is allowed.');
      }
      if (appComponent.containerData.length > 100) {
        throw new Error('Flux App Container Data is too long. Maximum of 100 characters is allowed');
      }
      if (appComponent.environmentParameters.length > 10) {
        throw new Error(`App component ${appComponent.name} environment invalid. Maximum of 10 environment variables allowed.`);
      }
      appComponent.environmentParameters.forEach((env) => {
        if (env.length > 50) {
          throw new Error(`App component ${appComponent.name} environment ${env} is too long. Maximum of 50 characters is allowed`);
        }
      });
      if (appComponent.commands.length > 10) {
        throw new Error(`App component ${appComponent.name} commands invalid. Maximum of 10 commands allowed.`);
      }
      appComponent.commands.forEach((com) => {
        if (com.length > 50) {
          throw new Error(`App component ${appComponent.name} command ${com} is too long. Maximum of 50 characters is allowed`);
        }
      });
      appComponent.domains.forEach((dom) => {
        if (dom.length > 50) {
          throw new Error(`App component ${appComponent.name} domain ${dom} is too long. Maximum of 50 characters is allowed`);
        }
      });
      // check if containerPort makes sense
      appComponent.containerPorts.forEach((port) => {
        if (port < 0 || port > 65535) {
          throw new Error(`Container Port ${port} in in ${appComponent.name} is not within system limits 0-65535`);
        }
      });
      if (appComponent.containerPorts.length !== appComponent.ports.length) {
        throw new Error(`Ports specifications in ${appComponent.name} do not match`);
      }
      if (appComponent.domains.length !== appComponent.ports.length) {
        throw new Error(`Domains specifications in ${appComponent.name} do not match available ports`);
      }
      if (appComponent.ports.length > 5) {
        throw new Error(`Too many ports defined in ${appComponent.name}. Maximum of 5 allowed.`);
      }
      // check wheter shared Folder is not root
      if (appComponent.containerData.length < 2) {
        throw new Error(`Flux App container data folder not specified in in ${appComponent.name}. If no data folder is whished, use /tmp`);
      }
    }
  }

  if (appSpecifications.version >= 5) {
    if (appSpecifications.contacts.length > 5) {
      throw new Error('Too many contacts defined. Maximum of 5 allowed.');
    }
    appSpecifications.contacts.forEach((contact) => {
      if (contact.length > 75) {
        throw new Error(`Contact ${contact} is too long. Maximum of 75 characters is allowed.`);
      }
      if (contact.match(/^[^\s@]+@[^\s@]+\.[^\s@]+$/)) {
        throw new Error(`Contact ${contact} is not a valid email address.`);
      }
    });
    if (appSpecifications.geolocation.length > 2) {
      throw new Error('Invalid geolocation submited.'); // for now we are only accepting continent and country.
    }
    appSpecifications.geolocation.forEach((geo) => {
      if (!geo.startsWith('a') && !geo.startsWith('b')) {
        throw new Error(`Geolocation ${geo} is not valid.`); // a for continent and b for country (codes)
      }
      if (geo.length > 3) {
        throw new Error(`Geolocation ${geo} is not valid.`); // firt letter for what represents and next two for the code
      }
    });
  }
}

function verifyObjectKeysCorrectnessOfApp(appSpecifications) {
  if (appSpecifications.version === 1) {
    // appSpecs: {
    //   version: 2,
    //   name: 'FoldingAtHomeB',
    //   description: 'Folding @ Home is cool :)',
    //   repotag: 'yurinnick/folding-at-home:latest',
    //   owner: '1CbErtneaX2QVyUfwU7JGB7VzvPgrgc3uC',
    //   ports: '[30001]', // []
    //   containerPorts: '[7396]', // []
    //   domains: '[""]', // []
    //   enviromentParameters: '["USER=foldingUser", "TEAM=262156", "ENABLE_GPU=false", "ENABLE_SMP=true"]', // []
    //   commands: '["--allow","0/0","--web-allow","0/0"]', // []
    //   containerData: '/config',
    //   cpu: 0.5,
    //   ram: 500,
    //   hdd: 5,
    //   tiered: true,
    //   cpubasic: 0.5,
    //   rambasic: 500,
    //   hddbasic: 5,
    //   cpusuper: 1,
    //   ramsuper: 1000,
    //   hddsuper: 5,
    //   cpubamf: 2,
    //   rambamf: 2000,
    //   hddbamf: 5,
    //   hash: hash of message that has these paramenters,
    //   height: height containing the message
    // };
    const specifications = [
      'version', 'name', 'description', 'owner', 'repotag', 'port', 'containerPort', 'enviromentParameters', 'commands', 'containerData',
      'cpu', 'ram', 'hdd', 'tiered', 'cpubasic', 'rambasic', 'hddbasic', 'cpusuper', 'ramsuper', 'hddsuper', 'cpubamf', 'rambamf', 'hddbamf',
    ];
    const specsKeys = Object.keys(appSpecifications);
    specsKeys.forEach((sKey) => {
      if (!specifications.includes((sKey))) {
        throw new Error('Unsupported parameter for v1 app specifications');
      }
    });
  } else if (appSpecifications.version === 2) {
    const specifications = [
      'version', 'name', 'description', 'owner', 'repotag', 'ports', 'containerPorts', 'enviromentParameters', 'commands', 'containerData', 'domains',
      'cpu', 'ram', 'hdd', 'tiered', 'cpubasic', 'rambasic', 'hddbasic', 'cpusuper', 'ramsuper', 'hddsuper', 'cpubamf', 'rambamf', 'hddbamf',
    ];
    const specsKeys = Object.keys(appSpecifications);
    specsKeys.forEach((sKey) => {
      if (!specifications.includes((sKey))) {
        throw new Error('Unsupported parameter for v2 app specifications');
      }
    });
  } else if (appSpecifications.version === 3) {
    const specifications = [
      'version', 'name', 'description', 'owner', 'repotag', 'ports', 'containerPorts', 'enviromentParameters', 'commands', 'containerData', 'domains', 'instances',
      'cpu', 'ram', 'hdd', 'tiered', 'cpubasic', 'rambasic', 'hddbasic', 'cpusuper', 'ramsuper', 'hddsuper', 'cpubamf', 'rambamf', 'hddbamf',
    ];
    const specsKeys = Object.keys(appSpecifications);
    specsKeys.forEach((sKey) => {
      if (!specifications.includes((sKey))) {
        throw new Error('Unsupported parameter for v3 app specifications');
      }
    });
  } else if (appSpecifications.version === 4) {
    const specifications = [
      'version', 'name', 'description', 'owner', 'compose', 'instances',
    ];
    const componentSpecifications = [
      'name', 'description', 'repotag', 'ports', 'containerPorts', 'environmentParameters', 'commands', 'containerData', 'domains',
      'cpu', 'ram', 'hdd', 'tiered', 'cpubasic', 'rambasic', 'hddbasic', 'cpusuper', 'ramsuper', 'hddsuper', 'cpubamf', 'rambamf', 'hddbamf',
    ];
    const specsKeys = Object.keys(appSpecifications);
    specsKeys.forEach((sKey) => {
      if (!specifications.includes((sKey))) {
        throw new Error('Unsupported parameter for v4 app specifications');
      }
    });
    appSpecifications.compose.forEach((appComponent) => {
      const specsKeysComponent = Object.keys(appComponent);
      specsKeysComponent.forEach((sKey) => {
        if (!componentSpecifications.includes((sKey))) {
          throw new Error('Unsupported parameter for v4 app specifications');
        }
      });
    });
  } else {
    const specifications = [
      'version', 'name', 'description', 'owner', 'compose', 'instances', 'contacts', 'geolocation',
    ];
    const componentSpecifications = [
      'name', 'description', 'repotag', 'ports', 'containerPorts', 'environmentParameters', 'commands', 'containerData', 'domains',
      'cpu', 'ram', 'hdd', 'tiered', 'cpubasic', 'rambasic', 'hddbasic', 'cpusuper', 'ramsuper', 'hddsuper', 'cpubamf', 'rambamf', 'hddbamf',
    ];
    const specsKeys = Object.keys(appSpecifications);
    specsKeys.forEach((sKey) => {
      if (!specifications.includes((sKey))) {
        throw new Error('Unsupported parameter for v5 app specifications');
      }
    });
    appSpecifications.compose.forEach((appComponent) => {
      const specsKeysComponent = Object.keys(appComponent);
      specsKeysComponent.forEach((sKey) => {
        if (!componentSpecifications.includes((sKey))) {
          throw new Error('Unsupported parameter for v5 app specifications');
        }
      });
    });
  }
}

function appPortsUnique(portsArray) {
  return (new Set(portsArray)).size === portsArray.length;
}

function ensureAppUniquePorts(appSpecFormatted) {
  if (appSpecFormatted.version === 1) {
    return true;
  }
  if (appSpecFormatted.version <= 3) {
    const portsUnique = appPortsUnique(appSpecFormatted.ports);
    if (!portsUnique) {
      throw new Error(`Flux App ${appSpecFormatted.name} must have unique ports specified`);
    }
  } else {
    const allPorts = [];
    appSpecFormatted.compose.forEach((component) => {
      component.ports.forEach((port) => {
        allPorts.push(port);
      });
    });
    const portsUnique = appPortsUnique(allPorts);
    if (!portsUnique) {
      throw new Error(`Flux App ${appSpecFormatted.name} must have unique ports specified accross all composition`);
    }
  }
  return true;
}

async function verifyAppSpecifications(appSpecifications, height, checkDockerAndWhitelist = false) {
  if (!appSpecifications) {
    throw new Error('Invalid Flux App Specifications');
  }
  if (typeof appSpecifications !== 'object') {
    throw new Error('Invalid Flux App Specifications');
  }
  if (Array.isArray(appSpecifications)) {
    throw new Error('Invalid Flux App Specifications');
  }

  // TYPE CHECKS
  verifyTypeCorrectnessOfApp(appSpecifications);

  // RESTRICTION CHECKS
  verifyRestrictionCorrectnessOfApp(appSpecifications);

  // SPECS VALIDIT TIME
  if (height < config.fluxapps.appSpecsEnforcementHeights[appSpecifications.version]) {
    throw new Error(`Flux apps specifications of version ${appSpecifications.version} not yet supported`);
  }

  // OBJECT KEY CHECKS
  // check for Object.keys in applications. App can have only the fields that are in the version specification.
  verifyObjectKeysCorrectnessOfApp(appSpecifications);

  // PORTS UNIQUE CHECKS
  // verify ports are unique accross app
  ensureAppUniquePorts(appSpecifications);

  // HW Checks
  if (appSpecifications.version <= 3) {
    checkHWParameters(appSpecifications);
  } else {
    checkComposeHWParameters(appSpecifications);
    // eslint-disable-next-line no-restricted-syntax
    for (const appComponent of appSpecifications.compose) {
      checkHWParameters(appComponent);
    }
  }

  // Whitelist, repository checks
  if (checkDockerAndWhitelist) {
    if (appSpecifications.version <= 3) {
      // check repository whitelisted
      await generalService.checkWhitelistedRepository(appSpecifications.repotag);

      // check repotag if available for download
      await verifyRepository(appSpecifications.repotag);
    } else {
      // eslint-disable-next-line no-restricted-syntax
      for (const appComponent of appSpecifications.compose) {
        // check repository whitelisted
        // eslint-disable-next-line no-await-in-loop
        await generalService.checkWhitelistedRepository(appComponent.repotag);

        // check repotag if available for download
        // eslint-disable-next-line no-await-in-loop
        await verifyRepository(appComponent.repotag);
      }
    }
    // check blacklist
    await checkApplicationImagesComplience(appSpecifications);
  }
}

/**
 * To create a list of ports assigned to each local app.
 * @returns {object[]} Array of app specs objects.
 */
async function assignedPortsInstalledApps() {
  // construct object ob app name and ports array
  const db = dbHelper.databaseConnection();
  const database = db.db(config.database.appslocal.database);
  const query = {};
  const projection = { projection: { _id: 0 } };
  const results = await dbHelper.findInDatabase(database, localAppsInformation, query, projection);
  const apps = [];
  results.forEach((app) => {
    // there is no app
    if (app.version === 1) {
      const appSpecs = {
        name: app.name,
        ports: [Number(app.port)],
      };
      apps.push(appSpecs);
    } else if (app.version <= 3) {
      const appSpecs = {
        name: app.name,
        ports: [],
      };
      app.ports.forEach((port) => {
        appSpecs.ports.push(Number(port));
      });
      apps.push(appSpecs);
    } else if (app.version >= 4) {
      const appSpecs = {
        name: app.name,
        ports: [],
      };
      app.compose.forEach((composeApp) => {
        appSpecs.ports = appSpecs.ports.concat(composeApp.ports);
      });
      apps.push(appSpecs);
    }
  });
  return apps;
}

/**
 * To create a list of ports assigned to each global app.
 * @param {string[]} appNames App names.
 * @returns {object[]} Array of app specs objects.
 */
async function assignedPortsGlobalApps(appNames) {
  // construct object ob app name and ports array
  const db = dbHelper.databaseConnection();
  const database = db.db(config.database.appsglobal.database);
  const appsQuery = [];
  appNames.forEach((app) => {
    appsQuery.push({
      name: app,
    });
  });
  if (!appsQuery.length) {
    return [];
  }
  const query = {
    $or: appsQuery,
  };
  const projection = { projection: { _id: 0 } };
  const results = await dbHelper.findInDatabase(database, globalAppsInformation, query, projection);
  const apps = [];
  results.forEach((app) => {
    // there is no app
    if (app.version === 1) {
      const appSpecs = {
        name: app.name,
        ports: [Number(app.port)],
      };
      apps.push(appSpecs);
    } else if (app.version <= 3) {
      const appSpecs = {
        name: app.name,
        ports: [],
      };
      app.ports.forEach((port) => {
        appSpecs.ports.push(Number(port));
      });
      apps.push(appSpecs);
    } else if (app.version >= 4) {
      const appSpecs = {
        name: app.name,
        ports: [],
      };
      app.compose.forEach((composeApp) => {
        appSpecs.ports = appSpecs.ports.concat(composeApp.ports);
      });
      apps.push(appSpecs);
    }
  });
  return apps;
}

async function restoreFluxPortsSupport() {
  try {
    const isUPNP = upnpService.isUPNP();

    const apiPort = userconfig.initial.apiport || config.server.apiport;
    const homePort = +apiPort - 1;

    // setup UFW if active
    await fluxNetworkHelper.allowPort(serviceHelper.ensureNumber(apiPort));
    await fluxNetworkHelper.allowPort(serviceHelper.ensureNumber(homePort));

    // UPNP
    if ((userconfig.initial.apiport && userconfig.initial.apiport !== config.server.apiport) || isUPNP) {
      // map our Flux API and UI port
      await upnpService.setupUPNP(apiPort);
    }
  } catch (error) {
    log.error(error);
  }
}

async function restoreAppsPortsSupport() {
  try {
    const currentAppsPorts = await assignedPortsInstalledApps();
    const isUPNP = upnpService.isUPNP();

    // setup UFW for apps
    // eslint-disable-next-line no-restricted-syntax
    for (const application of currentAppsPorts) {
      // eslint-disable-next-line no-restricted-syntax
      for (const port of application.ports) {
        // eslint-disable-next-line no-await-in-loop
        await fluxNetworkHelper.allowPort(serviceHelper.ensureNumber(port));
      }
    }

    // UPNP
    if ((userconfig.initial.apiport && userconfig.initial.apiport !== config.server.apiport) || isUPNP) {
      // map application ports
      // eslint-disable-next-line no-restricted-syntax
      for (const application of currentAppsPorts) {
        // eslint-disable-next-line no-restricted-syntax
        for (const port of application.ports) {
          // eslint-disable-next-line no-await-in-loop
          await upnpService.mapUpnpPort(serviceHelper.ensureNumber(port), `Flux_App_${application.name}`);
        }
      }
    }
  } catch (error) {
    log.error(error);
  }
}

async function restorePortsSupport() {
  try {
    await restoreFluxPortsSupport();
    await restoreAppsPortsSupport();
  } catch (error) {
    log.error(error);
  }
}

/**
 * To ensure application ports are not already in use by another appliaction.
 * @param {object} appSpecFormatted App specifications.
 * @param {string[]} globalCheckedApps Names of global checked apps.
 * @returns {boolean} True if no errors are thrown.
 */
async function ensureApplicationPortsNotUsed(appSpecFormatted, globalCheckedApps) {
  let currentAppsPorts = await assignedPortsInstalledApps();
  if (globalCheckedApps && globalCheckedApps.length) {
    const globalAppsPorts = await assignedPortsGlobalApps(globalCheckedApps);
    currentAppsPorts = currentAppsPorts.concat(globalAppsPorts);
  }
  if (appSpecFormatted.version === 1) {
    const portAssigned = currentAppsPorts.find((app) => app.ports.includes(Number(appSpecFormatted.port)));
    if (portAssigned && portAssigned.name !== appSpecFormatted.name) {
      throw new Error(`Flux App ${appSpecFormatted.name} port ${appSpecFormatted.port} already used with different application. Installation aborted.`);
    }
  } else if (appSpecFormatted.version <= 3) {
    // eslint-disable-next-line no-restricted-syntax
    for (const port of appSpecFormatted.ports) {
      const portAssigned = currentAppsPorts.find((app) => app.ports.includes(Number(port)));
      if (portAssigned && portAssigned.name !== appSpecFormatted.name) {
        throw new Error(`Flux App ${appSpecFormatted.name} port ${port} already used with different application. Installation aborted.`);
      }
    }
  } else {
    // eslint-disable-next-line no-restricted-syntax
    for (const appComponent of appSpecFormatted.compose) {
      // eslint-disable-next-line no-restricted-syntax
      for (const port of appComponent.ports) {
        const portAssigned = currentAppsPorts.find((app) => app.ports.includes(port));
        if (portAssigned && portAssigned.name !== appSpecFormatted.name) {
          throw new Error(`Flux App ${appSpecFormatted.name} port ${port} already used with different application. Installation aborted.`);
        }
      }
    }
  }
  return true;
}

/**
 * To get Docker image architectures.
 * @param {string} repotag Docker Hub repository tag.
 * @returns {string[]} List of Docker image architectures.
 */
async function repositoryArchitectures(repotag) {
  if (typeof repotag !== 'string') {
    throw new Error('Invalid repotag');
  }
  const splittedRepo = repotag.split(':');
  if (splittedRepo[0] && splittedRepo[1] && !splittedRepo[2]) {
    let repoToFetch = splittedRepo[0];
    if (!repoToFetch.includes('/')) {
      repoToFetch = `library/${splittedRepo[0]}`;
    }
    const resDocker = await serviceHelper.axiosGet(`https://hub.docker.com/v2/repositories/${repoToFetch}/tags/${splittedRepo[1]}`).catch(() => {
      throw new Error(`Repository ${repotag} is not found on docker hub in expected format`);
    });
    if (!resDocker) {
      throw new Error('Unable to communicate with Docker Hub! Try again later.');
    }
    if (resDocker.data.errinfo) {
      throw new Error('Docker image not found');
    }
    if (!resDocker.data.images) {
      throw new Error('Docker image not found2');
    }
    if (!resDocker.data.images[0]) {
      throw new Error('Docker image not found3');
    }
    const architectures = [];
    // eslint-disable-next-line no-restricted-syntax
    for (const image of resDocker.data.images) {
      architectures.push(image.architecture);
    }
    return architectures;
  }
  throw new Error(`Repository ${repotag} is not in valid format namespace/repository:tag`);
}

/**
 * To get system architecture type (ARM64 or AMD64).
 * @returns {string} Architecture type (ARM64 or AMD64).
 */
async function systemArchitecture() {
  // get benchmark architecture - valid are arm64, amd64
  const benchmarkBenchRes = await benchmarkService.getBenchmarks();
  if (benchmarkBenchRes.status === 'error') {
    throw benchmarkBenchRes.data;
  }
  return benchmarkBenchRes.data.architecture;
}

/**
 * To ensure that all app images are of a consistent architecture type. Architecture must be either ARM64 or AMD64.
 * @param {object} appSpecFormatted App specifications.
 * @returns {boolean} True if all apps have the same system architecture.
 */
async function ensureApplicationImagesExistsForPlatform(appSpecFormatted) {
  const architecture = await systemArchitecture();
  if (architecture !== 'arm64' && architecture !== 'amd64') {
    throw new Error(`Invalid architecture ${architecture} detected.`);
  }
  // get all images in apps specifications
  const appRepos = [];
  if (appSpecFormatted.version <= 3) {
    appRepos.push(appSpecFormatted.repotag);
  } else {
    // eslint-disable-next-line no-restricted-syntax
    for (const appComponent of appSpecFormatted.compose) {
      appRepos.push(appComponent.repotag);
    }
  }
  // eslint-disable-next-line no-restricted-syntax
  for (const appRepo of appRepos) {
    // eslint-disable-next-line no-await-in-loop
    const repoArchitectures = await repositoryArchitectures(appRepo);
    if (!repoArchitectures.includes(architecture)) { // if my system architecture is not in the image
      return false;
    }
    // eslint-disable-next-line no-await-in-loop
    await serviceHelper.delay(500); // catch for potential rate limit
  }
  return true; // all images have my system architecture
}

/**
 * To check if app name already registered. App names must be unique.
 * @param {object} appSpecFormatted App specifications.
 * @returns {boolean} True if no errors are thrown.
 */
async function checkApplicationRegistrationNameConflicts(appSpecFormatted) {
  // check if name is not yet registered
  const dbopen = dbHelper.databaseConnection();

  const appsDatabase = dbopen.db(config.database.appsglobal.database);
  const appsQuery = { name: new RegExp(`^${appSpecFormatted.name}$`, 'i') }; // case insensitive
  const appsProjection = {
    projection: {
      _id: 0,
      name: 1,
    },
  };
  const appResult = await dbHelper.findOneInDatabase(appsDatabase, globalAppsInformation, appsQuery, appsProjection);

  if (appResult) {
    throw new Error(`Flux App ${appSpecFormatted.name} already registered. Flux App has to be registered under different name.`);
  }

  const localApps = await availableApps();
  const appExists = localApps.find((localApp) => localApp.name.toLowerCase() === appSpecFormatted.name.toLowerCase());
  if (appExists) {
    throw new Error(`Flux App ${appSpecFormatted.name} already assigned to local application. Flux App has to be registered under different name.`);
  }
  if (appSpecFormatted.name.toLowerCase() === 'share') {
    throw new Error(`Flux App ${appSpecFormatted.name} already assigned to Flux main application. Flux App has to be registered under different name.`);
  }
  return true;
}

/**
 * To check for any conflicts with the latest permenent app registration message and any app update messages.
 * @param {object} specifications App specifications.
 * @param {number} verificationTimestamp Verifiaction time stamp.
 * @returns {boolean} True if no errors are thrown.
 */
async function checkApplicationUpdateNameRepositoryConflicts(specifications, verificationTimestamp) {
  // we may not have the application in global apps. This can happen when we receive the message after the app has already expired AND we need to get message right before our message. Thus using messages system that is accurate
  const db = dbHelper.databaseConnection();
  const database = db.db(config.database.appsglobal.database);
  const projection = {
    projection: {
      _id: 0,
    },
  };
  log.info(`Searching permanent messages for ${specifications.name}`);
  const appsQuery = {
    'appSpecifications.name': specifications.name,
  };
  const permanentAppMessage = await dbHelper.findInDatabase(database, globalAppsMessages, appsQuery, projection);
  let latestPermanentRegistrationMessage;
  permanentAppMessage.forEach((foundMessage) => {
    // has to be registration message
    if (foundMessage.type === 'zelappregister' || foundMessage.type === 'fluxappregister' || foundMessage.type === 'zelappupdate' || foundMessage.type === 'fluxappupdate') { // can be any type
      if (latestPermanentRegistrationMessage && latestPermanentRegistrationMessage.height <= foundMessage.height) { // we have some message and the message is quite new
        if (latestPermanentRegistrationMessage.timestamp < foundMessage.timestamp && foundMessage.timestamp <= verificationTimestamp) { // but our message is newer. foundMessage has to have lower timestamp than our new message
          latestPermanentRegistrationMessage = foundMessage;
        }
      } else if (foundMessage.timestamp <= verificationTimestamp) { // we don't have any message or our message is newer. foundMessage has to have lower timestamp than our new message
        latestPermanentRegistrationMessage = foundMessage;
      }
    }
  });
  // some early app have zelAppSepcifications
  const appsQueryB = {
    'zelAppSpecifications.name': specifications.name,
  };
  const permanentAppMessageB = await dbHelper.findInDatabase(database, globalAppsMessages, appsQueryB, projection);
  permanentAppMessageB.forEach((foundMessage) => {
    // has to be registration message
    if (foundMessage.type === 'zelappregister' || foundMessage.type === 'fluxappregister' || foundMessage.type === 'zelappupdate' || foundMessage.type === 'fluxappupdate') { // can be any type
      if (latestPermanentRegistrationMessage && latestPermanentRegistrationMessage.height <= foundMessage.height) { // we have some message and the message is quite new
        if (latestPermanentRegistrationMessage.timestamp < foundMessage.timestamp && foundMessage.timestamp <= verificationTimestamp) { // but our message is newer. foundMessage has to have lower timestamp than our new message
          latestPermanentRegistrationMessage = foundMessage;
        }
      } else if (foundMessage.timestamp <= verificationTimestamp) { // we don't have any message or our message is newer. foundMessage has to have lower timestamp than our new message
        latestPermanentRegistrationMessage = foundMessage;
      }
    }
  });
  if (!latestPermanentRegistrationMessage) {
    throw new Error(`Flux App ${specifications.name} update message received but permanent message of parameters does not exist!`);
  }
  const appSpecs = latestPermanentRegistrationMessage.appSpecifications || latestPermanentRegistrationMessage.zelAppSpecifications;
  if (!appSpecs) {
    throw new Error(`Flux App ${specifications.name} update message received but application does not exists!`);
  }
  if (specifications.version >= 4) {
    if (appSpecs.version >= 4) {
      // update and current are both v4 compositions
      // must be same amount of copmositions
      // must be same names
      if (specifications.compose.length !== appSpecs.compose.length) {
        throw new Error(`Flux App ${specifications.name} change of components is not allowed`);
      }
      appSpecs.compose.forEach((appComponent) => {
        const newSpecComponentFound = specifications.compose.find((appComponentNew) => appComponentNew.name === appComponent.name);
        if (!newSpecComponentFound) {
          throw new Error(`Flux App ${specifications.name} change of component name is not allowed`);
        }
        // v4 allows for changes of repotag
      });
    } else { // update is v4+ and current app have v1,2,3
      throw new Error(`Flux App ${specifications.name} update to different specifications is not possible`);
    }
  } else if (appSpecs.version >= 4) {
    throw new Error(`Flux App ${specifications.name} update to different specifications is not possible`);
  } else { // bot update and current app have v1,2,3
    // eslint-disable-next-line no-lonely-if
    if (appSpecs.repotag !== specifications.repotag) { // v1,2,3 does not allow repotag change
      throw new Error(`Flux App ${specifications.name} update of repotag is not allowed`);
    }
  }
  return true;
}

/**
 * To get previous app specifications.
 * @param {object} specifications App sepcifications.
 * @param {object} message Message.
 * @returns {object} App specifications.
 */
async function getPreviousAppSpecifications(specifications, message) {
  // we may not have the application in global apps. This can happen when we receive the message after the app has already expired AND we need to get message right before our message. Thus using messages system that is accurate
  const db = dbHelper.databaseConnection();
  const database = db.db(config.database.appsglobal.database);
  const projection = {
    projection: {
      _id: 0,
    },
  };
  log.info(`Searching permanent messages for ${specifications.name}`);
  const appsQuery = {
    'appSpecifications.name': specifications.name,
  };
  const permanentAppMessage = await dbHelper.findInDatabase(database, globalAppsMessages, appsQuery, projection);
  let latestPermanentRegistrationMessage;
  permanentAppMessage.forEach((foundMessage) => {
    // has to be registration message
    if (foundMessage.type === 'zelappregister' || foundMessage.type === 'fluxappregister' || foundMessage.type === 'zelappupdate' || foundMessage.type === 'fluxappupdate') { // can be any type
      if (latestPermanentRegistrationMessage && latestPermanentRegistrationMessage.height <= foundMessage.height) { // we have some message and the message is quite new
        if (latestPermanentRegistrationMessage.timestamp < foundMessage.timestamp && foundMessage.timestamp <= message.timestamp) { // but our message is newer. foundMessage has to have lower timestamp than our new message
          latestPermanentRegistrationMessage = foundMessage;
        }
      } else if (foundMessage.timestamp <= message.timestamp) { // we don't have any message or our message is newer. foundMessage has to have lower timestamp than our new message
        latestPermanentRegistrationMessage = foundMessage;
      }
    }
  });
  // some early app have zelAppSepcifications
  const appsQueryB = {
    'zelAppSpecifications.name': specifications.name,
  };
  const permanentAppMessageB = await dbHelper.findInDatabase(database, globalAppsMessages, appsQueryB, projection);
  permanentAppMessageB.forEach((foundMessage) => {
    // has to be registration message
    if (foundMessage.type === 'zelappregister' || foundMessage.type === 'fluxappregister' || foundMessage.type === 'zelappupdate' || foundMessage.type === 'fluxappupdate') { // can be any type
      if (latestPermanentRegistrationMessage && latestPermanentRegistrationMessage.height <= foundMessage.height) { // we have some message and the message is quite new
        if (latestPermanentRegistrationMessage.timestamp < foundMessage.timestamp && foundMessage.timestamp <= message.timestamp) { // but our message is newer. foundMessage has to have lower timestamp than our new message
          latestPermanentRegistrationMessage = foundMessage;
        }
      } else if (foundMessage.timestamp <= message.timestamp) { // we don't have any message or our message is newer. foundMessage has to have lower timestamp than our new message
        latestPermanentRegistrationMessage = foundMessage;
      }
    }
  });
  const appSpecs = latestPermanentRegistrationMessage.appSpecifications || latestPermanentRegistrationMessage.zelAppSpecifications;
  if (!appSpecs) {
    throw new Error(`Flux App ${specifications.name} update message received but application does not exists!`);
  }
  return appSpecs;
}

/**
 * To check if an app message hash exists.
 * @param {string} hash Message hash.
 * @returns {(object|boolean)} Returns document object if it exists in the database. Otherwise returns false.
 */
async function checkAppMessageExistence(hash) {
  const dbopen = dbHelper.databaseConnection();
  const appsDatabase = dbopen.db(config.database.appsglobal.database);
  const appsQuery = { hash };
  const appsProjection = {};
  // a permanent global zelappmessage looks like this:
  // const permanentAppMessage = {
  //   type: messageType,
  //   version: typeVersion,
  //   zelAppSpecifications: appSpecFormatted,
  //   appSpecifications: appSpecFormatted,
  //   hash: messageHASH,
  //   timestamp,
  //   signature,
  //   txid,
  //   height,
  //   valueSat,
  // };
  const appResult = await dbHelper.findOneInDatabase(appsDatabase, globalAppsMessages, appsQuery, appsProjection);
  if (appResult) {
    return appResult;
  }
  return false;
}

/**
 * To check if an app temporary message hash exists.
 * @param {string} hash Message hash.
 * @returns {(object|boolean)} Returns document object if it exists in the database. Otherwise returns false.
 */
async function checkAppTemporaryMessageExistence(hash) {
  const dbopen = dbHelper.databaseConnection();
  const appsDatabase = dbopen.db(config.database.appsglobal.database);
  const appsQuery = { hash };
  const appsProjection = {};
  // a temporary zelappmessage looks like this:
  // const newMessage = {
  //   appSpecifications: message.appSpecifications,
  //   type: message.type,
  //   version: message.version,
  //   hash: message.hash,
  //   timestamp: message.timestamp,
  //   signature: message.signature,
  //   createdAt: new Date(message.timestamp),
  //   expireAt: new Date(validTill),
  // };
  const appResult = await dbHelper.findOneInDatabase(appsDatabase, globalAppsTempMessages, appsQuery, appsProjection);
  if (appResult) {
    return appResult;
  }
  return false;
}

/**
 * To store a temporary message for an app.
 * @param {object} message Message.
 * @param {boolean} furtherVerification Defaults to false.
 * @returns {boolean} True if message is successfully stored and rebroadcasted. Returns false if message is already in cache or has already been broadcast. Otherwise an error is thrown.
 */
async function storeAppTemporaryMessage(message, furtherVerification = false) {
  /* message object
  * @param type string
  * @param version number
  * @param appSpecifications object
  * @param hash string
  * @param timestamp number
  * @param signature string
  */
  if (!message || typeof message !== 'object' || typeof message.type !== 'string' || typeof message.version !== 'number' || typeof message.signature !== 'string' || typeof message.timestamp !== 'number' || typeof message.hash !== 'string') {
    return new Error('Invalid Flux App message for storing');
  }
  // expect one to be present
  if (typeof message.appSpecifications !== 'object' && typeof message.zelAppSpecifications !== 'object') {
    return new Error('Invalid Flux App message for storing');
  }
  // check if we have the message in cache. If yes, return false. If not, store it and continue
  if (myCache.has(serviceHelper.ensureString(message))) {
    return false;
  }
  console.log(serviceHelper.ensureString(message));
  myCache.set(serviceHelper.ensureString(message), message);
  const specifications = message.appSpecifications || message.zelAppSpecifications;

  // check permanent app message storage
  const appMessage = await checkAppMessageExistence(message.hash);
  if (appMessage) {
    // do not rebroadcast further
    return false;
  }
  // check temporary message storage
  const tempMessage = await checkAppTemporaryMessageExistence(message.hash);
  if (tempMessage && typeof tempMessage === 'object' && !Array.isArray(tempMessage)) {
    // do not rebroadcast further
    return false;
  }

  // data shall already be verified by the broadcasting node. But verify all again.
  // this takes roughly at least 1 second
  if (furtherVerification) {
    if (message.type === 'zelappregister' || message.type === 'fluxappregister') {
      const syncStatus = daemonService.isDaemonSynced();
      const daemonHeight = syncStatus.data.height;
      await verifyAppSpecifications(specifications, daemonHeight);
      await verifyAppHash(message);
      await checkApplicationRegistrationNameConflicts(specifications);
      await verifyAppMessageSignature(message.type, message.version, specifications, message.timestamp, message.signature);
    } else if (message.type === 'zelappupdate' || message.type === 'fluxappupdate') {
      const syncStatus = daemonService.isDaemonSynced();
      const daemonHeight = syncStatus.data.height;
      // stadard verifications
      await verifyAppSpecifications(specifications, daemonHeight);
      await verifyAppHash(message);
      // verify that app exists, does not change repotag (for v1-v3), does not change name and does not change component names
      await checkApplicationUpdateNameRepositoryConflicts(specifications, message.timestamp);
      // get previousAppSpecifications as we need previous owner
      const previousAppSpecs = await getPreviousAppSpecifications(specifications, message);
      const { owner } = previousAppSpecs;
      // here signature is checked against PREVIOUS app owner
      await verifyAppMessageUpdateSignature(message.type, message.version, specifications, message.timestamp, message.signature, owner);
    } else {
      throw new Error('Invalid Flux App message received');
    }
  }

  const receivedAt = Date.now();
  const validTill = receivedAt + (60 * 60 * 1000); // 60 minutes

  const newMessage = {
    appSpecifications: specifications,
    type: message.type, // shall be fluxappregister, fluxappupdate
    version: message.version,
    hash: message.hash,
    timestamp: message.timestamp,
    signature: message.signature,
    receivedAt: new Date(receivedAt),
    expireAt: new Date(validTill),
  };
  const value = newMessage;
  // message does not exist anywhere and is ok, store it
  const db = dbHelper.databaseConnection();
  const database = db.db(config.database.appsglobal.database);
  await dbHelper.insertOneToDatabase(database, globalAppsTempMessages, value);
  // it is stored and rebroadcasted
  return true;
}

/**
 * To store a message for a running app.
 * @param {object} message Message.
 * @returns {boolean} True if message is successfully stored and rebroadcasted. Returns false if message is already in cache, is already stored or is old. Throws an error if invalid.
 */
async function storeAppRunningMessage(message) {
  /* message object
  * @param type string
  * @param version number
  * @param hash string
  * @param broadcastedAt number
  * @param name string
  * @param ip string
  */
  if (!message || typeof message !== 'object' || typeof message.type !== 'string' || typeof message.version !== 'number' || typeof message.broadcastedAt !== 'number' || typeof message.hash !== 'string' || typeof message.name !== 'string' || typeof message.ip !== 'string') {
    return new Error('Invalid Flux App Running message for storing');
  }

  // check if we have the message in cache. If yes, return false. If not, store it and continue
  if (myCache.has(serviceHelper.ensureString(message))) {
    return false;
  }
  console.log(serviceHelper.ensureString(message));
  myCache.set(serviceHelper.ensureString(message), message);

  const validTill = message.broadcastedAt + (65 * 60 * 1000); // 3900 seconds

  if (validTill < new Date().getTime()) {
    // reject old message
    return false;
  }

  const randomDelay = Math.floor((Math.random() * 1280)) + 240;
  await serviceHelper.delay(randomDelay);

  const db = dbHelper.databaseConnection();
  const database = db.db(config.database.appsglobal.database);
  const newAppRunningMessage = {
    name: message.name,
    hash: message.hash, // hash of application specifics that are running
    ip: message.ip,
    broadcastedAt: new Date(message.broadcastedAt),
    expireAt: new Date(validTill),
  };

  // indexes over name, hash, ip. Then name + ip and name + ip + broadcastedAt.
  const queryFind = { name: newAppRunningMessage.name, ip: newAppRunningMessage.ip, broadcastedAt: { $gte: newAppRunningMessage.broadcastedAt } };
  const projection = { _id: 0 };
  // we already have the exact same data
  const result = await dbHelper.findOneInDatabase(database, globalAppsLocations, queryFind, projection);
  if (result) {
    // it is already stored
    return false;
  }
  const queryUpdate = { name: newAppRunningMessage.name, ip: newAppRunningMessage.ip };
  const update = { $set: newAppRunningMessage };
  const options = {
    upsert: true,
  };
  await dbHelper.updateOneInDatabase(database, globalAppsLocations, queryUpdate, update, options);
  // it is now stored, rebroadcast
  return true;
}

/**
 * To request app message.
 * @param {string} hash Message hash.
 */
async function requestAppMessage(hash) {
  // some message type request app message, message hash
  // peer responds with data from permanent database or temporary database. If does not have it requests further
  console.log(hash);
  const message = {
    type: 'fluxapprequest',
    version: 1,
    hash,
  };
  await fluxCommunicationMessagesSender.broadcastMessageToOutgoing(message);
  await serviceHelper.delay(100);
  await fluxCommunicationMessagesSender.broadcastMessageToIncoming(message);
}

/**
 * To format app specification object. Checks that all parameters exist and are correct.
 * @param {object} appSpecification App specification.
 * @returns {object} Returns formatted app specification to be stored in global database. Otherwise throws error.
 */
function specificationFormatter(appSpecification) {
  let { version } = appSpecification;
  let { name } = appSpecification;
  let { description } = appSpecification;
  let { owner } = appSpecification;
  let { compose } = appSpecification;
  let { repotag } = appSpecification;
  let { ports } = appSpecification;
  let { domains } = appSpecification;
  let { enviromentParameters } = appSpecification;
  let { commands } = appSpecification;
  let { containerPorts } = appSpecification;
  let { containerData } = appSpecification;
  let { instances } = appSpecification;
  let { cpu } = appSpecification;
  let { ram } = appSpecification;
  let { hdd } = appSpecification;
  const { tiered } = appSpecification;
  let { contacts } = appSpecification;
  let { geolocation } = appSpecification;

  if (!version) {
    throw new Error('Missing Flux App specification parameter');
  }
  version = serviceHelper.ensureNumber(version);
  if (version === 1) {
    throw new Error('Specifications of version 1 is depreceated');
  }

  // commons
  if (!name || !description || !owner) {
    throw new Error('Missing Flux App specification parameter');
  }
  name = serviceHelper.ensureString(name);
  description = serviceHelper.ensureString(description);
  owner = serviceHelper.ensureString(owner);

  // finalised parameters that will get stored in global database
  const appSpecFormatted = {
    version, // integer
    name, // string
    description, // string
    owner, // zelid string
  };

  const correctCompose = [];

  if (version <= 3) {
    if (!repotag || !ports || !domains || !enviromentParameters || !commands || !containerPorts || !containerData || !cpu || !ram || !hdd) {
      throw new Error('Missing Flux App specification parameter');
    }

    repotag = serviceHelper.ensureString(repotag);
    ports = serviceHelper.ensureObject(ports);
    const portsCorrect = [];
    if (Array.isArray(ports)) {
      ports.forEach((parameter) => {
        const param = serviceHelper.ensureString(parameter); // v2 and v3 have string
        portsCorrect.push(param);
      });
    } else {
      throw new Error('Ports for Flux App are invalid');
    }
    domains = serviceHelper.ensureObject(domains);
    const domainsCorrect = [];
    if (Array.isArray(domains)) {
      domains.forEach((parameter) => {
        const param = serviceHelper.ensureString(parameter);
        domainsCorrect.push(param);
      });
    } else {
      throw new Error('Domains for Flux App are invalid');
    }
    enviromentParameters = serviceHelper.ensureObject(enviromentParameters);
    const envParamsCorrected = [];
    if (Array.isArray(enviromentParameters)) {
      enviromentParameters.forEach((parameter) => {
        const param = serviceHelper.ensureString(parameter);
        envParamsCorrected.push(param);
      });
    } else {
      throw new Error('Environmental parameters for Flux App are invalid');
    }
    commands = serviceHelper.ensureObject(commands);
    const commandsCorrected = [];
    if (Array.isArray(commands)) {
      commands.forEach((command) => {
        const cmm = serviceHelper.ensureString(command);
        commandsCorrected.push(cmm);
      });
    } else {
      throw new Error('Flux App commands are invalid');
    }
    containerPorts = serviceHelper.ensureObject(containerPorts);
    const containerportsCorrect = [];
    if (Array.isArray(containerPorts)) {
      containerPorts.forEach((parameter) => {
        const param = serviceHelper.ensureString(parameter); // next specification fork here we want to do ensureNumber
        containerportsCorrect.push(param);
      });
    } else {
      throw new Error('Container Ports for Flux App are invalid');
    }
    containerData = serviceHelper.ensureString(containerData);
    cpu = serviceHelper.ensureNumber(cpu);
    ram = serviceHelper.ensureNumber(ram);
    hdd = serviceHelper.ensureNumber(hdd);
    if (typeof tiered !== 'boolean') {
      throw new Error('Invalid tiered value obtained. Only boolean as true or false allowed.');
    }

    // finalised parameters
    appSpecFormatted.repotag = repotag; // string
    appSpecFormatted.ports = portsCorrect; // array of integers
    appSpecFormatted.domains = domainsCorrect;
    appSpecFormatted.enviromentParameters = envParamsCorrected; // array of strings
    appSpecFormatted.commands = commandsCorrected; // array of strings
    appSpecFormatted.containerPorts = containerportsCorrect; // array of integers
    appSpecFormatted.containerData = containerData; // string
    appSpecFormatted.cpu = cpu; // float 0.1 step
    appSpecFormatted.ram = ram; // integer 100 step (mb)
    appSpecFormatted.hdd = hdd; // integer 1 step
    appSpecFormatted.tiered = tiered; // boolean

    if (tiered) {
      let { cpubasic } = appSpecification;
      let { cpusuper } = appSpecification;
      let { cpubamf } = appSpecification;
      let { rambasic } = appSpecification;
      let { ramsuper } = appSpecification;
      let { rambamf } = appSpecification;
      let { hddbasic } = appSpecification;
      let { hddsuper } = appSpecification;
      let { hddbamf } = appSpecification;
      if (!cpubasic || !cpusuper || !cpubamf || !rambasic || !ramsuper || !rambamf || !hddbasic || !hddsuper || !hddbamf) {
        throw new Error('Flux App was requested as tiered setup but specifications are missing');
      }
      cpubasic = serviceHelper.ensureNumber(cpubasic);
      cpusuper = serviceHelper.ensureNumber(cpusuper);
      cpubamf = serviceHelper.ensureNumber(cpubamf);
      rambasic = serviceHelper.ensureNumber(rambasic);
      ramsuper = serviceHelper.ensureNumber(ramsuper);
      rambamf = serviceHelper.ensureNumber(rambamf);
      hddbasic = serviceHelper.ensureNumber(hddbasic);
      hddsuper = serviceHelper.ensureNumber(hddsuper);
      hddbamf = serviceHelper.ensureNumber(hddbamf);

      appSpecFormatted.cpubasic = cpubasic;
      appSpecFormatted.cpusuper = cpusuper;
      appSpecFormatted.cpubamf = cpubamf;
      appSpecFormatted.rambasic = rambasic;
      appSpecFormatted.ramsuper = ramsuper;
      appSpecFormatted.rambamf = rambamf;
      appSpecFormatted.hddbasic = hddbasic;
      appSpecFormatted.hddsuper = hddsuper;
      appSpecFormatted.hddbamf = hddbamf;
    }
  } else { // v4+
    if (!compose) {
      throw new Error('Missing Flux App specification parameter');
    }
    compose = serviceHelper.ensureObject(compose);
    if (compose.length < 1) {
      throw new Error('Flux App does not contain any components');
    }
    if (compose.length > 5) {
      throw new Error('Flux App has too many components');
    }
    compose.forEach((appComponent) => {
      const appComponentCorrect = {};
      appComponentCorrect.name = serviceHelper.ensureString(appComponent.name);
      appComponentCorrect.description = serviceHelper.ensureString(appComponent.description);
      appComponentCorrect.repotag = serviceHelper.ensureString(appComponent.repotag);
      appComponentCorrect.ports = serviceHelper.ensureObject(appComponent.ports);
      const portsCorrect = [];
      if (Array.isArray(appComponentCorrect.ports)) {
        appComponentCorrect.ports.forEach((parameter) => {
          const param = serviceHelper.ensureNumber(parameter);
          portsCorrect.push(param);
        });
        appComponentCorrect.ports = portsCorrect;
      } else {
        throw new Error(`Ports for Flux App component ${appComponent.name} are invalid`);
      }
      appComponentCorrect.domains = serviceHelper.ensureObject(appComponent.domains);
      const domainsCorect = [];
      if (Array.isArray(appComponentCorrect.domains)) {
        appComponentCorrect.domains.forEach((parameter) => {
          const param = serviceHelper.ensureString(parameter);
          domainsCorect.push(param);
        });
        appComponentCorrect.domains = domainsCorect;
      } else {
        throw new Error(`Domains for Flux App component ${appComponent.name} are invalid`);
      }
      appComponentCorrect.environmentParameters = serviceHelper.ensureObject(appComponent.environmentParameters);
      const envParamsCorrected = [];
      if (Array.isArray(appComponentCorrect.environmentParameters)) {
        appComponentCorrect.environmentParameters.forEach((parameter) => {
          const param = serviceHelper.ensureString(parameter);
          envParamsCorrected.push(param);
        });
        appComponentCorrect.environmentParameters = envParamsCorrected;
      } else {
        throw new Error(`Environmental parameters for Flux App component ${appComponent.name} are invalid`);
      }
      appComponentCorrect.commands = serviceHelper.ensureObject(appComponent.commands);
      const commandsCorrected = [];
      if (Array.isArray(appComponentCorrect.commands)) {
        appComponentCorrect.commands.forEach((command) => {
          const cmm = serviceHelper.ensureString(command);
          commandsCorrected.push(cmm);
        });
        appComponentCorrect.commands = commandsCorrected;
      } else {
        throw new Error(`Flux App component ${appComponent.name} commands are invalid`);
      }
      appComponentCorrect.containerPorts = serviceHelper.ensureObject(appComponent.containerPorts);
      const containerportsCorrect = [];
      if (Array.isArray(appComponentCorrect.containerPorts)) {
        appComponentCorrect.containerPorts.forEach((parameter) => {
          const param = serviceHelper.ensureNumber(parameter);
          containerportsCorrect.push(param);
        });
      } else {
        throw new Error(`Container Ports for Flux App component ${appComponent.name} are invalid`);
      }
      appComponentCorrect.containerData = serviceHelper.ensureString(appComponent.containerData);
      appComponentCorrect.cpu = serviceHelper.ensureNumber(appComponent.cpu);
      appComponentCorrect.ram = serviceHelper.ensureNumber(appComponent.ram);
      appComponentCorrect.hdd = serviceHelper.ensureNumber(appComponent.hdd);
      appComponentCorrect.tiered = appComponent.tiered;
      if (typeof appComponentCorrect.tiered !== 'boolean') {
        throw new Error('Invalid tiered value obtained. Only boolean as true or false allowed.');
      }
      if (appComponentCorrect.tiered) {
        let { cpubasic } = appComponent;
        let { cpusuper } = appComponent;
        let { cpubamf } = appComponent;
        let { rambasic } = appComponent;
        let { ramsuper } = appComponent;
        let { rambamf } = appComponent;
        let { hddbasic } = appComponent;
        let { hddsuper } = appComponent;
        let { hddbamf } = appComponent;
        if (!cpubasic || !cpusuper || !cpubamf || !rambasic || !ramsuper || !rambamf || !hddbasic || !hddsuper || !hddbamf) {
          throw new Error(`Flux App component ${appComponent.name} was requested as tiered setup but specifications are missing`);
        }
        cpubasic = serviceHelper.ensureNumber(cpubasic);
        cpusuper = serviceHelper.ensureNumber(cpusuper);
        cpubamf = serviceHelper.ensureNumber(cpubamf);
        rambasic = serviceHelper.ensureNumber(rambasic);
        ramsuper = serviceHelper.ensureNumber(ramsuper);
        rambamf = serviceHelper.ensureNumber(rambamf);
        hddbasic = serviceHelper.ensureNumber(hddbasic);
        hddsuper = serviceHelper.ensureNumber(hddsuper);
        hddbamf = serviceHelper.ensureNumber(hddbamf);

        appComponentCorrect.cpubasic = cpubasic;
        appComponentCorrect.cpusuper = cpusuper;
        appComponentCorrect.cpubamf = cpubamf;
        appComponentCorrect.rambasic = rambasic;
        appComponentCorrect.ramsuper = ramsuper;
        appComponentCorrect.rambamf = rambamf;
        appComponentCorrect.hddbasic = hddbasic;
        appComponentCorrect.hddsuper = hddsuper;
        appComponentCorrect.hddbamf = hddbamf;
      }
      correctCompose.push(appComponentCorrect);
    });
    appSpecFormatted.compose = correctCompose;
  }

  if (version >= 3) {
    if (!instances) {
      throw new Error('Missing Flux App specification parameter');
    }
    instances = serviceHelper.ensureNumber(instances);
    if (typeof instances !== 'number') {
      throw new Error('Invalid instances specification');
    }
    if (Number.isInteger(instances) !== true) {
      throw new Error('Invalid instances specified');
    }
    if (instances < config.fluxapps.minimumInstances) {
      throw new Error(`Minimum number of instances is ${config.fluxapps.minimumInstances}`);
    }
    if (instances > config.fluxapps.maximumInstances) {
      throw new Error(`Maximum number of instances is ${config.fluxapps.maximumInstances}`);
    }
    appSpecFormatted.instances = instances;
  }

  if (version >= 5) {
    if (!contacts || !geolocation) { // can be empty array for no contact or no geolocation requirements
      throw new Error('Missing Flux App specification parameter');
    }
    contacts = serviceHelper.ensureObject(contacts);
    const contactsCorrect = [];
    if (Array.isArray(contacts)) {
      contacts.forEach((parameter) => {
        const param = serviceHelper.ensureString(parameter); // string
        contactsCorrect.push(param);
      });
    } else {
      throw new Error('Contacts for Flux App are invalid');
    }
    appSpecFormatted.contacts = contactsCorrect;

    geolocation = serviceHelper.ensureObject(geolocation);
    const geolocationCorrect = [];
    if (Array.isArray(geolocation)) {
      geolocation.forEach((parameter) => {
        const param = serviceHelper.ensureString(parameter); // string
        geolocationCorrect.push(param);
      });
    } else {
      throw new Error('Geolocation for Flux App is invalid');
    }
    appSpecFormatted.geolocation = geolocationCorrect;
  }

  return appSpecFormatted;
}

/**
 * To register an app globally via API. Performs various checks before the app can be registered. Only accessible by users.
 * @param {object} req Request.
 * @param {object} res Response.
 * @returns {void} Return statement is only used here to interrupt the function and nothing is returned.
 */
async function registerAppGlobalyApi(req, res) {
  let body = '';
  req.on('data', (data) => {
    body += data;
  });
  req.on('end', async () => {
    try {
      const authorized = await verificationHelper.verifyPrivilege('user', req);
      if (!authorized) {
        const errMessage = messageHelper.errUnauthorizedMessage();
        res.json(errMessage);
        return;
      }
      // first check if this node is available for application registration
      if (outgoingPeers.length < config.fluxapps.minOutgoing) {
        throw new Error('Sorry, This Flux does not have enough outgoing peers for safe application registration');
      }
      if (incomingPeers.length < config.fluxapps.minIncoming) {
        throw new Error('Sorry, This Flux does not have enough incoming peers for safe application registration');
      }
      const processedBody = serviceHelper.ensureObject(body);
      // Note. Actually signature, timestamp is not needed. But we require it only to verify that user indeed has access to the private key of the owner zelid.
      // name and port HAVE to be unique for application. Check if they don't exist in global database
      // first let's check if all fields are present and have proper format except tiered and tiered specifications and those can be omitted
      let { appSpecification } = processedBody;
      let { timestamp } = processedBody;
      let { signature } = processedBody;
      let messageType = processedBody.type; // determines how data is treated in the future
      let typeVersion = processedBody.version; // further determines how data is treated in the future
      if (!appSpecification || !timestamp || !signature || !messageType || !typeVersion) {
        throw new Error('Incomplete message received. Check if appSpecification, type, version, timestamp and signature are provided.');
      }
      if (messageType !== 'zelappregister' && messageType !== 'fluxappregister') {
        throw new Error('Invalid type of message');
      }
      if (typeVersion !== 1) {
        throw new Error('Invalid version of message');
      }
      appSpecification = serviceHelper.ensureObject(appSpecification);
      timestamp = serviceHelper.ensureNumber(timestamp);
      signature = serviceHelper.ensureString(signature);
      messageType = serviceHelper.ensureString(messageType);
      typeVersion = serviceHelper.ensureNumber(typeVersion);

      const appSpecFormatted = specificationFormatter(appSpecification);

      const syncStatus = daemonService.isDaemonSynced();
      if (!syncStatus.data.synced) {
        throw new Error('Daemon not yet synced.');
      }
      const daemonHeight = syncStatus.data.height;

      // parameters are now proper format and assigned. Check for their validity, if they are within limits, have propper ports, repotag exists, string lengths, specs are ok
      await verifyAppSpecifications(appSpecFormatted, daemonHeight, true);

      // check if name is not yet registered
      await checkApplicationRegistrationNameConflicts(appSpecFormatted);

      // check if zelid owner is correct ( done in message verification )
      // if signature is not correct, then specifications are not correct type or bad message received. Respond with 'Received message is invalid';
      await verifyAppMessageSignature(messageType, typeVersion, appSpecFormatted, timestamp, signature);

      // if all ok, then sha256 hash of entire message = message + timestamp + signature. We are hashing all to have always unique value.
      // If hashing just specificiations, if application goes back to previous specifications, it may pose some issues if we have indeed correct state
      // We respond with a hash that is supposed to go to transaction.
      const message = messageType + typeVersion + JSON.stringify(appSpecFormatted) + timestamp + signature;
      const messageHASH = await generalService.messageHash(message);
      // now all is great. Store appSpecFormatted, timestamp, signature and hash in appsTemporaryMessages. with 1 hours expiration time. Broadcast this message to all outgoing connections.
      const temporaryAppMessage = { // specification of temp message
        type: messageType,
        version: typeVersion,
        appSpecifications: appSpecFormatted,
        hash: messageHASH,
        timestamp,
        signature,
      };
      await fluxCommunicationMessagesSender.broadcastTemporaryAppMessage(temporaryAppMessage);
      // above takes 2-3 seconds
      await serviceHelper.delay(1200); // it takes receiving node at least 1 second to process the message. Add 1200 ms mas for processing
      // this operations takes 2.5-3.5 seconds and is heavy, message gets verified again.
      await requestAppMessage(messageHASH); // this itself verifies that Peers received our message broadcast AND peers send us the message back. By peers sending the message back we finally store it to our temporary message storage and rebroadcast it again
      // request app message is quite slow and from performance testing message will appear roughly 5 seconds after ask
      await serviceHelper.delay(1200); // 1200 ms mas for processing - peer sends message back to us
      // check temporary message storage
      let tempMessage = await checkAppTemporaryMessageExistence(messageHASH); // Cumulus measurement: after roughly 8 seconds here
      for (let i = 0; i < 20; i += 1) { // ask for up to 20 times - 10 seconds. Must have been processed by that time or it failed. Cumulus measurement: Approx 5-6 seconds
        if (!tempMessage) {
          // eslint-disable-next-line no-await-in-loop
          await serviceHelper.delay(500);
          // eslint-disable-next-line no-await-in-loop
          tempMessage = await checkAppTemporaryMessageExistence(messageHASH);
        }
      }
      if (tempMessage && typeof tempMessage === 'object' && !Array.isArray(tempMessage)) {
        const responseHash = messageHelper.createDataMessage(tempMessage.hash);
        res.json(responseHash); // all ok
        return;
      }
      throw new Error('Unable to register application on the network. Try again later.');
    } catch (error) {
      log.warn(error);
      const errorResponse = messageHelper.createErrorMessage(
        error.message || error,
        error.name,
        error.code,
      );
      res.json(errorResponse);
    }
  });
}

/**
 * To update an app globally via API. Performs various checks before the app can be updated. Price handled in UI and available in API. Only accessible by users.
 * @param {object} req Request.
 * @param {object} res Response.
 * @returns {void} Return statement is only used here to interrupt the function and nothing is returned.
 */
async function updateAppGlobalyApi(req, res) {
  let body = '';
  req.on('data', (data) => {
    body += data;
  });
  req.on('end', async () => {
    try {
      const authorized = await verificationHelper.verifyPrivilege('user', req);
      if (!authorized) {
        const errMessage = messageHelper.errUnauthorizedMessage();
        res.json(errMessage);
        return;
      }
      // first check if this node is available for application update
      if (outgoingPeers.length < config.fluxapps.minOutgoing) {
        throw new Error('Sorry, This Flux does not have enough outgoing peers for safe application update');
      }
      if (incomingPeers.length < config.fluxapps.minIncoming) {
        throw new Error('Sorry, This Flux does not have enough incoming peers for safe application update');
      }
      const processedBody = serviceHelper.ensureObject(body);
      // Note. Actually signature, timestamp is not needed. But we require it only to verify that user indeed has access to the private key of the owner zelid.
      // name and ports HAVE to be unique for application. Check if they don't exist in global database
      // first let's check if all fields are present and have proper format except tiered and tiered specifications and those can be omitted
      let { appSpecification } = processedBody;
      let { timestamp } = processedBody;
      let { signature } = processedBody;
      let messageType = processedBody.type; // determines how data is treated in the future
      let typeVersion = processedBody.version; // further determines how data is treated in the future
      if (!appSpecification || !timestamp || !signature || !messageType || !typeVersion) {
        throw new Error('Incomplete message received. Check if appSpecification, timestamp, type, version and signature are provided.');
      }
      if (messageType !== 'zelappupdate' && messageType !== 'fluxappupdate') {
        throw new Error('Invalid type of message');
      }
      if (typeVersion !== 1) {
        throw new Error('Invalid version of message');
      }
      appSpecification = serviceHelper.ensureObject(appSpecification);
      timestamp = serviceHelper.ensureNumber(timestamp);
      signature = serviceHelper.ensureString(signature);
      messageType = serviceHelper.ensureString(messageType);
      typeVersion = serviceHelper.ensureNumber(typeVersion);

      const appSpecFormatted = specificationFormatter(appSpecification);

      const syncStatus = daemonService.isDaemonSynced();
      if (!syncStatus.data.synced) {
        throw new Error('Daemon not yet synced.');
      }
      const daemonHeight = syncStatus.data.height;

      // parameters are now proper format and assigned. Check for their validity, if they are within limits, have propper ports, repotag exists, string lengths, specs are ok
      await verifyAppSpecifications(appSpecFormatted, daemonHeight, true);

      // verify that app exists, does not change repotag and is signed by app owner.
      const db = dbHelper.databaseConnection();
      const database = db.db(config.database.appsglobal.database);
      // may throw
      const query = { name: appSpecFormatted.name };
      const projection = {
        projection: {
          _id: 0,
        },
      };
      const appInfo = await dbHelper.findOneInDatabase(database, globalAppsInformation, query, projection);
      if (!appInfo) {
        throw new Error('Flux App update received but application to update does not exist!');
      }
      if (appInfo.repotag !== appSpecFormatted.repotag) { // this is OK. <= v3 cannot change, v4 can but does not have this in specifications as its compose
        throw new Error('Flux App update of repotag is not allowed');
      }
      const appOwner = appInfo.owner; // ensure previous app owner is signing this message
      // here signature is checked against PREVIOUS app owner
      await verifyAppMessageUpdateSignature(messageType, typeVersion, appSpecFormatted, timestamp, signature, appOwner);

      // if all ok, then sha256 hash of entire message = message + timestamp + signature. We are hashing all to have always unique value.
      // If hashing just specificiations, if application goes back to previous specifications, it may pose some issues if we have indeed correct state
      // We respond with a hash that is supposed to go to transaction.
      const message = messageType + typeVersion + JSON.stringify(appSpecFormatted) + timestamp + signature;
      const messageHASH = await generalService.messageHash(message);
      // now all is great. Store appSpecFormatted, timestamp, signature and hash in appsTemporaryMessages. with 1 hours expiration time. Broadcast this message to all outgoing connections.
      const temporaryAppMessage = { // specification of temp message
        type: messageType,
        version: typeVersion,
        appSpecifications: appSpecFormatted,
        hash: messageHASH,
        timestamp,
        signature,
      };
      // verify that app exists, does not change repotag (for v1-v3), does not change name and does not change component names
      await checkApplicationUpdateNameRepositoryConflicts(appSpecFormatted, temporaryAppMessage.timestamp);
      await fluxCommunicationMessagesSender.broadcastTemporaryAppMessage(temporaryAppMessage);
      // above takes 2-3 seconds
      await serviceHelper.delay(1200); // it takes receiving node at least 1 second to process the message. Add 1200 ms mas for processing
      // this operations takes 2.5-3.5 seconds and is heavy, message gets verified again.
      await requestAppMessage(messageHASH); // this itself verifies that Peers received our message broadcast AND peers send us the message back. By peers sending the message back we finally store it to our temporary message storage and rebroadcast it again
      await serviceHelper.delay(1200); // 1200 ms mas for processing - peer sends message back to us
      // check temporary message storage
      let tempMessage = await checkAppTemporaryMessageExistence(messageHASH);
      for (let i = 0; i < 20; i += 1) { // ask for up to 20 times - 10 seconds. Must have been processed by that time or it failed.
        if (!tempMessage) {
          // eslint-disable-next-line no-await-in-loop
          await serviceHelper.delay(500);
          // eslint-disable-next-line no-await-in-loop
          tempMessage = await checkAppTemporaryMessageExistence(messageHASH);
        }
      }
      if (tempMessage && typeof tempMessage === 'object' && !Array.isArray(tempMessage)) {
        const responseHash = messageHelper.createDataMessage(tempMessage.hash);
        res.json(responseHash); // all ok
        return;
      }
      throw new Error('Unable to update application on the network. Try again later.');
    } catch (error) {
      log.warn(error);
      const errorResponse = messageHelper.createErrorMessage(
        error.message || error,
        error.name,
        error.code,
      );
      res.json(errorResponse);
    }
  });
}

/**
 * To get a list of installed apps. Where req can be equal to appname. Shall be identical to listAllApps but this is a database response.
 * @param {object} req Request.
 * @param {object} res Response.
 * @returns {object} Message.
 */
async function installedApps(req, res) {
  try {
    const dbopen = dbHelper.databaseConnection();

    const appsDatabase = dbopen.db(config.database.appslocal.database);
    let appsQuery = {};
    if (req && req.params && req.query) {
      let { appname } = req.params; // we accept both help/command and help?command=getinfo
      appname = appname || req.query.appname;
      if (appname) {
        appsQuery = {
          name: appname,
        };
      }
    } else if (req && typeof req === 'string') {
      // consider it as appname
      appsQuery = {
        name: req,
      };
    }
    const appsProjection = {
      projection: {
        _id: 0,
      },
    };
    const apps = await dbHelper.findInDatabase(appsDatabase, localAppsInformation, appsQuery, appsProjection);
    const dataResponse = messageHelper.createDataMessage(apps);
    return res ? res.json(dataResponse) : dataResponse;
  } catch (error) {
    log.error(error);
    const errorResponse = messageHelper.createErrorMessage(
      error.message || error,
      error.name,
      error.code,
    );
    return res ? res.json(errorResponse) : errorResponse;
  }
}

/**
 * To install temporary local app. Checks that the app is installable on the machine (i.e. the machine has a suitable node tier status and any required dependency apps are installed). Only accessible by admins and Flux team members.
 * @param {object} req Request.
 * @param {object} res Response.
 */
async function installTemporaryLocalApplication(req, res) {
  try {
    let { appname } = req.params;
    appname = appname || req.query.appname;

    if (!appname) {
      throw new Error('No Flux App specified');
    }
    const authorized = await verificationHelper.verifyPrivilege('adminandfluxteam', req);
    if (authorized) {
      const allApps = await availableApps();
      const appSpecifications = allApps.find((app) => app.name === appname);
      if (!appSpecifications) {
        throw new Error('Application Specifications not found');
      }
      const tier = await generalService.nodeTier();
      if (appname === 'KadenaChainWebNode' && tier === 'basic') {
        throw new Error('KadenaChainWebNode can only be installed on NIMBUS and STRATUS');
      } else if (appname === 'KadenaChainWebData' && (tier === 'basic' || tier === 'super')) {
        throw new Error('KadenaChainWebData can only be installed on STRATUS');
      } else if (appname === 'KadenaChainWebData') {
        // this app can only be installed if KadenaChainWebNode is installed
        // check if they are running?
        const installedAppsRes = await installedApps();
        if (installedAppsRes.status !== 'success') {
          throw new Error('Failed to get installed Apps');
        }
        const appsInstalled = installedAppsRes.data;
        const chainwebNode = appsInstalled.find((app) => app.name === 'KadenaChainWebNode');
        if (!chainwebNode) {
          throw new Error('KadenaChainWebNode must be installed first');
        }
      }

      await checkAppRequirements(appSpecifications); // entire app

      res.setHeader('Content-Type', 'application/json');
      registerAppLocally(appSpecifications, undefined, res); // can throw
    } else {
      const errMessage = messageHelper.errUnauthorizedMessage();
      res.json(errMessage);
    }
  } catch (error) {
    log.error(error);
    const errorResponse = messageHelper.createErrorMessage(
      error.message || error,
      error.name,
      error.code,
    );
    res.json(errorResponse);
  }
}

/**
 * To store a permanent message for an app.
 * @param {object} message Message.
 * @returns True if no error is thrown.
 */
async function storeAppPermanentMessage(message) {
  /* message object
  * @param type string
  * @param version number
  * @param appSpecifications object
  * @param hash string
  * @param timestamp number
  * @param signature string
  * @param txid string
  * @param height number
  * @param valueSat number
  */
  if (!message || !message.appSpecifications || typeof message !== 'object' || typeof message.type !== 'string' || typeof message.version !== 'number' || typeof message.appSpecifications !== 'object' || typeof message.signature !== 'string'
    || typeof message.timestamp !== 'number' || typeof message.hash !== 'string' || typeof message.txid !== 'string' || typeof message.height !== 'number' || typeof message.valueSat !== 'number') {
    throw new Error('Invalid Flux App message for storing');
  }

  const db = dbHelper.databaseConnection();
  const database = db.db(config.database.appsglobal.database);
  await dbHelper.insertOneToDatabase(database, globalAppsMessages, message).catch((error) => {
    log.error(error);
    throw error;
  });
  return true;
}

/**
 * To update app specifications.
 * @param {object} appSpecs App specifications.
 */
async function updateAppSpecifications(appSpecs) {
  try {
    // appSpecs: {
    //   version: 3,
    //   name: 'FoldingAtHomeB',
    //   description: 'Folding @ Home is cool :)',
    //   repotag: 'yurinnick/folding-at-home:latest',
    //   owner: '1CbErtneaX2QVyUfwU7JGB7VzvPgrgc3uC',
    //   ports: '[30001]',
    //   containerPorts: '[7396]',
    //   domains: '[""]',
    //   enviromentParameters: '["USER=foldingUser", "TEAM=262156", "ENABLE_GPU=false", "ENABLE_SMP=true"]', // []
    //   commands: '["--allow","0/0","--web-allow","0/0"]', // []
    //   containerData: '/config',
    //   cpu: 0.5,
    //   ram: 500,
    //   hdd: 5,
    //   tiered: true,
    //   cpubasic: 0.5,
    //   rambasic: 500,
    //   hddbasic: 5,
    //   cpusuper: 1,
    //   ramsuper: 1000,
    //   hddsuper: 5,
    //   cpubamf: 2,
    //   rambamf: 2000,
    //   hddbamf: 5,
    //   instances: 10, // version 3 fork
    //   hash: hash of message that has these paramenters,
    //   height: height containing the message
    // };
    // const appSpecs = {
    //   version: 4, // int
    //   name: 'FoldingAtHomeB', // string
    //   description: 'Folding @ Home is cool :)', // string
    //   owner: '1CbErtneaX2QVyUfwU7JGB7VzvPgrgc3uC', // string
    //   compose: [ // array of max 5 objects of following specs
    //     {
    //       name: 'Daemon', // string
    //       description: 'Main ddaemon for foldingAtHome', // string
    //       repotag: 'yurinnick/folding-at-home:latest',
    //       ports: '[30001]', // array of ints
    //       containerPorts: '[7396]', // array of ints
    //       domains: '[""]', // array of strings
    //       environmentParameters: '["USER=foldingUser", "TEAM=262156", "ENABLE_GPU=false", "ENABLE_SMP=true"]', // array of strings
    //       commands: '["--allow","0/0","--web-allow","0/0"]', // array of strings
    //       containerData: '/config', // string
    //       cpu: 0.5, // float
    //       ram: 500, // int
    //       hdd: 5, // int
    //       tiered: true, // bool
    //       cpubasic: 0.5, // float
    //       rambasic: 500, // int
    //       hddbasic: 5, // int
    //       cpusuper: 1, // float
    //       ramsuper: 1000, // int
    //       hddsuper: 5, // int
    //       cpubamf: 2, // float
    //       rambamf: 2000, // int
    //       hddbamf: 5, // int
    //     },
    //   ],
    //   instances: 10, // int
    // };
    const db = dbHelper.databaseConnection();
    const database = db.db(config.database.appsglobal.database);

    const query = { name: appSpecs.name };
    const update = { $set: appSpecs };
    const options = {
      upsert: true,
    };
    const projection = {
      projection: {
        _id: 0,
      },
    };
    const appInfo = await dbHelper.findOneInDatabase(database, globalAppsInformation, query, projection);
    if (appInfo) {
      if (appInfo.height < appSpecs.height) {
        await dbHelper.updateOneInDatabase(database, globalAppsInformation, query, update, options);
      }
    } else {
      await dbHelper.updateOneInDatabase(database, globalAppsInformation, query, update, options);
    }
  } catch (error) {
    // retry
    log.error(error);
    await serviceHelper.delay(60 * 1000);
    updateAppSpecifications(appSpecs);
  }
}

/**
 * To update app specifications for rescan/reindex.
 * @param {object} appSpecs App specifications.
 * @returns {boolean} True.
 */
async function updateAppSpecsForRescanReindex(appSpecs) {
  // appSpecs: {
  //   version: 3,
  //   name: 'FoldingAtHomeB',
  //   description: 'Folding @ Home is cool :)',
  //   repotag: 'yurinnick/folding-at-home:latest',
  //   owner: '1CbErtneaX2QVyUfwU7JGB7VzvPgrgc3uC',
  //   ports: '[30001]',
  //   containerPorts: '[7396]',
  //   domains: '[""]',
  //   enviromentParameters: '["USER=foldingUser", "TEAM=262156", "ENABLE_GPU=false", "ENABLE_SMP=true"]', // []
  //   commands: '["--allow","0/0","--web-allow","0/0"]', // []
  //   containerData: '/config',
  //   cpu: 0.5,
  //   ram: 500,
  //   hdd: 5,
  //   tiered: true,
  //   cpubasic: 0.5,
  //   rambasic: 500,
  //   hddbasic: 5,
  //   cpusuper: 1,
  //   ramsuper: 1000,
  //   hddsuper: 5,
  //   cpubamf: 2,
  //   rambamf: 2000,
  //   hddbamf: 5,
  //   instances: 10, // version 3 fork
  //   hash: hash of message that has these paramenters,
  //   height: height containing the message
  // };
  const db = dbHelper.databaseConnection();
  const database = db.db(config.database.appsglobal.database);

  const query = { name: appSpecs.name };
  const update = { $set: appSpecs };
  const options = {
    upsert: true,
  };
  const projection = {
    projection: {
      _id: 0,
    },
  };
  const appInfo = await dbHelper.findOneInDatabase(database, globalAppsInformation, query, projection);
  if (appInfo) {
    if (appInfo.height < appSpecs.height) {
      await dbHelper.updateOneInDatabase(database, globalAppsInformation, query, update, options);
    }
  } else {
    await dbHelper.updateOneInDatabase(database, globalAppsInformation, query, update, options);
  }
  return true;
}

/**
 * To update the database that an app hash has a message.
 * @param {object} hash Hash object containing app information.
 * @returns {boolean} True.
 */
async function appHashHasMessage(hash) {
  const db = dbHelper.databaseConnection();
  const database = db.db(config.database.daemon.database);
  const query = { hash };
  const update = { $set: { message: true } };
  const options = {};
  await dbHelper.updateOneInDatabase(database, appsHashesCollection, query, update, options);
  return true;
}

/**
 * To check and request an app. Handles fluxappregister type and fluxappupdate type.
 * @param {object} hash Hash object containing app information.
 * @param {string} txid Transaction ID.
 * @param {number} height Block height.
 * @param {number} valueSat Satoshi denomination (100 millionth of 1 Flux).
 * @param {number} i Defaults to value of 0.
 * @returns {void} Return statement is only used here to interrupt the function and nothing is returned.
 */
async function checkAndRequestApp(hash, txid, height, valueSat, i = 0) {
  try {
    if (height < config.fluxapps.epochstart) { // do not request testing apps
      return;
    }
    const randomDelay = Math.floor((Math.random() * 1280)) + 420;
    await serviceHelper.delay(randomDelay);
    const appMessageExists = await checkAppMessageExistence(hash);
    if (appMessageExists === false) { // otherwise do nothing
      // we surely do not have that message in permanent storaage.
      // check temporary message storage
      // if we have it in temporary storage, get the temporary message
      const tempMessage = await checkAppTemporaryMessageExistence(hash);
      if (tempMessage && typeof tempMessage === 'object' && !Array.isArray(tempMessage)) {
        const specifications = tempMessage.appSpecifications || tempMessage.zelAppSpecifications;
        // temp message means its all ok. store it as permanent app message
        const permanentAppMessage = {
          type: tempMessage.type,
          version: tempMessage.version,
          appSpecifications: specifications,
          hash: tempMessage.hash,
          timestamp: tempMessage.timestamp,
          signature: tempMessage.signature,
          txid: serviceHelper.ensureString(txid),
          height: serviceHelper.ensureNumber(height),
          valueSat: serviceHelper.ensureNumber(valueSat),
        };
        await storeAppPermanentMessage(permanentAppMessage);
        // await update zelapphashes that we already have it stored
        await appHashHasMessage(hash);
        // disregard other types
        const intervals = config.fluxapps.price.filter((interval) => interval.height <= height);
        const priceSpecifications = intervals[intervals.length - 1]; // filter does not change order
        if (tempMessage.type === 'zelappregister' || tempMessage.type === 'fluxappregister') {
          // check if value is optimal or higher
          let appPrice = appPricePerMonth(specifications, height);
          if (appPrice < priceSpecifications.minPrice) {
            appPrice = priceSpecifications.minPrice;
          }
          if (valueSat >= appPrice * 1e8) {
            const updateForSpecifications = permanentAppMessage.appSpecifications;
            updateForSpecifications.hash = permanentAppMessage.hash;
            updateForSpecifications.height = permanentAppMessage.height;
            // object of appSpecifications extended for hash and height
            // do not await this
            updateAppSpecifications(updateForSpecifications);
          } // else do nothing notify its underpaid?
        } else if (tempMessage.type === 'zelappupdate' || tempMessage.type === 'fluxappupdate') {
          // appSpecifications.name as identifier
          const db = dbHelper.databaseConnection();
          const database = db.db(config.database.appsglobal.database);
          const projection = {
            projection: {
              _id: 0,
            },
          };
          // we may not have the application in global apps. This can happen when we receive the message after the app has already expired AND we need to get message right before our message. Thus using messages system that is accurate
          const appsQuery = {
            'appSpecifications.name': specifications.name,
          };
          const findPermAppMessage = await dbHelper.findInDatabase(database, globalAppsMessages, appsQuery, projection);
          let latestPermanentRegistrationMessage;
          findPermAppMessage.forEach((foundMessage) => {
            // has to be registration message
            if (foundMessage.type === 'zelappregister' || foundMessage.type === 'fluxappregister' || foundMessage.type === 'zelappupdate' || foundMessage.type === 'fluxappupdate') { // can be any type
              if (latestPermanentRegistrationMessage && latestPermanentRegistrationMessage.height <= foundMessage.height) { // we have some message and the message is quite new
                if (latestPermanentRegistrationMessage.timestamp < foundMessage.timestamp && foundMessage.timestamp <= tempMessage.timestamp) { // but our message is newer. foundMessage has to have lower timestamp than our new message
                  latestPermanentRegistrationMessage = foundMessage;
                }
              } else if (foundMessage.timestamp <= tempMessage.timestamp) { // we don't have any message or our message is newer. foundMessage has to have lower timestamp than our new message
                latestPermanentRegistrationMessage = foundMessage;
              }
            }
          });
          // some early app have zelAppSepcifications
          const appsQueryB = {
            'zelAppSpecifications.name': specifications.name,
          };
          const findPermAppMessageB = await dbHelper.findInDatabase(database, globalAppsMessages, appsQueryB, projection);
          findPermAppMessageB.forEach((foundMessage) => {
            // has to be registration message
            if (foundMessage.type === 'zelappregister' || foundMessage.type === 'fluxappregister' || foundMessage.type === 'zelappupdate' || foundMessage.type === 'fluxappupdate') { // can be any type
              if (latestPermanentRegistrationMessage && latestPermanentRegistrationMessage.height <= foundMessage.height) { // we have some message and the message is quite new
                if (latestPermanentRegistrationMessage.timestamp < foundMessage.timestamp && foundMessage.timestamp <= tempMessage.timestamp) { // but our message is newer. foundMessage has to have lower timestamp than our new message
                  latestPermanentRegistrationMessage = foundMessage;
                }
              } else if (foundMessage.timestamp <= tempMessage.timestamp) { // we don't have any message or our message is newer. foundMessage has to have lower timestamp than our new message
                latestPermanentRegistrationMessage = foundMessage;
              }
            }
          });
          const messageInfo = latestPermanentRegistrationMessage;
          // here comparison of height differences and specifications
          // price shall be price for standard registration plus minus already paid price according to old specifics. height remains height valid for 22000 blocks
          const appPrice = appPricePerMonth(specifications, height);
          const previousSpecsPrice = appPricePerMonth(messageInfo.appSpecifications || messageInfo.zelAppSpecifications, height);
          // what is the height difference
          const heightDifference = permanentAppMessage.height - messageInfo.height; // has to be lower than 22000
          const perc = (config.fluxapps.blocksLasting - heightDifference) / config.fluxapps.blocksLasting;
          let actualPriceToPay = appPrice * 0.9;
          if (perc > 0) {
            actualPriceToPay = (appPrice - (perc * previousSpecsPrice)) * 0.9; // discount for missing heights. Allow 90%
          }
          actualPriceToPay = Number(Math.ceil(actualPriceToPay * 100) / 100);
          if (actualPriceToPay < priceSpecifications.minPrice) {
            actualPriceToPay = priceSpecifications.minPrice;
          }
          if (valueSat >= actualPriceToPay * 1e8) {
            const updateForSpecifications = permanentAppMessage.appSpecifications;
            updateForSpecifications.hash = permanentAppMessage.hash;
            updateForSpecifications.height = permanentAppMessage.height;
            // object of appSpecifications extended for hash and height
            // do not await this
            updateAppSpecifications(updateForSpecifications);
          } // else do nothing notify its underpaid?
        }
      } else {
        // request the message and broadcast the message further to our connected peers.
        await requestAppMessage(hash);
        // rerun this after 1 min delay
        // stop this loop after 7 mins, as it might be a scammy message or simply this message is nowhere on the network, we don't have connections etc. We also have continous checkup for it every 8 min
        if (i < 7) {
          await serviceHelper.delay(60 * 1000);
          checkAndRequestApp(hash, txid, height, valueSat, i + 1);
        }
        // additional requesting of missing app messages is done on rescans
      }
    } else {
      // update apphashes that we already have it stored
      await appHashHasMessage(hash);
    }
  } catch (error) {
    log.error(error);
  }
}

/**
 * To check Docker accessibility. Only accessible by users.
 * @param {object} req Request.
 * @param {object} res Response.
 * @returns {object} Message.
 */
async function checkDockerAccessibility(req, res) {
  let body = '';
  req.on('data', (data) => {
    body += data;
  });
  req.on('end', async () => {
    try {
      const authorized = await verificationHelper.verifyPrivilege('user', req);
      if (!authorized) {
        const errMessage = messageHelper.errUnauthorizedMessage();
        return res.json(errMessage);
      }
      // check repotag if available for download
      const processedBody = serviceHelper.ensureObject(body);

      if (!processedBody.repotag) {
        throw new Error('No repotag specifiec');
      }

      await verifyRepository(processedBody.repotag);
      const message = messageHelper.createSuccessMessage('Repotag is accessible');
      return res.json(message);
    } catch (error) {
      log.warn(error);
      const errorResponse = messageHelper.createErrorMessage(
        error.message || error,
        error.name,
        error.code,
      );
      return res.json(errorResponse);
    }
  });
}

/**
 * To get registration information (Flux apps).
 * @param {object} req Request.
 * @param {object} res Response.
 */
function registrationInformation(req, res) {
  try {
    const data = config.fluxapps;
    const response = messageHelper.createDataMessage(data);
    res.json(response);
  } catch (error) {
    log.error(error);
    const errorResponse = messageHelper.createErrorMessage(
      error.message || error,
      error.name,
      error.code,
    );
    res.json(errorResponse);
  }
}

/**
 * To drop global apps information and iterate over all global apps messages and reconstruct the global apps information. Further creates database indexes.
 * @returns {boolean} True or thorws an error.
 */
async function reindexGlobalAppsInformation() {
  try {
    const db = dbHelper.databaseConnection();
    const database = db.db(config.database.appsglobal.database);
    await dbHelper.dropCollection(database, globalAppsInformation).catch((error) => {
      if (error.message !== 'ns not found') {
        throw error;
      }
    });
    await database.collection(globalAppsInformation).createIndex({ name: 1 }, { name: 'query for getting zelapp based on zelapp specs name' });
    await database.collection(globalAppsInformation).createIndex({ owner: 1 }, { name: 'query for getting zelapp based on zelapp specs owner' });
    await database.collection(globalAppsInformation).createIndex({ repotag: 1 }, { name: 'query for getting zelapp based on image' });
    await database.collection(globalAppsInformation).createIndex({ height: 1 }, { name: 'query for getting zelapp based on last height update' }); // we need to know the height of app adjustment
    await database.collection(globalAppsInformation).createIndex({ hash: 1 }, { name: 'query for getting zelapp based on last hash' }); // we need to know the hash of the last message update which is the true identifier
    const query = {};
    const projection = { projection: { _id: 0 } };
    const results = await dbHelper.findInDatabase(database, globalAppsMessages, query, projection);
    // eslint-disable-next-line no-restricted-syntax
    for (const message of results) {
      const updateForSpecifications = message.appSpecifications || message.zelAppSpecifications;
      updateForSpecifications.hash = message.hash;
      updateForSpecifications.height = message.height;
      // eslint-disable-next-line no-await-in-loop
      await updateAppSpecsForRescanReindex(updateForSpecifications);
    }
    // eslint-disable-next-line no-use-before-define
    expireGlobalApplications();
    return true;
  } catch (error) {
    log.error(error);
    throw error;
  }
}

/**
 * To drop information about running apps and rebuild indexes.
 * @returns {boolean} True or thorws an error.
 */
async function reindexGlobalAppsLocation() {
  try {
    const db = dbHelper.databaseConnection();
    const database = db.db(config.database.appsglobal.database);
    await dbHelper.dropCollection(database, globalAppsLocations).catch((error) => {
      if (error.message !== 'ns not found') {
        throw error;
      }
    });
    await database.collection(globalAppsLocations).createIndex({ name: 1 }, { name: 'query for getting zelapp location based on zelapp specs name' });
    await database.collection(globalAppsLocations).createIndex({ hash: 1 }, { name: 'query for getting zelapp location based on zelapp hash' });
    await database.collection(globalAppsLocations).createIndex({ ip: 1 }, { name: 'query for getting zelapp location based on ip' });
    await database.collection(globalAppsLocations).createIndex({ name: 1, ip: 1 }, { name: 'query for getting app based on ip and name' });
    await database.collection(globalAppsLocations).createIndex({ name: 1, ip: 1, broadcastedAt: 1 }, { name: 'query for getting app to ensure we possess a message' });
    return true;
  } catch (error) {
    log.error(error);
    throw error;
  }
}

/**
 * To iterate over all global apps messages and update global apps information database.
 * @param {number} height Defaults to value of 0.
 * @param {boolean} removeLastInformation Defaults to false.
 * @returns {boolean} True or thorws an error.
 */
async function rescanGlobalAppsInformation(height = 0, removeLastInformation = false) {
  try {
    const db = dbHelper.databaseConnection();
    const database = db.db(config.database.appsglobal.database);
    await dbHelper.dropCollection(database, globalAppsInformation).catch((error) => {
      if (error.message !== 'ns not found') {
        throw error;
      }
    });
    const query = { height: { $gte: height } };
    const projection = { projection: { _id: 0 } };
    const results = await dbHelper.findInDatabase(database, globalAppsMessages, query, projection);

    if (removeLastInformation === true) {
      await dbHelper.removeDocumentsFromCollection(database, globalAppsInformation, query);
    }

    // eslint-disable-next-line no-restricted-syntax
    for (const message of results) {
      const updateForSpecifications = message.appSpecifications || message.zelAppSpecifications;
      updateForSpecifications.hash = message.hash;
      updateForSpecifications.height = message.height;
      // eslint-disable-next-line no-await-in-loop
      await updateAppSpecsForRescanReindex(updateForSpecifications);
    }
    // eslint-disable-next-line no-use-before-define
    expireGlobalApplications();
    return true;
  } catch (error) {
    log.error(error);
    throw error;
  }
}

/**
 * To reindex global apps location via API. Only accessible by admins and Flux team members.
 * @param {object} req Request.
 * @param {object} res Response.
 */
async function reindexGlobalAppsLocationAPI(req, res) {
  try {
    const authorized = await verificationHelper.verifyPrivilege('adminandfluxteam', req);
    if (authorized === true) {
      await reindexGlobalAppsLocation();
      const message = messageHelper.createSuccessMessage('Reindex successfull');
      res.json(message);
    } else {
      const errMessage = messageHelper.errUnauthorizedMessage();
      res.json(errMessage);
    }
  } catch (error) {
    log.error(error);
    const errorResponse = messageHelper.createErrorMessage(
      error.message || error,
      error.name,
      error.code,
    );
    res.json(errorResponse);
  }
}

/**
 * To reindex global apps information via API. Only accessible by admins and Flux team members.
 * @param {object} req Request.
 * @param {object} res Response.
 */
async function reindexGlobalAppsInformationAPI(req, res) {
  try {
    const authorized = await verificationHelper.verifyPrivilege('adminandfluxteam', req);
    if (authorized === true) {
      await reindexGlobalAppsInformation();
      const message = messageHelper.createSuccessMessage('Reindex successfull');
      res.json(message);
    } else {
      const errMessage = messageHelper.errUnauthorizedMessage();
      res.json(errMessage);
    }
  } catch (error) {
    log.error(error);
    const errorResponse = messageHelper.createErrorMessage(
      error.message || error,
      error.name,
      error.code,
    );
    res.json(errorResponse);
  }
}

/**
 * To rescan global apps information via API. Only accessible by admins and Flux team members.
 * @param {object} req Request.
 * @param {object} res Response.
 */
async function rescanGlobalAppsInformationAPI(req, res) {
  try {
    const authorized = await verificationHelper.verifyPrivilege('adminandfluxteam', req);
    if (authorized === true) {
      let { blockheight } = req.params; // we accept both help/command and help?command=getinfo
      blockheight = blockheight || req.query.blockheight;
      if (!blockheight) {
        const errMessage = messageHelper.createErrorMessage('No blockheight provided');
        res.json(errMessage);
      }
      blockheight = serviceHelper.ensureNumber(blockheight);
      const dbopen = dbHelper.databaseConnection();
      const database = dbopen.db(config.database.daemon.database);
      const query = { generalScannedHeight: { $gte: 0 } };
      const projection = {
        projection: {
          _id: 0,
          generalScannedHeight: 1,
        },
      };
      const currentHeight = await dbHelper.findOneInDatabase(database, scannedHeightCollection, query, projection);
      if (!currentHeight) {
        throw new Error('No scanned height found');
      }
      if (currentHeight.generalScannedHeight <= blockheight) {
        throw new Error('Block height shall be lower than currently scanned');
      }
      if (blockheight < 0) {
        throw new Error('BlockHeight lower than 0');
      }
      let { removelastinformation } = req.params;
      removelastinformation = removelastinformation || req.query.removelastinformation || false;
      removelastinformation = serviceHelper.ensureBoolean(removelastinformation);
      await rescanGlobalAppsInformation(blockheight, removelastinformation);
      const message = messageHelper.createSuccessMessage('Rescan successfull');
      res.json(message);
    } else {
      const errMessage = messageHelper.errUnauthorizedMessage();
      res.json(errMessage);
    }
  } catch (error) {
    log.error(error);
    const errorResponse = messageHelper.createErrorMessage(
      error.message || error,
      error.name,
      error.code,
    );
    res.json(errorResponse);
  }
}

/**
 * To perform continuous checks for Flux app hashes that don't have a message.
 */
async function continuousFluxAppHashesCheck() {
  try {
    const knownWrongTxids = ['e56e08a8dbe9523ad10ca328fca84ee1da775ea5f466abed06ec357daa192940'];
    log.info('Requesting missing Flux App messages');
    // get flux app hashes that do not have a message;
    const dbopen = dbHelper.databaseConnection();
    const database = dbopen.db(config.database.daemon.database);
    const query = { message: false };
    const projection = {
      projection: {
        _id: 0,
        txid: 1,
        hash: 1,
        height: 1,
        value: 1,
        message: 1,
      },
    };
    const results = await dbHelper.findInDatabase(database, appsHashesCollection, query, projection);
    // eslint-disable-next-line no-restricted-syntax
    for (const result of results) {
      if (!knownWrongTxids.includes(result.txid)) { // wrong data, can be later removed
        checkAndRequestApp(result.hash, result.txid, result.height, result.value);
        // eslint-disable-next-line no-await-in-loop
        await serviceHelper.delay(1234);
      }
    }
  } catch (error) {
    log.error(error);
  }
}

/**
 * To get app hashes.
 * @param {object} req Request.
 * @param {object} res Response.
 */
async function getAppHashes(req, res) {
  try {
    const dbopen = dbHelper.databaseConnection();
    const database = dbopen.db(config.database.daemon.database);
    const query = {};
    const projection = {
      projection: {
        _id: 0,
        txid: 1,
        hash: 1,
        height: 1,
        value: 1,
        message: 1,
      },
    };
    const results = await dbHelper.findInDatabase(database, appsHashesCollection, query, projection);
    const resultsResponse = messageHelper.createDataMessage(results);
    res.json(resultsResponse);
  } catch (error) {
    log.error(error);
    const errorResponse = messageHelper.createErrorMessage(
      error.message || error,
      error.name,
      error.code,
    );
    res.json(errorResponse);
  }
}

/**
 * To get app locations.
 * @param {object} req Request.
 * @param {object} res Response.
 */
async function getAppsLocations(req, res) {
  try {
    const dbopen = dbHelper.databaseConnection();
    const database = dbopen.db(config.database.appsglobal.database);
    const query = {};
    const projection = {
      projection: {
        _id: 0,
        name: 1,
        hash: 1,
        ip: 1,
        broadcastedAt: 1,
        expireAt: 1,
      },
    };
    const results = await dbHelper.findInDatabase(database, globalAppsLocations, query, projection);
    const resultsResponse = messageHelper.createDataMessage(results);
    res.json(resultsResponse);
  } catch (error) {
    log.error(error);
    const errorResponse = messageHelper.createErrorMessage(
      error.message || error,
      error.name,
      error.code,
    );
    res.json(errorResponse);
  }
}

/**
 * To get a specific app's location.
 * @param {object} req Request.
 * @param {object} res Response.
 */
async function getAppsLocation(req, res) {
  try {
    let { appname } = req.params;
    appname = appname || req.query.appname;
    if (!appname) {
      throw new Error('No Flux App name specified');
    }
    const dbopen = dbHelper.databaseConnection();
    const database = dbopen.db(config.database.appsglobal.database);
    const query = { name: new RegExp(`^${appname}$`, 'i') }; // case insensitive
    const projection = {
      projection: {
        _id: 0,
        name: 1,
        hash: 1,
        ip: 1,
        broadcastedAt: 1,
        expireAt: 1,
      },
    };
    const results = await dbHelper.findInDatabase(database, globalAppsLocations, query, projection);
    const resultsResponse = messageHelper.createDataMessage(results);
    res.json(resultsResponse);
  } catch (error) {
    log.error(error);
    const errorResponse = messageHelper.createErrorMessage(
      error.message || error,
      error.name,
      error.code,
    );
    res.json(errorResponse);
  }
}

/**
 * To get all global app names.
 * @returns {string[]} Array of app names or an empty array if an error is caught.
 */
async function getAllGlobalApplicationsNames() {
  try {
    const db = dbHelper.databaseConnection();
    const database = db.db(config.database.appsglobal.database);
    const query = {};
    const projection = { projection: { _id: 0, name: 1 } };
    const results = await dbHelper.findInDatabase(database, globalAppsInformation, query, projection);
    const names = results.map((result) => result.name);
    return names;
  } catch (error) {
    log.error(error);
    return [];
  }
}

/**
 * To get a list of running apps for a specific IP address.
 * @param {string} ip IP address.
 * @returns {object[]} Array of running apps.
 */
async function getRunningAppIpList(ip) { // returns all apps running on this ip
  const dbopen = dbHelper.databaseConnection();
  const database = dbopen.db(config.database.appsglobal.database);
  const query = { ip: new RegExp(`^${ip}`) };
  const projection = {
    projection: {
      _id: 0,
      name: 1,
      hash: 1,
      ip: 1,
      broadcastedAt: 1,
      expireAt: 1,
    },
  };
  const results = await dbHelper.findInDatabase(database, globalAppsLocations, query, projection);
  return results;
}

/**
 * To get a list of running instances of a specific app.
 * @param {string} appName App name.
 * @returns {object[]} Array of running apps.
 */
async function getRunningAppList(appName) {
  const dbopen = dbHelper.databaseConnection();
  const database = dbopen.db(config.database.appsglobal.database);
  const query = { name: appName };
  const projection = {
    projection: {
      _id: 0,
      name: 1,
      hash: 1,
      ip: 1,
      broadcastedAt: 1,
      expireAt: 1,
    },
  };
  const results = await dbHelper.findInDatabase(database, globalAppsLocations, query, projection);
  return results;
}

/**
 * To get app specifications for a specific global app.
 * @param {string} appName App name.
 * @returns {object} Document with app info.
 */
async function getApplicationGlobalSpecifications(appName) {
  const db = dbHelper.databaseConnection();
  const database = db.db(config.database.appsglobal.database);

  const query = { name: new RegExp(`^${appName}$`, 'i') };
  const projection = {
    projection: {
      _id: 0,
    },
  };
  const appInfo = await dbHelper.findOneInDatabase(database, globalAppsInformation, query, projection);
  return appInfo;
}

/**
 * To get app specifications for a specific local app.
 * @param {string} appName App name.
 * @returns {object} Document with app info.
 */
async function getApplicationLocalSpecifications(appName) {
  const allApps = await availableApps();
  const appInfo = allApps.find((app) => app.name.toLowerCase() === appName.toLowerCase());
  return appInfo;
}

/**
 * To get app specifications for a specific app if global/local status is unkown. First searches global apps and if not found then searches local apps.
 * @param {string} appName App name.
 * @returns {object} Document with app info.
 */
async function getApplicationSpecifications(appName) {
  // appSpecs: {
  //   version: 2,
  //   name: 'FoldingAtHomeB',
  //   description: 'Folding @ Home is cool :)',
  //   repotag: 'yurinnick/folding-at-home:latest',
  //   owner: '1CbErtneaX2QVyUfwU7JGB7VzvPgrgc3uC',
  //   ports: '[30001]', // []
  //   containerPorts: '[7396]', // []
  //   domains: '[""]', // []
  //   enviromentParameters: '["USER=foldingUser", "TEAM=262156", "ENABLE_GPU=false", "ENABLE_SMP=true"]', // []
  //   commands: '["--allow","0/0","--web-allow","0/0"]', // []
  //   containerData: '/config',
  //   cpu: 0.5,
  //   ram: 500,
  //   hdd: 5,
  //   tiered: true,
  //   cpubasic: 0.5,
  //   rambasic: 500,
  //   hddbasic: 5,
  //   cpusuper: 1,
  //   ramsuper: 1000,
  //   hddsuper: 5,
  //   cpubamf: 2,
  //   rambamf: 2000,
  //   hddbamf: 5,
  //   hash: hash of message that has these paramenters,
  //   height: height containing the message
  // };
  const db = dbHelper.databaseConnection();
  const database = db.db(config.database.appsglobal.database);

  const query = { name: new RegExp(`^${appName}$`, 'i') };
  const projection = {
    projection: {
      _id: 0,
    },
  };
  let appInfo = await dbHelper.findOneInDatabase(database, globalAppsInformation, query, projection);
  if (!appInfo) {
    const allApps = await availableApps();
    appInfo = allApps.find((app) => app.name.toLowerCase() === appName.toLowerCase());
  }
  return appInfo;
}

/**
 * To get app specifications for a specific app (case sensitive) if global/local status is unkown. First searches global apps and if not found then searches local apps.
 * @param {string} appName App name.
 * @returns {object} Document with app info.
 */
async function getStrictApplicationSpecifications(appName) {
  const db = dbHelper.databaseConnection();
  const database = db.db(config.database.appsglobal.database);

  const query = { name: appName };
  const projection = {
    projection: {
      _id: 0,
    },
  };
  let appInfo = await dbHelper.findOneInDatabase(database, globalAppsInformation, query, projection);
  if (!appInfo) {
    const allApps = await availableApps();
    appInfo = allApps.find((app) => app.name === appName);
  }
  return appInfo;
}

/**
 * To get app specifications for a specific app (global or local) via API.
 * @param {object} req Request.
 * @param {object} res Response.
 */
async function getApplicationSpecificationAPI(req, res) {
  try {
    let { appname } = req.params;
    appname = appname || req.query.appname;
    if (!appname) {
      throw new Error('No Application Name specified');
    }
    const specifications = await getApplicationSpecifications(appname);
    if (!specifications) {
      throw new Error('Application not found');
    }
    const specResponse = messageHelper.createDataMessage(specifications);
    res.json(specResponse);
  } catch (error) {
    log.error(error);
    const errorResponse = messageHelper.createErrorMessage(
      error.message || error,
      error.name,
      error.code,
    );
    res.json(errorResponse);
  }
}

/**
 * To get app owner for a specific app (global or local) via API.
 * @param {object} req Request.
 * @param {object} res Response.
 */
async function getApplicationOwnerAPI(req, res) {
  try {
    let { appname } = req.params;
    appname = appname || req.query.appname;
    if (!appname) {
      throw new Error('No Application Name specified');
    }
    const owner = await serviceHelper.getApplicationOwner(appname);
    if (!owner) {
      throw new Error('Application not found');
    }
    const ownerResponse = messageHelper.createDataMessage(owner);
    res.json(ownerResponse);
  } catch (error) {
    log.error(error);
    const errorResponse = messageHelper.createErrorMessage(
      error.message || error,
      error.name,
      error.code,
    );
    res.json(errorResponse);
  }
}

/**
 * To try spawning a global application. Performs various checks before the app is spawned. Checks that app is not already running on the FluxNode/IP address.
 * Checks if app already has the required number of instances deployed. Checks that application image is not blacklisted. Checks that ports not already in use.
 * @returns {void} Return statement is only used here to interrupt the function and nothing is returned.
 */
async function trySpawningGlobalApplication() {
  try {
    // how do we continue with this function?
    // we have globalapplication specifics list
    // check if we are synced
    const synced = await generalService.checkSynced();
    if (synced !== true) {
      log.info('Flux not yet synced');
      await serviceHelper.delay(config.fluxapps.installation.delay * 1000);
      trySpawningGlobalApplication();
      return;
    }
    const isNodeConfirmed = await generalService.isNodeStatusConfirmed();
    if (!isNodeConfirmed) {
      log.info('Flux Node not Confirmed. Global applications will not be installed');
      await serviceHelper.delay(config.fluxapps.installation.delay * 1000);
      trySpawningGlobalApplication();
      return;
    }
    // get all the applications list names
    const globalAppNames = await getAllGlobalApplicationsNames();
    // pick a random one
    const numberOfGlobalApps = globalAppNames.length;
    const randomAppnumber = Math.floor((Math.random() * numberOfGlobalApps));
    const randomApp = globalAppNames[randomAppnumber];
    if (!randomApp) {
      log.info('No application specifications found');
      await serviceHelper.delay(config.fluxapps.installation.delay * 1000);
      trySpawningGlobalApplication();
      return;
    }

    // Check if App was checked in the last 30m.
    // This is a small help because random can be getting the same app over and over
    if (trySpawningGlobalAppCache.has(randomApp)) {
      log.info(`App ${randomApp} was already evaluated in the last 30m.`);
      if (numberOfGlobalApps < 20) {
        await serviceHelper.delay(config.fluxapps.installation.delay * 1000);
      }
      trySpawningGlobalApplication();
      return;
    }

    // check if there is < 5 instances of nodes running the app
    // TODO evaluate if its not better to check locally running applications!
    const runningAppList = await getRunningAppList(randomApp);

    const delay = config.fluxapps.installation.delay * 1000;
    const probLn = Math.log(2 + numberOfGlobalApps); // from ln(2) -> ln(2 + x)
    const adjustedDelay = delay / probLn;

    // get my external IP and check that it is longer than 5 in length.
    const benchmarkResponse = await daemonService.getBenchmarks();
    let myIP = null;
    if (benchmarkResponse.status === 'success') {
      const benchmarkResponseData = JSON.parse(benchmarkResponse.data);
      if (benchmarkResponseData.ipaddress) {
        log.info(`Gathered IP ${benchmarkResponseData.ipaddress}`);
        myIP = benchmarkResponseData.ipaddress.length > 5 ? benchmarkResponseData.ipaddress : null;
      }
    }
    if (myIP === null) {
      throw new Error('Unable to detect Flux IP address');
    }
    const adjustedIP = myIP.split(':')[0]; // just IP address
    // check if app not running on this device
    if (runningAppList.find((document) => document.ip.includes(adjustedIP))) {
      log.info(`Application ${randomApp} is reported as already running on this Flux IP`);
      await serviceHelper.delay(adjustedDelay);
      trySpawningGlobalAppCache.set(randomApp, randomApp);
      trySpawningGlobalApplication();
      return;
    }
    // second check if app is running on this node
    const runningApps = await listRunningApps();
    if (runningApps.status !== 'success') {
      throw new Error('Unable to check running apps on this Flux');
    }
    if (runningApps.data.find((app) => app.Names[0].slice(5) === randomApp)) {
      log.info(`${randomApp} application is already running on this Flux`);
      await serviceHelper.delay(adjustedDelay);
      trySpawningGlobalAppCache.set(randomApp, randomApp);
      trySpawningGlobalApplication();
      return;
    }

    // get app specifications
    const appSpecifications = await getApplicationGlobalSpecifications(randomApp);
    if (!appSpecifications) {
      trySpawningGlobalAppCache.set(randomApp, randomApp);
      throw new Error(`Specifications for application ${randomApp} were not found!`);
    }

    // check if app is installed on the number of instances requested
    const minInstances = appSpecifications.instances || config.fluxapps.minimumInstances; // introduced in v3 of apps specs
    if (runningAppList.length >= minInstances) {
      log.info(`Application ${randomApp} is already spawned on ${runningAppList.length} instances`);
      await serviceHelper.delay(adjustedDelay);
      trySpawningGlobalAppCache.set(randomApp, randomApp);
      trySpawningGlobalApplication();
      return;
    }

    // eslint-disable-next-line no-restricted-syntax
    const dbopen = dbHelper.databaseConnection();
    const appsDatabase = dbopen.db(config.database.appslocal.database);
    const appsQuery = {}; // all
    const appsProjection = {
      projection: {
        _id: 0,
        name: 1,
        version: 1,
        repotag: 1,
        compose: 1,
      },
    };
    const apps = await dbHelper.findInDatabase(appsDatabase, localAppsInformation, appsQuery, appsProjection);
    const appExists = apps.find((app) => app.name === appSpecifications.name);
    if (appExists) { // double checked in installation process.
      log.info(`Application ${appSpecifications.name} is already installed`);
      await serviceHelper.delay(adjustedDelay);
      trySpawningGlobalAppCache.set(randomApp, randomApp);
      trySpawningGlobalApplication();
      return;
    }
    // TODO evaluate later to move to more broad check as image can be shared among multiple apps
    const compositedSpecification = appSpecifications.compose || [appSpecifications]; // use compose array if v4+ OR if not defined its <= 3 do an array of appSpecs.
    // eslint-disable-next-line no-restricted-syntax
    for (const componentToInstall of compositedSpecification) {
      // eslint-disable-next-line no-restricted-syntax
      for (const installedApp of apps) {
        const installedAppCompositedSpecification = installedApp.compose || [installedApp];
        // eslint-disable-next-line no-restricted-syntax
        for (const component of installedAppCompositedSpecification) {
          if (component.repotag === componentToInstall.repotag) {
            log.info(`${componentToInstall.repotag} Image is already running on this Flux`);
            // eslint-disable-next-line no-await-in-loop
            await serviceHelper.delay(adjustedDelay);
            trySpawningGlobalAppCache.set(randomApp, randomApp);
            trySpawningGlobalApplication();
            return;
          }
        }
      }
      // check repository whitelisted
      // eslint-disable-next-line no-await-in-loop
      await generalService.checkWhitelistedRepository(componentToInstall.repotag);

      // check repotag if available for download
      // eslint-disable-next-line no-await-in-loop
      await verifyRepository(componentToInstall.repotag);
    }

    // verify app compliance
    await checkApplicationImagesComplience(appSpecifications).catch((error) => {
      log.error(error);
      trySpawningGlobalAppCache.set(randomApp, randomApp);
      throw error;
    });

    // verify requirements
    await checkAppRequirements(appSpecifications).catch((error) => { // catch it so we can add it to prevention of spawning
      log.error(error);
      trySpawningGlobalAppCache.set(randomApp, randomApp);
      throw error; // throw it again so we begin new cycle
    });

    // ensure ports unused
    // appNames on Ip
    const runningAppsIp = await getRunningAppIpList(adjustedIP);
    const runningAppsNames = [];
    runningAppsIp.forEach((app) => {
      runningAppsNames.push(app.name);
    });
    await ensureApplicationPortsNotUsed(appSpecifications, runningAppsNames).catch((error) => {
      log.error(error);
      trySpawningGlobalAppCache.set(randomApp, randomApp);
      throw error;
    });

    // ensure images exists for platform
    const imagesArchitectureMatches = await ensureApplicationImagesExistsForPlatform(appSpecifications).catch((error) => {
      log.error(error);
      trySpawningGlobalAppCache.set(randomApp, randomApp);
      throw error;
    });
    if (imagesArchitectureMatches !== true) {
      log.info(`Application ${randomApp} does not support our node architecture, installation aborted.`);
      trySpawningGlobalAppCache.set(randomApp, randomApp);
      await serviceHelper.delay(adjustedDelay);
      trySpawningGlobalApplication();
      return;
    }

    // if all ok Check hashes comparison if its out turn to start the app. 1% probability.
    const randomNumber = Math.floor((Math.random() * (config.fluxapps.installation.probability / probLn))); // higher probability for more apps on network
    if (randomNumber !== 0) {
      log.info('Other Fluxes are evaluating application installation');
      await serviceHelper.delay(adjustedDelay);
      trySpawningGlobalApplication();
      return;
    }
    // an application was selected and checked that it can run on this node. try to install and run it locally
    // install the app
    await registerAppLocally(appSpecifications); // can throw

    await serviceHelper.delay(10 * config.fluxapps.installation.delay * 1000);
    log.info('Reinitiating possible app installation');
    trySpawningGlobalApplication();
  } catch (error) {
    log.error(error);
    await serviceHelper.delay(config.fluxapps.installation.delay * 1000);
    trySpawningGlobalApplication();
  }
}

/**
 * To check and notify peers of running apps. Checks if apps are installed, stopped or running.
 */
async function checkAndNotifyPeersOfRunningApps() {
  try {
    // get my external IP and check that it is longer than 5 in length.
    const benchmarkResponse = await daemonService.getBenchmarks();
    let myIP = null;
    if (benchmarkResponse.status === 'success') {
      const benchmarkResponseData = JSON.parse(benchmarkResponse.data);
      if (benchmarkResponseData.ipaddress) {
        log.info(`Gathered IP ${benchmarkResponseData.ipaddress}`);
        myIP = benchmarkResponseData.ipaddress.length > 5 ? benchmarkResponseData.ipaddress : null;
      }
    }
    if (myIP === null) {
      throw new Error('Unable to detect Flux IP address');
    }
    // get list of locally installed apps. Store them in database as running and send info to our peers.
    // check if they are running?
    const installedAppsRes = await installedApps();
    if (installedAppsRes.status !== 'success') {
      throw new Error('Failed to get installed Apps');
    }
    const runningAppsRes = await listRunningApps();
    if (runningAppsRes.status !== 'success') {
      throw new Error('Unable to check running Apps');
    }
    const appsInstalled = installedAppsRes.data;
    const runningApps = runningAppsRes.data;
    const installedAppComponentNames = [];
    appsInstalled.forEach((app) => {
      if (app.version >= 4) {
        app.compose.forEach((appComponent) => {
          installedAppComponentNames.push(`${appComponent.name}_${app.name}`);
        });
      } else {
        installedAppComponentNames.push(app.name);
      }
    });
    // kadena and folding is old naming scheme having /zel.  all global application start with /flux
    const runningAppsNames = runningApps.map((app) => {
      if (app.Names[0].startsWith('/zel')) {
        return app.Names[0].slice(4);
      }
      return app.Names[0].slice(5);
    });
    // installed always is bigger array than running
    const runningSet = new Set(runningAppsNames);
    const stoppedApps = installedAppComponentNames.filter((installedApp) => !runningSet.has(installedApp));
    // check if stoppedApp is a global application present in specifics. If so, try to start it.
    if (!removalInProgress && !installationInProgress && !reinstallationOfOldAppsInProgress) {
      // eslint-disable-next-line no-restricted-syntax
      for (const stoppedApp of stoppedApps) { // will uninstall app if some component is missing
        try {
          // proceed ONLY if it's a global App
          const mainAppName = stoppedApp.split('_')[1] || stoppedApp;
          // eslint-disable-next-line no-await-in-loop
          const appDetails = await getApplicationGlobalSpecifications(mainAppName);
          if (appDetails) {
            log.warn(`${stoppedApp} is stopped but should be running. Starting...`);
            // it is a stopped global app. Try to run it.
            const appId = dockerService.getAppIdentifier(stoppedApp);
            // check if some removal is in progress and if it is don't start it!
            if (!removalInProgress && !installationInProgress && !reinstallationOfOldAppsInProgress) {
              log.warn(`${appId} is stopped, starting`);
              // eslint-disable-next-line no-await-in-loop
              await dockerService.appDockerStart(appId);
            } else {
              log.warn(`Not starting ${stoppedApp} as application removal or installation is in progress`);
            }
          }
        } catch (err) {
          log.error(err);
          if (!removalInProgress && !installationInProgress && !reinstallationOfOldAppsInProgress) {
            const mainAppName = stoppedApp.split('_')[1] || stoppedApp;
            // already checked for mongo ok, daemon ok, docker ok.
            // eslint-disable-next-line no-await-in-loop
            await removeAppLocally(mainAppName);
          }
        }
      }
    } else {
      log.warn('Stopped application checks not running, some removal or installation is in progress');
    }
    const installedAndRunning = [];
    appsInstalled.forEach((app) => {
      if (app.version >= 4) {
        let appRunningWell = true;
        app.compose.forEach((appComponent) => {
          if (!runningAppsNames.includes(`${appComponent.name}_${app.name}`)) {
            appRunningWell = false;
          }
        });
        if (appRunningWell) {
          installedAndRunning.push(app);
        }
      } else if (runningAppsNames.includes(app.name)) {
        installedAndRunning.push(app);
      }
    });
    // eslint-disable-next-line no-restricted-syntax
    for (const application of installedAndRunning) {
      log.info(`${application.name} is running properly. Broadcasting status.`);
      try {
        // eslint-disable-next-line no-await-in-loop
        // we can distinguish pure local apps from global with hash and height
        const broadcastedAt = new Date().getTime();
        const newAppRunningMessage = {
          type: 'fluxapprunning',
          version: 1,
          name: application.name,
          hash: application.hash, // hash of application specifics that are running
          ip: myIP,
          broadcastedAt,
        };

        // store it in local database first
        // eslint-disable-next-line no-await-in-loop
        await storeAppRunningMessage(newAppRunningMessage);
        // eslint-disable-next-line no-await-in-loop
        await fluxCommunicationMessagesSender.broadcastMessageToOutgoing(newAppRunningMessage);
        // eslint-disable-next-line no-await-in-loop
        await serviceHelper.delay(500);
        // eslint-disable-next-line no-await-in-loop
        await fluxCommunicationMessagesSender.broadcastMessageToIncoming(newAppRunningMessage);
        // broadcast messages about running apps to all peers
      } catch (err) {
        log.error(err);
        // removeAppLocally(stoppedApp);
      }
    }
    log.info('Running Apps broadcasted');
  } catch (error) {
    log.error(error);
  }
}

/**
 * To find and remove expired global applications. Finds applications that are lower than blocksLasting and deletes them from global database.
 */
async function expireGlobalApplications() {
  // check if synced
  try {
    // get current height
    const dbopen = dbHelper.databaseConnection();
    const database = dbopen.db(config.database.daemon.database);
    const query = { generalScannedHeight: { $gte: 0 } };
    const projection = {
      projection: {
        _id: 0,
        generalScannedHeight: 1,
      },
    };
    const result = await dbHelper.findOneInDatabase(database, scannedHeightCollection, query, projection);
    if (!result) {
      throw new Error('Scanning not initiated');
    }
    const explorerHeight = serviceHelper.ensureNumber(result.generalScannedHeight);
    const expirationHeight = explorerHeight - config.fluxapps.blocksLasting;
    // get global applications specification that have up to date data
    // find applications that have specifications height lower than expirationHeight
    const databaseApps = dbopen.db(config.database.appsglobal.database);
    const queryApps = { height: { $lt: expirationHeight } };
    const projectionApps = { projection: { _id: 0, name: 1, hash: 1 } }; // todo look into correction for checking hash of app
    const results = await dbHelper.findInDatabase(databaseApps, globalAppsInformation, queryApps, projectionApps);
    const appNamesToExpire = results.map((res) => res.name);
    // remove appNamesToExpire apps from global database
    // eslint-disable-next-line no-restricted-syntax
    for (const appName of appNamesToExpire) {
      const queryDeleteApp = { name: appName };
      // eslint-disable-next-line no-await-in-loop
      await dbHelper.findOneAndDeleteInDatabase(databaseApps, globalAppsInformation, queryDeleteApp, projectionApps);
    }

    // get list of locally installed apps.
    const installedAppsRes = await installedApps();
    if (installedAppsRes.status !== 'success') {
      throw new Error('Failed to get installed Apps');
    }
    const appsInstalled = installedAppsRes.data;
    const appsToRemove = appsInstalled.filter((app) => appNamesToExpire.includes(app.name));
    const appsToRemoveNames = appsToRemove.map((app) => app.name);
    // remove appsToRemoveNames apps from locally running
    // eslint-disable-next-line no-restricted-syntax
    for (const appName of appsToRemoveNames) {
      log.warn(`Application ${appName} is expired, removing`);
      // eslint-disable-next-line no-await-in-loop
      await removeAppLocally(appName);
      // eslint-disable-next-line no-await-in-loop
      await serviceHelper.delay(6 * 60 * 1000); // wait for 6 mins so we don't have more removals at the same time
    }
  } catch (error) {
    log.error(error);
  }
}

/**
 * To find and remove apps that are spawned more than maximum number of instances allowed locally.
 * @returns {void} Return statement is only used here to interrupt the function and nothing is returned.
 */
async function checkAndRemoveApplicationInstance() {
  // To check if more than allowed instances of application are running
  // check if synced
  try {
    const synced = await generalService.checkSynced();
    if (synced !== true) {
      log.info('Application duplication removal paused. Not yet synced');
      return;
    }

    // get list of locally installed apps.
    const installedAppsRes = await installedApps();
    if (installedAppsRes.status !== 'success') {
      throw new Error('Failed to get installed Apps');
    }
    const appsInstalled = installedAppsRes.data;
    // eslint-disable-next-line no-restricted-syntax
    for (const installedApp of appsInstalled) {
      // eslint-disable-next-line no-await-in-loop
      const runningAppList = await getRunningAppList(installedApp.name);
      const minInstances = installedApp.instances || config.fluxapps.minimumInstances; // introduced in v3 of apps specs
      if (runningAppList.length > (minInstances + config.fluxapps.maximumAdditionalInstances)) {
        // eslint-disable-next-line no-await-in-loop
        const appDetails = await getApplicationGlobalSpecifications(installedApp.name);
        if (appDetails) {
          log.info(`Application ${installedApp.name} is already spawned on ${runningAppList.length} instances. Checking removal availability..`);
          const randomNumber = Math.floor((Math.random() * config.fluxapps.removal.probability));
          if (randomNumber === 0) {
            log.warn(`Removing application ${installedApp.name} locally`);
            // eslint-disable-next-line no-await-in-loop
            await removeAppLocally(installedApp.name);
            log.warn(`Application ${installedApp.name} locally removed`);
            // eslint-disable-next-line no-await-in-loop
            await serviceHelper.delay(config.fluxapps.removal.delay * 1000); // wait for 6 mins so we don't have more removals at the same time
          } else {
            log.info(`Other Fluxes are evaluating application ${installedApp.name} removal.`);
          }
        }
      }
    }
  } catch (error) {
    log.error(error);
  }
}

/**
 * To soft redeploy. Checks if any other installations/uninstallations are in progress and if not, removes and reinstalls app locally.
 * @param {object} appSpecs App specifications.
 * @param {object} res Response.
 * @returns {void} Return statement is only used here to interrupt the function and nothing is returned.
 */
async function softRedeploy(appSpecs, res) {
  try {
    if (removalInProgress) {
      log.warn('Another application is undergoing removal');
      const appRedeployResponse = messageHelper.createDataMessage('Another application is undergoing removal');
      if (res) {
        res.write(serviceHelper.ensureString(appRedeployResponse));
      }
      return;
    }
    if (installationInProgress) {
      log.warn('Another application is undergoing installation');
      const appRedeployResponse = messageHelper.createDataMessage('Another application is undergoing installation');
      if (res) {
        res.write(serviceHelper.ensureString(appRedeployResponse));
      }
      return;
    }
    try {
      await softRemoveAppLocally(appSpecs.name, res);
    } catch (error) {
      log.error(error);
      removalInProgress = false;
      throw error;
    }
    const appRedeployResponse = messageHelper.createDataMessage('Application softly removed. Awaiting installation...');
    log.info(appRedeployResponse);
    if (res) {
      res.write(serviceHelper.ensureString(appRedeployResponse));
    }
    await serviceHelper.delay(config.fluxapps.redeploy.delay * 1000); // wait for delay mins
    // verify requirements
    await checkAppRequirements(appSpecs);
    // register
    await softRegisterAppLocally(appSpecs, undefined, res);
    log.info('Application softly redeployed');
  } catch (error) {
    log.error(error);
    removeAppLocally(appSpecs.name, res, true);
  }
}

/**
 * To hard redeploy. Removes and reinstalls app locally.
 * @param {object} appSpecs App specifications.
 * @param {object} res Response.
 */
async function hardRedeploy(appSpecs, res) {
  try {
    await removeAppLocally(appSpecs.name, res, false, false);
    const appRedeployResponse = messageHelper.createDataMessage('Application removed. Awaiting installation...');
    log.info(appRedeployResponse);
    if (res) {
      res.write(serviceHelper.ensureString(appRedeployResponse));
    }
    await serviceHelper.delay(config.fluxapps.redeploy.delay * 1000); // wait for delay mins
    // verify requirements
    await checkAppRequirements(appSpecs);
    // register
    await registerAppLocally(appSpecs, undefined, res); // can throw
    log.info('Application redeployed');
  } catch (error) {
    log.error(error);
    removeAppLocally(appSpecs.name, res, true);
  }
}

/**
 * To reinstall old apps. Tries soft and hard reinstalls of app (and any components).
 * @returns {void} Return statement is only used here to interrupt the function and nothing is returned.
 */
async function reinstallOldApplications() {
  try {
    const synced = await generalService.checkSynced();
    if (synced !== true) {
      log.info('Checking application status paused. Not yet synced');
      return;
    }
    // first get installed apps
    const installedAppsRes = await installedApps();
    if (installedAppsRes.status !== 'success') {
      throw new Error('Failed to get installed Apps');
    }
    const appsInstalled = installedAppsRes.data;
    reinstallationOfOldAppsInProgress = true;
    // eslint-disable-next-line no-restricted-syntax
    for (const installedApp of appsInstalled) {
      // get current app specifications for the app name
      // if match found. Check if hash found.
      // if same, do nothing. if different remove and install.

      // eslint-disable-next-line no-await-in-loop
      const appSpecifications = await getStrictApplicationSpecifications(installedApp.name);
      const randomNumber = Math.floor((Math.random() * config.fluxapps.redeploy.probability)); // 50%
      if (appSpecifications && appSpecifications.hash !== installedApp.hash) {
        // eslint-disable-next-line no-await-in-loop
        log.warn(`Application ${installedApp.name} version is obsolete.`);
        if (randomNumber === 0) {
          // check if node is capable to run it according to specifications
          // run the verification
          // get tier and adjust specifications
          // eslint-disable-next-line no-await-in-loop
          const tier = await generalService.nodeTier();
          if (appSpecifications.version <= 3) {
            if (appSpecifications.tiered) {
              const hddTier = `hdd${tier}`;
              const ramTier = `ram${tier}`;
              const cpuTier = `cpu${tier}`;
              appSpecifications.cpu = appSpecifications[cpuTier] || appSpecifications.cpu;
              appSpecifications.ram = appSpecifications[ramTier] || appSpecifications.ram;
              appSpecifications.hdd = appSpecifications[hddTier] || appSpecifications.hdd;
            }

            if (removalInProgress) {
              log.warn('Another application is undergoing removal');
              return;
            }
            if (installationInProgress) {
              log.warn('Another application is undergoing installation');
              return;
            }

            if (appSpecifications.hdd === installedApp.hdd) {
              log.warn(`Beginning Soft Redeployment of ${appSpecifications.name}...`);
              // soft redeployment
              try {
                try {
                  // eslint-disable-next-line no-await-in-loop
                  await softRemoveAppLocally(installedApp.name);
                  log.warn('Application softly removed. Awaiting installation...');
                } catch (error) {
                  log.error(error);
                  removalInProgress = false;
                  throw error;
                }
                // eslint-disable-next-line no-await-in-loop
                await serviceHelper.delay(config.fluxapps.redeploy.delay * 1000); // wait for delay mins so we don't have more removals at the same time
                // eslint-disable-next-line no-await-in-loop
                await checkAppRequirements(appSpecifications);
                // install the app
                // eslint-disable-next-line no-await-in-loop
                await softRegisterAppLocally(appSpecifications);
              } catch (error) {
                log.error(error);
                removeAppLocally(appSpecifications.name, null, true);
              }
            } else {
              log.warn(`Beginning Hard Redeployment of ${appSpecifications.name}...`);
              // hard redeployment
              try {
                // eslint-disable-next-line no-await-in-loop
                await removeAppLocally(installedApp.name);
                log.warn('Application removed. Awaiting installation...');
                // eslint-disable-next-line no-await-in-loop
                await serviceHelper.delay(config.fluxapps.redeploy.delay * 1000); // wait for delay mins so we don't have more removals at the same time
                // eslint-disable-next-line no-await-in-loop
                await checkAppRequirements(appSpecifications);

                // install the app
                // eslint-disable-next-line no-await-in-loop
                await registerAppLocally(appSpecifications); // can throw
              } catch (error) {
                log.error(error);
                removeAppLocally(appSpecifications.name, null, true);
              }
            }
          } else {
            // composed application
            log.warn(`Beginning Redeployment of ${appSpecifications.name}...`);
            if (removalInProgress) {
              log.warn('Another application is undergoing removal');
              return;
            }
            if (installationInProgress) {
              log.warn('Another application is undergoing installation');
              return;
            }
            try {
              // eslint-disable-next-line no-restricted-syntax
              for (const appComponent of appSpecifications.compose.reverse()) {
                if (appComponent.tiered) {
                  const hddTier = `hdd${tier}`;
                  const ramTier = `ram${tier}`;
                  const cpuTier = `cpu${tier}`;
                  appComponent.cpu = appComponent[cpuTier] || appComponent.cpu;
                  appComponent.ram = appComponent[ramTier] || appComponent.ram;
                  appComponent.hdd = appComponent[hddTier] || appComponent.hdd;
                }

                const installedComponent = installedApp.compose.find((component) => component.name === appComponent.name);

                if (appComponent.hdd === installedComponent.hdd) {
                  log.warn(`Beginning Soft Redeployment of component ${appComponent.name}_${appSpecifications.name}...`);
                  // soft redeployment
                  // eslint-disable-next-line no-await-in-loop
                  await softRemoveAppLocally(`${appComponent.name}_${appSpecifications.name}`); // component
                  log.warn(`Application component ${appComponent.name}_${appSpecifications.name} softly removed. Awaiting installation...`);
                  // eslint-disable-next-line no-await-in-loop
                  await serviceHelper.delay(config.fluxapps.redeploy.composedDelay * 1000);
                } else {
                  log.warn(`Beginning Hard Redeployment of component ${appComponent.name}_${appSpecifications.name}...`);
                  // hard redeployment
                  // eslint-disable-next-line no-await-in-loop
                  await removeAppLocally(`${appComponent.name}_${appSpecifications.name}`); // component
                  log.warn(`Application component ${appComponent.name}_${appSpecifications.name} removed. Awaiting installation...`);
                  // eslint-disable-next-line no-await-in-loop
                  await serviceHelper.delay(config.fluxapps.redeploy.composedDelay * 1000);
                }
              }
              // connect to mongodb
              const dbopen = dbHelper.databaseConnection();
              const appsDatabase = dbopen.db(config.database.appslocal.database);
              const appsQuery = { name: appSpecifications.name };
              const appsProjection = {};
              log.warn('Cleaning up database...');
              // eslint-disable-next-line no-await-in-loop
              await dbHelper.findOneAndDeleteInDatabase(appsDatabase, localAppsInformation, appsQuery, appsProjection);
              const databaseStatus2 = {
                status: 'Database cleaned',
              };
              log.warn('Database cleaned');
              log.warn(databaseStatus2);
              log.warn(`Compositions of application ${appSpecifications.name} uninstalled. Continuing with installation...`);
              // composition removal done. Remove from installed apps and being installation
              // eslint-disable-next-line no-await-in-loop
              await checkAppRequirements(appSpecifications); // entire app
              // eslint-disable-next-line no-restricted-syntax
              for (const appComponent of appSpecifications.compose) {
                if (appComponent.tiered) {
                  const hddTier = `hdd${tier}`;
                  const ramTier = `ram${tier}`;
                  const cpuTier = `cpu${tier}`;
                  appComponent.cpu = appComponent[cpuTier] || appComponent.cpu;
                  appComponent.ram = appComponent[ramTier] || appComponent.ram;
                  appComponent.hdd = appComponent[hddTier] || appComponent.hdd;
                }

                const installedComponent = installedApp.compose.find((component) => component.name === appComponent.name);

                if (appComponent.hdd === installedComponent.hdd) {
                  log.warn(`Continuing Soft Redeployment of component ${appComponent.name}_${appSpecifications.name}...`);
                  // eslint-disable-next-line no-await-in-loop
                  await serviceHelper.delay(config.fluxapps.redeploy.composedDelay * 1000);
                  // install the app
                  // eslint-disable-next-line no-await-in-loop
                  await softRegisterAppLocally(appSpecifications, appComponent); // component
                } else {
                  log.warn(`Continuing Hard Redeployment of component ${appComponent.name}_${appSpecifications.name}...`);
                  // eslint-disable-next-line no-await-in-loop
                  await serviceHelper.delay(config.fluxapps.redeploy.composedDelay * 1000);
                  // install the app
                  // eslint-disable-next-line no-await-in-loop
                  await registerAppLocally(appSpecifications, appComponent); // component
                }
              }
              // register the app
              // eslint-disable-next-line no-await-in-loop
              await dbHelper.insertOneToDatabase(appsDatabase, localAppsInformation, appSpecifications);
              log.warn(`Composed application ${appSpecifications.name} updated.`);
            } catch (error) {
              removalInProgress = false;
              log.error(error);
              removeAppLocally(appSpecifications.name, null, true); // remove entire app
            }
          }
        } else {
          log.info('Other Fluxes are redeploying application. Waiting for next round.');
        }
      }
      // else specifications do not exist anymore, app shall expire itself
    }
    reinstallationOfOldAppsInProgress = false;
  } catch (error) {
    log.error(error);
    reinstallationOfOldAppsInProgress = false;
  }
}

/**
 * To get app price.
 * @param {object} req Request.
 * @param {object} res Response.
 * @returns {object} Message.
 */
async function getAppPrice(req, res) {
  let body = '';
  req.on('data', (data) => {
    body += data;
  });
  req.on('end', async () => {
    try {
      const processedBody = serviceHelper.ensureObject(body);
      let appSpecification = processedBody;

      appSpecification = serviceHelper.ensureObject(appSpecification);
      const appSpecFormatted = specificationFormatter(appSpecification);

      // verifications skipped. This endpoint is only for price evaluation

      // check if app exists or its a new registration price
      const db = dbHelper.databaseConnection();
      const database = db.db(config.database.appsglobal.database);
      // may throw
      const query = { name: appSpecFormatted.name };
      const projection = {
        projection: {
          _id: 0,
        },
      };
      const syncStatus = daemonService.isDaemonSynced();
      if (!syncStatus.data.synced) {
        throw new Error('Daemon not yet synced.');
      }
      const daemonHeight = syncStatus.data.height;
      const appInfo = await dbHelper.findOneInDatabase(database, globalAppsInformation, query, projection);
      let actualPriceToPay = appPricePerMonth(appSpecFormatted, daemonHeight);
      if (appInfo) {
        const previousSpecsPrice = appPricePerMonth(appInfo, daemonHeight); // calculate previous based on CURRENT height, with current interval of prices!
        // what is the height difference
        const heightDifference = daemonHeight - appInfo.height; // has to be lower than 22000
        const perc = (config.fluxapps.blocksLasting - heightDifference) / config.fluxapps.blocksLasting;
        if (perc > 0) {
          actualPriceToPay -= (perc * previousSpecsPrice);
        }
      }
      const intervals = config.fluxapps.price.filter((i) => i.height <= daemonHeight);
      const priceSpecifications = intervals[intervals.length - 1]; // filter does not change order
      actualPriceToPay = Number(Math.ceil(actualPriceToPay * 100) / 100);
      if (actualPriceToPay < priceSpecifications.minPrice) {
        actualPriceToPay = priceSpecifications.minPrice;
      }
      const respondPrice = messageHelper.createDataMessage(actualPriceToPay);
      return res.json(respondPrice);
    } catch (error) {
      log.warn(error);
      const errorResponse = messageHelper.createErrorMessage(
        error.message || error,
        error.name,
        error.code,
      );
      return res.json(errorResponse);
    }
  });
}

/**
 * To redeploy via API. Cannot be performed for individual components. Force defaults to false. Only accessible by app owner, admins and flux team members.
 * @param {object} req Request.
 * @param {object} res Response.
 * @returns {object} Message.
 */
async function redeployAPI(req, res) {
  try {
    let { appname } = req.params;
    appname = appname || req.query.appname;

    if (!appname) {
      throw new Error('No Flux App specified');
    }

    if (appname.includes('_')) {
      throw new Error('Component cannot be redeployed manually');
    }

    let { force } = req.params;
    force = force || req.query.force || false;
    force = serviceHelper.ensureBoolean(force);

    const authorized = await verificationHelper.verifyPrivilege('appownerabove', req, appname);
    if (!authorized) {
      const errMessage = messageHelper.errUnauthorizedMessage();
      res.json(errMessage);
      return;
    }

    const specifications = await getApplicationSpecifications(appname);
    if (!specifications) {
      throw new Error('Application not found');
    }

    res.setHeader('Content-Type', 'application/json');

    if (force) {
      hardRedeploy(specifications, res);
    } else {
      softRedeploy(specifications, res);
    }
  } catch (error) {
    log.error(error);
    const errorResponse = messageHelper.createErrorMessage(
      error.message || error,
      error.name,
      error.code,
    );
    res.json(errorResponse);
  }
}

/**
 * To verify app registration parameters. Checks for correct format, specs and non-duplication of values/resources.
 * @param {object} req Request.
 * @param {object} res Response.
 * @returns {object} Message.
 */
async function verifyAppRegistrationParameters(req, res) {
  let body = '';
  req.on('data', (data) => {
    body += data;
  });
  req.on('end', async () => {
    try {
      const processedBody = serviceHelper.ensureObject(body);
      let appSpecification = processedBody;

      appSpecification = serviceHelper.ensureObject(appSpecification);
      const appSpecFormatted = specificationFormatter(appSpecification);

      const syncStatus = daemonService.isDaemonSynced();
      if (!syncStatus.data.synced) {
        throw new Error('Daemon not yet synced.');
      }
      const daemonHeight = syncStatus.data.height;

      // parameters are now proper format and assigned. Check for their validity, if they are within limits, have propper ports, repotag exists, string lengths, specs are ok
      await verifyAppSpecifications(appSpecFormatted, daemonHeight, true);

      // check if name is not yet registered
      await checkApplicationRegistrationNameConflicts(appSpecFormatted);

      // app is valid and can be registered
      // respond with formatted specifications
      const respondPrice = messageHelper.createDataMessage(appSpecFormatted);
      return res.json(respondPrice);
    } catch (error) {
      log.warn(error);
      const errorResponse = messageHelper.createErrorMessage(
        error.message || error,
        error.name,
        error.code,
      );
      return res.json(errorResponse);
    }
  });
}

/**
 * To verify app update parameters. Checks for correct format, specs and non-duplication of values/resources.
 * @param {object} req Request.
 * @param {object} res Response.
 * @returns {object} Message.
 */
async function verifyAppUpdateParameters(req, res) {
  let body = '';
  req.on('data', (data) => {
    body += data;
  });
  req.on('end', async () => {
    try {
      const processedBody = serviceHelper.ensureObject(body);
      let appSpecification = processedBody;

      appSpecification = serviceHelper.ensureObject(appSpecification);
      const appSpecFormatted = specificationFormatter(appSpecification);

      const syncStatus = daemonService.isDaemonSynced();
      if (!syncStatus.data.synced) {
        throw new Error('Daemon not yet synced.');
      }
      const daemonHeight = syncStatus.data.height;

      // parameters are now proper format and assigned. Check for their validity, if they are within limits, have propper ports, repotag exists, string lengths, specs are ok
      await verifyAppSpecifications(appSpecFormatted, daemonHeight, true);

      // check if name is not yet registered
      const timestamp = new Date().getTime();
      await checkApplicationUpdateNameRepositoryConflicts(appSpecFormatted, timestamp);

      // app is valid and can be registered
      // respond with formatted specifications
      const respondPrice = messageHelper.createDataMessage(appSpecFormatted);
      return res.json(respondPrice);
    } catch (error) {
      log.warn(error);
      const errorResponse = messageHelper.createErrorMessage(
        error.message || error,
        error.name,
        error.code,
      );
      return res.json(errorResponse);
    }
  });
}

/**
 * To get price and specification information required for deployment.
 * @param {object} req Request.
 * @param {object} res Response.
 */
async function deploymentInformation(req, res) {
  try {
    // respond with information needed for application deployment regarding specification limitation and prices
    const information = {
      price: config.fluxapps.price,
      appSpecsEnforcementHeights: config.fluxapps.appSpecsEnforcementHeights,
      address: config.fluxapps.address,
      portMin: config.fluxapps.portMin,
      portMax: config.fluxapps.portMax,
      maxImageSize: config.fluxapps.maxImageSize,
      minimumInstances: config.fluxapps.minimumInstances,
      maximumInstances: config.fluxapps.maximumInstances,
    };
    const respondPrice = messageHelper.createDataMessage(information);
    res.json(respondPrice);
  } catch (error) {
    log.warn(error);
    const errorResponse = messageHelper.createErrorMessage(
      error.message || error,
      error.name,
      error.code,
    );
    res.json(errorResponse);
  }
}

/**
 * To reconstruct app messages hash collection. Checks if globalAppsMessages has the message or not.
 * @returns {string} Reconstruct success message.
 */
async function reconstructAppMessagesHashCollection() {
  // go through our appsHashesCollection and check if globalAppsMessages truly has the message or not
  const db = dbHelper.databaseConnection();
  const databaseApps = db.db(config.database.appsglobal.database);
  const databaseDaemon = db.db(config.database.daemon.database);
  const query = {};
  const projection = { projection: { _id: 0 } };
  const permanentMessages = await dbHelper.findInDatabase(databaseApps, globalAppsMessages, query, projection);
  const appHashes = await dbHelper.findInDatabase(databaseDaemon, appsHashesCollection, query, projection);
  // eslint-disable-next-line no-restricted-syntax
  for (const appHash of appHashes) {
    const options = {};
    const queryUpdate = {
      hash: appHash.hash,
      txid: appHash.txid,
    };
    const permanentMessageFound = permanentMessages.find((message) => message.hash === appHash.hash);
    if (permanentMessageFound) {
      // update that we have the message
      const update = { $set: { message: true } };
      // eslint-disable-next-line no-await-in-loop
      await dbHelper.updateOneInDatabase(databaseDaemon, appsHashesCollection, queryUpdate, update, options);
    } else {
      // update that we do not have the message
      const update = { $set: { message: false } };
      // eslint-disable-next-line no-await-in-loop
      await dbHelper.updateOneInDatabase(databaseDaemon, appsHashesCollection, queryUpdate, update, options);
    }
  }
  return 'Reconstruct success';
}

/**
 * To reconstruct app messages hash collection via API. Checks if globalAppsMessages has the message or not. Only accessible by admins and Flux team members.
 * @param {object} req Request.
 * @param {object} res Response.
 */
async function reconstructAppMessagesHashCollectionAPI(req, res) {
  try {
    const authorized = await verificationHelper.verifyPrivilege('adminandfluxteam', req);
    if (authorized) {
      const result = await reconstructAppMessagesHashCollection();
      const message = messageHelper.createSuccessMessage(result);
      res.json(message);
    } else {
      const errMessage = messageHelper.errUnauthorizedMessage();
      res.json(errMessage);
    }
  } catch (error) {
    log.error(error);
    const errorResponse = messageHelper.createErrorMessage(
      error.message || error,
      error.name,
      error.code,
    );
    res.json(errorResponse);
  }
}

/**
 * To stop all non Flux running apps. Executes continuously at regular intervals.
 */
async function stopAllNonFluxRunningApps() {
  try {
    log.info('Running non Flux apps check...');
    let apps = await dockerService.dockerListContainers(false);
    apps = apps.filter((app) => (app.Names[0].slice(1, 4) !== 'zel' && app.Names[0].slice(1, 5) !== 'flux'));
    if (apps.length > 0) {
      log.info(`Found ${apps.length} apps to be stopped...`);
      // eslint-disable-next-line no-restricted-syntax
      for (const app of apps) {
        try {
          log.info(`Stopping non Flux app ${app.Names[0]}`);
          // eslint-disable-next-line no-await-in-loop
          await dockerService.appDockerStop(app.Id); // continue if failed to stop one app
          log.info(`Non Flux app ${app.Names[0]} stopped.`);
        } catch (error) {
          log.error(`Failed to stop non Flux app ${app.Names[0]}.`);
        }
      }
    } else {
      log.info('Only Flux apps are running.');
    }
    setTimeout(() => {
      stopAllNonFluxRunningApps();
    }, 2 * 60 * 60 * 1000); // execute every 2h
  } catch (error) {
    log.error(error);
    setTimeout(() => {
      stopAllNonFluxRunningApps();
    }, 30 * 60 * 1000); // In case of an error execute after 30m
  }
}

module.exports = {
  listRunningApps,
  listAllApps,
  listAppsImages,
  appStart,
  appStop,
  appRestart,
  appKill,
  appPause,
  appUnpause,
  appTop,
  appLog,
  appLogStream,
  appInspect,
  appStats,
  appChanges,
  appExec,
  fluxUsage,
  removeAppLocally,
  registerAppLocally,
  registerAppGlobalyApi,
  createFluxNetworkAPI,
  removeAppLocallyApi,
  installedApps,
  availableApps,
  appsResources,
  checkAppMessageExistence,
  checkAndRequestApp,
  checkDockerAccessibility,
  registrationInformation,
  appPricePerMonth,
  getAppsTemporaryMessages,
  getAppsPermanentMessages,
  getGlobalAppsSpecifications,
  storeAppTemporaryMessage,
  verifyRepository,
  checkHWParameters,
  verifyAppHash,
  verifyAppMessageSignature,
  reindexGlobalAppsInformation,
  rescanGlobalAppsInformation,
  continuousFluxAppHashesCheck,
  getAppHashes,
  getAppsLocation,
  getAppsLocations,
  storeAppRunningMessage,
  reindexGlobalAppsLocation,
  getRunningAppIpList,
  getRunningAppList,
  trySpawningGlobalApplication,
  getApplicationSpecifications,
  getStrictApplicationSpecifications,
  getApplicationGlobalSpecifications,
  getApplicationLocalSpecifications,
  getApplicationSpecificationAPI,
  getApplicationOwnerAPI,
  checkAndNotifyPeersOfRunningApps,
  rescanGlobalAppsInformationAPI,
  reindexGlobalAppsInformationAPI,
  reindexGlobalAppsLocationAPI,
  expireGlobalApplications,
  installTemporaryLocalApplication,
  updateAppGlobalyApi,
  getAppPrice,
  reinstallOldApplications,
  checkAndRemoveApplicationInstance,
  checkAppTemporaryMessageExistence,
  softRegisterAppLocally,
  softRemoveAppLocally,
  softRedeploy,
  redeployAPI,
  verifyAppRegistrationParameters,
  verifyAppUpdateParameters,
  deploymentInformation,
  reconstructAppMessagesHashCollection,
  reconstructAppMessagesHashCollectionAPI,
  stopAllNonFluxRunningApps,
  restorePortsSupport,
  restoreFluxPortsSupport,
  restoreAppsPortsSupport,
};<|MERGE_RESOLUTION|>--- conflicted
+++ resolved
@@ -2014,7 +2014,11 @@
   };
 }
 
-<<<<<<< HEAD
+/**
+ * To check app requirements of geolocation restrictions
+ * @param {object} appSpecs App specifications.
+ * @returns {boolean} True if all checks passed.
+ */
 function checkAppGeolocationRequirements(appSpecs) {
   // check geolocation
   if (appSpecs.version >= 5) {
@@ -2038,15 +2042,15 @@
       }
     }
   }
-}
-
-=======
+  return true;
+}
+
 /**
  * To check app requirements to include HDD space, CPU power and RAM.
+ * To check app requirements of geolocation restrictions
  * @param {object} appSpecs App specifications.
  * @returns {boolean} True if all checks passed.
  */
->>>>>>> 114867f0
 async function checkAppRequirements(appSpecs) {
   // appSpecs has hdd, cpu and ram assigned to correct tier
   const tier = await generalService.nodeTier();
@@ -3252,16 +3256,12 @@
   return true;
 }
 
-<<<<<<< HEAD
-function verifyTypeCorrectnessOfApp(appSpecification) {
-=======
 /**
  * To verify correctness of attribute values within an app specification object. Checks for types and that required attributes exist.
  * @param {object} appSpecification App specifications.
  * @returns {boolean} True if no errors are thrown.
  */
 function verifyCorrectnessOfApp(appSpecification) {
->>>>>>> 114867f0
   const { version } = appSpecification;
   const { name } = appSpecification;
   const { description } = appSpecification;
@@ -3506,7 +3506,6 @@
     }
   }
 
-<<<<<<< HEAD
   if (version >= 5) {
     if (Array.isArray(contacts)) {
       contacts.forEach((parameter) => {
@@ -3516,33 +3515,6 @@
       });
     } else {
       throw new Error('Contacts for Flux App are invalid');
-=======
-  return true;
-}
-
-/**
- * To convert an array of ports to a set object containing a list of unique ports.
- * @param {number[]} portsArray Array of ports.
- * @returns {object} Set object.
- */
-function appPortsUnique(portsArray) {
-  return (new Set(portsArray)).size === portsArray.length;
-}
-
-/**
- * To ensure that the app ports are unique.
- * @param {object} appSpecFormatted App specifications.
- * @returns True if Docker version 1. If Docker version 2 to 3, returns true if no errors are thrown.
- */
-function ensureAppUniquePorts(appSpecFormatted) {
-  if (appSpecFormatted.version === 1) {
-    return true;
-  }
-  if (appSpecFormatted.version <= 3) {
-    const portsUnique = appPortsUnique(appSpecFormatted.ports);
-    if (!portsUnique) {
-      throw new Error(`Flux App ${appSpecFormatted.name} must have unique ports specified`);
->>>>>>> 114867f0
     }
     if (Array.isArray(geolocation)) {
       geolocation.forEach((parameter) => {
@@ -3558,33 +3530,8 @@
   return true;
 }
 
-<<<<<<< HEAD
 function verifyRestrictionCorrectnessOfApp(appSpecifications) {
   if (appSpecifications.version !== 1 && appSpecifications.version !== 2 && appSpecifications.version !== 3 && appSpecifications.version !== 4 && appSpecifications.version !== 5) {
-=======
-/**
- * To verify app specifications. Checks the attribute values of the appSpecifications object.
- * @param {object} appSpecifications App specifications.
- * @param {number} height Block height.
- * @param {boolean} checkDockerAndWhitelist Defaults to false.
- */
-async function verifyAppSpecifications(appSpecifications, height, checkDockerAndWhitelist = false) {
-  if (!appSpecifications) {
-    throw new Error('Invalid Flux App Specifications');
-  }
-  if (typeof appSpecifications !== 'object') {
-    throw new Error('Invalid Flux App Specifications');
-  }
-  if (Array.isArray(appSpecifications)) {
-    throw new Error('Invalid Flux App Specifications');
-  }
-  const typeCheckVerification = verifyCorrectnessOfApp(appSpecifications); // throw if wrong
-  if (typeCheckVerification !== true) {
-    const errorMessage = typeCheckVerification;
-    throw new Error(errorMessage);
-  }
-  if (appSpecifications.version !== 1 && appSpecifications.version !== 2 && appSpecifications.version !== 3 && appSpecifications.version !== 4) {
->>>>>>> 114867f0
     throw new Error('Flux App message version specification is invalid');
   }
   if (appSpecifications.name.length > 32) {
