--- conflicted
+++ resolved
@@ -3890,14 +3890,6 @@
   return apps;
 }
 
-<<<<<<< HEAD
-/**
- * To ensure application ports are not already in use by another appliaction.
- * @param {object} appSpecFormatted App specifications.
- * @param {string[]} globalCheckedApps Names of global checked apps.
- * @returns {boolean} True if no errors are thrown.
- */
-=======
 async function restorePortsSupport() {
   try {
     // if not synced skip
@@ -3946,7 +3938,12 @@
   }
 }
 
->>>>>>> 4b1818e6
+/**
+ * To ensure application ports are not already in use by another appliaction.
+ * @param {object} appSpecFormatted App specifications.
+ * @param {string[]} globalCheckedApps Names of global checked apps.
+ * @returns {boolean} True if no errors are thrown.
+ */
 async function ensureApplicationPortsNotUsed(appSpecFormatted, globalCheckedApps) {
   let currentAppsPorts = await assignedPortsInstalledApps();
   if (globalCheckedApps && globalCheckedApps.length) {
