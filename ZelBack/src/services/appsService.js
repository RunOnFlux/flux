const config = require('config');
// eslint-disable-next-line import/no-extraneous-dependencies
const os = require('os');
const path = require('path');
const nodecmd = require('node-cmd');
const df = require('node-df');
const LRU = require('lru-cache');
const systemcrontab = require('crontab');
// eslint-disable-next-line import/no-extraneous-dependencies
const util = require('util');
const fluxCommunication = require('./fluxCommunication');
const serviceHelper = require('./serviceHelper');
const dbHelper = require('./dbHelper');
const verificationHelper = require('./verificationHelper');
const messageHelper = require('./messageHelper');
const daemonService = require('./daemonService');
const benchmarkService = require('./benchmarkService');
const dockerService = require('./dockerService');
const generalService = require('./generalService');
const upnpService = require('./upnpService');
const log = require('../lib/log');
const userconfig = require('../../../config/userconfig');

const fluxDirPath = path.join(__dirname, '../../../');
const appsFolder = `${fluxDirPath}ZelApps/`;

const cmdAsync = util.promisify(nodecmd.get);
const crontabLoad = util.promisify(systemcrontab.load);
const dockerPullStreamPromise = util.promisify(dockerService.dockerPullStream);

const scannedHeightCollection = config.database.daemon.collections.scannedHeight;
const appsHashesCollection = config.database.daemon.collections.appsHashes;

const localAppsInformation = config.database.appslocal.collections.appsInformation;
const globalAppsMessages = config.database.appsglobal.collections.appsMessages;
const globalAppsInformation = config.database.appsglobal.collections.appsInformation;
const globalAppsTempMessages = config.database.appsglobal.collections.appsTemporaryMessages;
const globalAppsLocations = config.database.appsglobal.collections.appsLocations;

// default cache
const LRUoptions = {
  max: 500, // store 500 values, we shall not have more values at any period
  maxAge: 1000 * 60 * 10, // 10 minutes
};

const GlobalAppsSpawnLRUoptions = {
  maxAge: 1000 * 60 * 30, // 30 minutes
};
const myCache = new LRU(LRUoptions);
const trySpawningGlobalAppCache = new LRU(GlobalAppsSpawnLRUoptions);

let removalInProgress = false;
let installationInProgress = false;
let reinstallationOfOldAppsInProgress = false;

const nodeSpecs = {
  cpuCores: 0,
  ram: 0,
  ssdStorage: 0,
};

/**
 * To list running apps.
 * @param {object} req Request.
 * @param {object} res Response.
 * @returns {object} Message.
 */
async function listRunningApps(req, res) {
  try {
    let apps = await dockerService.dockerListContainers(false);
    if (apps.length > 0) {
      apps = apps.filter((app) => (app.Names[0].slice(1, 4) === 'zel' || app.Names[0].slice(1, 5) === 'flux'));
    }
    const modifiedApps = [];
    apps.forEach((app) => {
      // eslint-disable-next-line no-param-reassign
      delete app.HostConfig;
      // eslint-disable-next-line no-param-reassign
      delete app.NetworkSettings;
      // eslint-disable-next-line no-param-reassign
      delete app.Mounts;
      modifiedApps.push(app);
    });
    const appsResponse = messageHelper.createDataMessage(modifiedApps);
    return res ? res.json(appsResponse) : appsResponse;
  } catch (error) {
    log.error(error);
    const errorResponse = messageHelper.createErrorMessage(
      error.message || error,
      error.name,
      error.code,
    );
    return res ? res.json(errorResponse) : errorResponse;
  }
}

/**
 * To list all apps. Shall be identical to installedApps but this is the Docker response.
 * @param {object} req Request.
 * @param {object} res Response.
 * @returns {object} Message.
 */
async function listAllApps(req, res) {
  try {
    let apps = await dockerService.dockerListContainers(true);
    if (apps.length > 0) {
      apps = apps.filter((app) => (app.Names[0].slice(1, 4) === 'zel' || app.Names[0].slice(1, 5) === 'flux'));
    }
    const modifiedApps = [];
    apps.forEach((app) => {
      // eslint-disable-next-line no-param-reassign
      delete app.HostConfig;
      // eslint-disable-next-line no-param-reassign
      delete app.NetworkSettings;
      // eslint-disable-next-line no-param-reassign
      delete app.Mounts;
      modifiedApps.push(app);
    });
    const appsResponse = messageHelper.createDataMessage(modifiedApps);
    return res ? res.json(appsResponse) : appsResponse;
  } catch (error) {
    log.error(error);
    const errorResponse = messageHelper.createErrorMessage(
      error.message || error,
      error.name,
      error.code,
    );
    return res ? res.json(errorResponse) : errorResponse;
  }
}

/**
 * To list Docker images for apps.
 * @param {object} req Request.
 * @param {object} res Repsonse.
 * @returns {object} Message.
 */
async function listAppsImages(req, res) {
  try {
    const apps = await dockerService.dockerListImages();
    const appsResponse = messageHelper.createDataMessage(apps);
    return res ? res.json(appsResponse) : appsResponse;
  } catch (error) {
    log.error(error);
    const errorResponse = messageHelper.createErrorMessage(
      error.message || error,
      error.name,
      error.code,
    );
    return res ? res.json(errorResponse) : errorResponse;
  }
}

/**
 * To start an app. Starts each component if the app is using Docker Compose. Only accessible by app owner, admins and flux team members.
 * @param {object} req Request. 
 * @param {object} res Response.
 * @returns {object} Message.
 */
async function appStart(req, res) {
  try {
    let { appname } = req.params;
    appname = appname || req.query.appname;

    if (!appname) {
      throw new Error('No Flux App specified');
    }

    const mainAppName = appname.split('_')[1] || appname;

    const authorized = await verificationHelper.verifyPrivilege('appownerabove', req, mainAppName);
    if (!authorized) {
      const errMessage = messageHelper.errUnauthorizedMessage();
      return res ? res.json(errMessage) : errMessage;
    }

    const isComponent = appname.includes('_'); // it is a component start. Proceed with starting just component

    let appRes;
    if (isComponent) {
      appRes = await dockerService.appDockerStart(appname);
    } else {
      // ask for starting entire composed application
      // eslint-disable-next-line no-use-before-define
      const appSpecs = await getApplicationSpecifications(mainAppName);
      if (!appSpecs) {
        throw new Error('Application not found');
      }
      if (appSpecs.version <= 3) {
        appRes = await dockerService.appDockerStart(appname);
      } else {
        // eslint-disable-next-line no-restricted-syntax
        for (const appComponent of appSpecs.compose) {
          // eslint-disable-next-line no-await-in-loop
          await dockerService.appDockerStart(`${appComponent.name}_${appSpecs.name}`);
        }
        appRes = `Application ${appSpecs.name} started`;
      }
    }

    const appResponse = messageHelper.createDataMessage(appRes);
    return res ? res.json(appResponse) : appResponse;
  } catch (error) {
    log.error(error);
    const errorResponse = messageHelper.createErrorMessage(
      error.message || error,
      error.name,
      error.code,
    );
    return res ? res.json(errorResponse) : errorResponse;
  }
}

/**
 * To stop an app. Stops each component if the app is using Docker Compose. Only accessible by app owner, admins and flux team members.
 * @param {object} req Request.
 * @param {object} res Response.
 * @returns {object} Message.
 */
async function appStop(req, res) {
  try {
    let { appname } = req.params;
    appname = appname || req.query.appname;

    if (!appname) {
      throw new Error('No Flux App specified');
    }

    const mainAppName = appname.split('_')[1] || appname;

    const authorized = await verificationHelper.verifyPrivilege('appownerabove', req, mainAppName);
    if (!authorized) {
      const errMessage = messageHelper.errUnauthorizedMessage();
      return res ? res.json(errMessage) : errMessage;
    }

    const isComponent = appname.includes('_'); // it is a component stop. Proceed with stopping just component

    let appRes;
    if (isComponent) {
      appRes = await dockerService.appDockerStop(appname);
    } else {
      // ask for stopping entire composed application
      // eslint-disable-next-line no-use-before-define
      const appSpecs = await getApplicationSpecifications(mainAppName);
      if (!appSpecs) {
        throw new Error('Application not found');
      }
      if (appSpecs.version <= 3) {
        appRes = await dockerService.appDockerStop(appname);
      } else {
        // eslint-disable-next-line no-restricted-syntax
        for (const appComponent of appSpecs.compose.reverse()) {
          // eslint-disable-next-line no-await-in-loop
          await dockerService.appDockerStop(`${appComponent.name}_${appSpecs.name}`);
        }
        appRes = `Application ${appSpecs.name} stopped`;
      }
    }

    const appResponse = messageHelper.createDataMessage(appRes);
    return res ? res.json(appResponse) : appResponse;
  } catch (error) {
    log.error(error);
    const errorResponse = messageHelper.createErrorMessage(
      error.message || error,
      error.name,
      error.code,
    );
    return res ? res.json(errorResponse) : errorResponse;
  }
}

/**
 * To restart an app. Restarts each component if the app is using Docker Compose. Only accessible by app owner, admins and flux team members.
 * @param {object} req Request.
 * @param {object} res Response.
 * @returns {object} Message.
 */
async function appRestart(req, res) {
  try {
    let { appname } = req.params;
    appname = appname || req.query.appname;

    if (!appname) {
      throw new Error('No Flux App specified');
    }

    const mainAppName = appname.split('_')[1] || appname;

    const authorized = await verificationHelper.verifyPrivilege('appownerabove', req, mainAppName);
    if (!authorized) {
      const errMessage = messageHelper.errUnauthorizedMessage();
      return res ? res.json(errMessage) : errMessage;
    }

    const isComponent = appname.includes('_'); // it is a component restart. Proceed with restarting just component

    let appRes;
    if (isComponent) {
      appRes = await dockerService.appDockerRestart(appname);
    } else {
      // ask for restarting entire composed application
      // eslint-disable-next-line no-use-before-define
      const appSpecs = await getApplicationSpecifications(mainAppName);
      if (!appSpecs) {
        throw new Error('Application not found');
      }
      if (appSpecs.version <= 3) {
        appRes = await dockerService.appDockerRestart(appname);
      } else {
        // eslint-disable-next-line no-restricted-syntax
        for (const appComponent of appSpecs.compose) {
          // eslint-disable-next-line no-await-in-loop
          await dockerService.appDockerRestart(`${appComponent.name}_${appSpecs.name}`);
        }
        appRes = `Application ${appSpecs.name} restarted`;
      }
    }

    const appResponse = messageHelper.createDataMessage(appRes);
    return res ? res.json(appResponse) : appResponse;
  } catch (error) {
    log.error(error);
    const errorResponse = messageHelper.createErrorMessage(
      error.message || error,
      error.name,
      error.code,
    );
    return res ? res.json(errorResponse) : errorResponse;
  }
}

/**
 * To kill an app. Kills each component if the app is using Docker Compose. Only accessible by app owner, admins and flux team members.
 * @param {object} req Request.
 * @param {object} res Response.
 * @returns {object} Message.
 */
async function appKill(req, res) {
  try {
    let { appname } = req.params;
    appname = appname || req.query.appname;

    if (!appname) {
      throw new Error('No Flux App specified');
    }

    const mainAppName = appname.split('_')[1] || appname;

    const authorized = await verificationHelper.verifyPrivilege('appownerabove', req, mainAppName);
    if (!authorized) {
      const errMessage = messageHelper.errUnauthorizedMessage();
      return res ? res.json(errMessage) : errMessage;
    }

    const isComponent = appname.includes('_'); // it is a component kill. Proceed with killing just component

    let appRes;
    if (isComponent) {
      appRes = await dockerService.appDockerKill(appname);
    } else {
      // ask for killing entire composed application
      // eslint-disable-next-line no-use-before-define
      const appSpecs = await getApplicationSpecifications(mainAppName);
      if (!appSpecs) {
        throw new Error('Application not found');
      }
      if (appSpecs.version <= 3) {
        appRes = await dockerService.appDockerKill(appname);
      } else {
        // eslint-disable-next-line no-restricted-syntax
        for (const appComponent of appSpecs.compose.reverse()) {
          // eslint-disable-next-line no-await-in-loop
          await dockerService.appDockerKill(`${appComponent.name}_${appSpecs.name}`);
        }
        appRes = `Application ${appSpecs.name} killed`;
      }
    }

    const appResponse = messageHelper.createDataMessage(appRes);
    return res ? res.json(appResponse) : appResponse;
  } catch (error) {
    log.error(error);
    const errorResponse = messageHelper.createErrorMessage(
      error.message || error,
      error.name,
      error.code,
    );
    return res ? res.json(errorResponse) : errorResponse;
  }
}

/**
 * To pause an app. Pauses each component if the app is using Docker Compose. Only accessible by app owner, admins and flux team members.
 * @param {object} req Request.
 * @param {object} res Response.
 * @returns {object} Message.
 */
async function appPause(req, res) {
  try {
    let { appname } = req.params;
    appname = appname || req.query.appname;

    if (!appname) {
      throw new Error('No Flux App specified');
    }

    const mainAppName = appname.split('_')[1] || appname;

    const authorized = await verificationHelper.verifyPrivilege('appownerabove', req, mainAppName);
    if (!authorized) {
      const errMessage = messageHelper.errUnauthorizedMessage();
      return res ? res.json(errMessage) : errMessage;
    }

    const isComponent = appname.includes('_'); // it is a component pause. Proceed with pausing just component

    let appRes;
    if (isComponent) {
      appRes = await dockerService.appDockerPause(appname);
    } else {
      // ask for pausing entire composed application
      // eslint-disable-next-line no-use-before-define
      const appSpecs = await getApplicationSpecifications(mainAppName);
      if (!appSpecs) {
        throw new Error('Application not found');
      }
      if (appSpecs.version <= 3) {
        appRes = await dockerService.appDockerPause(appname);
      } else {
        // eslint-disable-next-line no-restricted-syntax
        for (const appComponent of appSpecs.compose.reverse()) {
          // eslint-disable-next-line no-await-in-loop
          await dockerService.appDockerPause(`${appComponent.name}_${appSpecs.name}`);
        }
        appRes = `Application ${appSpecs.name} paused`;
      }
    }

    const appResponse = messageHelper.createDataMessage(appRes);
    return res ? res.json(appResponse) : appResponse;
  } catch (error) {
    log.error(error);
    const errorResponse = messageHelper.createErrorMessage(
      error.message || error,
      error.name,
      error.code,
    );
    return res ? res.json(errorResponse) : errorResponse;
  }
}

/**
 * To unpause an app. Unpauses each component if the app is using Docker Compose. Only accessible by app owner, admins and flux team members.
 * @param {object} req Request.
 * @param {object} res Restart.
 * @returns {object} Message.
 */
async function appUnpause(req, res) {
  try {
    let { appname } = req.params;
    appname = appname || req.query.appname;

    if (!appname) {
      throw new Error('No Flux App specified');
    }

    const mainAppName = appname.split('_')[1] || appname;

    const authorized = await verificationHelper.verifyPrivilege('appownerabove', req, mainAppName);
    if (!authorized) {
      const errMessage = messageHelper.errUnauthorizedMessage();
      return res ? res.json(errMessage) : errMessage;
    }

    const isComponent = appname.includes('_'); // it is a component unpause. Proceed with unpausing just component

    let appRes;
    if (isComponent) {
      appRes = await dockerService.appDockerUnpause(appname);
    } else {
      // ask for unpausing entire composed application
      // eslint-disable-next-line no-use-before-define
      const appSpecs = await getApplicationSpecifications(mainAppName);
      if (!appSpecs) {
        throw new Error('Application not found');
      }
      if (appSpecs.version <= 3) {
        appRes = await dockerService.appDockerUnpause(appname);
      } else {
        // eslint-disable-next-line no-restricted-syntax
        for (const appComponent of appSpecs.compose) {
          // eslint-disable-next-line no-await-in-loop
          await dockerService.appDockerUnpause(`${appComponent.name}_${appSpecs.name}`);
        }
        appRes = `Application ${appSpecs.name} unpaused`;
      }
    }

    const appResponse = messageHelper.createDataMessage(appRes);
    return res ? res.json(appResponse) : appResponse;
  } catch (error) {
    log.error(error);
    const errorResponse = messageHelper.createErrorMessage(
      error.message || error,
      error.name,
      error.code,
    );
    return res ? res.json(errorResponse) : errorResponse;
  }
}

/**
 * To show an app's active Docker container processes. Only accessible by app owner, admins and flux team members.
 * @param {object} req Requst.
 * @param {object} res Response.
 * @returns {object} Message.
 */
async function appTop(req, res) {
  try {
    // List processes running inside a container
    let { appname } = req.params;
    appname = appname || req.query.appname;

    if (!appname) {
      throw new Error('No Flux App specified');
    }

    const mainAppName = appname.split('_')[1] || appname;

    const authorized = await verificationHelper.verifyPrivilege('appownerabove', req, mainAppName);
    if (!authorized) {
      const errMessage = messageHelper.errUnauthorizedMessage();
      return res ? res.json(errMessage) : errMessage;
    }

    const appRes = await dockerService.appDockerTop(appname);

    const appResponse = messageHelper.createDataMessage(appRes);
    return res ? res.json(appResponse) : appResponse;
  } catch (error) {
    log.error(error);
    const errorResponse = messageHelper.createErrorMessage(
      error.message || error,
      error.name,
      error.code,
    );
    return res ? res.json(errorResponse) : errorResponse;
  }
}

/**
 * To show an app's Docker container logs. Only accessible by app owner, admins and flux team members.
 * @param {object} req Request.
 * @param {object} res Response.
 */
async function appLog(req, res) {
  try {
    let { appname } = req.params;
    appname = appname || req.query.appname;

    let { lines } = req.params;
    lines = lines || req.query.lines || 'all';

    if (!appname) {
      throw new Error('No Flux App specified');
    }

    const mainAppName = appname.split('_')[1] || appname;

    const authorized = await verificationHelper.verifyPrivilege('appownerabove', req, mainAppName);
    if (authorized === true) {
      const logs = await dockerService.dockerContainerLogs(appname, lines);
      const dataMessage = messageHelper.createDataMessage(logs);
      res.json(dataMessage);
    } else {
      const errMessage = messageHelper.errUnauthorizedMessage();
      res.json(errMessage);
    }
  } catch (error) {
    log.error(error);
    const errorResponse = messageHelper.createErrorMessage(
      error.message || error,
      error.name,
      error.code,
    );
    res.json(errorResponse);
  }
}

/**
 * To show an app's Docker container log stream. Only accessible by app owner, admins and flux team members.
 * @param {object} req Request.
 * @param {object} res Response.
 */
async function appLogStream(req, res) {
  try {
    let { appname } = req.params;
    appname = appname || req.query.appname;

    if (!appname) {
      throw new Error('No Flux App specified');
    }

    const mainAppName = appname.split('_')[1] || appname;

    const authorized = await verificationHelper.verifyPrivilege('appownerabove', req, mainAppName);
    if (authorized === true) {
      res.setHeader('Content-Type', 'application/json');
      dockerService.dockerContainerLogsStream(appname, res, (error) => {
        if (error) {
          log.error(error);
          const errorResponse = messageHelper.createErrorMessage(
            error.message || error,
            error.name,
            error.code,
          );
          res.write(errorResponse);
          res.end();
        } else {
          res.end();
        }
      });
    } else {
      const errMessage = messageHelper.errUnauthorizedMessage();
      res.json(errMessage);
    }
  } catch (error) {
    log.error(error);
    const errorResponse = messageHelper.createErrorMessage(
      error.message || error,
      error.name,
      error.code,
    );
    res.json(errorResponse);
  }
}

/**
 * To inspect an app's Docker container and show low-level information about it. Only accessible by app owner, admins and flux team members.
 * @param {object} req Request.
 * @param {object} res Response.
 */
async function appInspect(req, res) {
  try {
    let { appname } = req.params;
    appname = appname || req.query.appname;

    if (!appname) {
      throw new Error('No Flux App specified');
    }

    const mainAppName = appname.split('_')[1] || appname;

    const authorized = await verificationHelper.verifyPrivilege('appownerabove', req, mainAppName);
    if (authorized === true) {
      const response = await dockerService.dockerContainerInspect(appname);
      const appResponse = messageHelper.createDataMessage(response);
      res.json(appResponse);
    } else {
      const errMessage = messageHelper.errUnauthorizedMessage();
      res.json(errMessage);
    }
  } catch (error) {
    log.error(error);
    const errMessage = messageHelper.createErrorMessage(
      error.message,
      error.name,
      error.code,
    );
    res.json(errMessage);
  }
}

/**
 * To show resource usage statistics for an app's Docker container. Only accessible by app owner, admins and flux team members.
 * @param {object} req Request.
 * @param {object} res Response.
 */
async function appStats(req, res) {
  try {
    let { appname } = req.params;
    appname = appname || req.query.appname;

    if (!appname) {
      throw new Error('No Flux App specified');
    }

    const mainAppName = appname.split('_')[1] || appname;

    const authorized = await verificationHelper.verifyPrivilege('appownerabove', req, mainAppName);
    if (authorized === true) {
      const response = await dockerService.dockerContainerStats(appname);
      const appResponse = messageHelper.createDataMessage(response);
      res.json(appResponse);
    } else {
      const errMessage = messageHelper.errUnauthorizedMessage();
      res.json(errMessage);
    }
  } catch (error) {
    log.error(error);
    const errMessage = messageHelper.createErrorMessage(
      error.message,
      error.name,
      error.code,
    );
    res.json(errMessage);
  }
}

/**
 * To show filesystem changes for an app's Docker container. Only accessible by app owner, admins and flux team members.
 * @param {object} req Request.
 * @param {object} res Response.
 */
async function appChanges(req, res) {
  try {
    let { appname } = req.params;
    appname = appname || req.query.appname;

    if (!appname) {
      throw new Error('No Flux App specified');
    }

    const mainAppName = appname.split('_')[1] || appname;

    const authorized = await verificationHelper.verifyPrivilege('appownerabove', req, mainAppName);
    if (authorized === true) {
      const response = await dockerService.dockerContainerChanges(appname);
      const appResponse = messageHelper.createDataMessage(response);
      res.json(appResponse);
    } else {
      const errMessage = messageHelper.errUnauthorizedMessage();
      res.json(errMessage);
    }
  } catch (error) {
    log.error(error);
    const errMessage = messageHelper.createErrorMessage(
      error.message,
      error.name,
      error.code,
    );
    res.json(errMessage);
  }
}

/**
 * To run a command inside an app's running Docker container. Only accessible by app owner.
 * @param {object} req Request.
 * @param {object} res Response.
 */
async function appExec(req, res) {
  let body = '';
  req.on('data', (data) => {
    body += data;
  });
  req.on('end', async () => {
    try {
      const processedBody = serviceHelper.ensureObject(body);

      if (!processedBody.appname) {
        throw new Error('No Flux App specified');
      }

      if (!processedBody.cmd) {
        throw new Error('No command specified');
      }

      const mainAppName = processedBody.appname.split('_')[1] || processedBody.appname;

      const authorized = await verificationHelper.verifyPrivilege('appowner', req, mainAppName);
      if (authorized === true) {
        let cmd = processedBody.cmd || [];
        let env = processedBody.env || [];

        cmd = serviceHelper.ensureObject(cmd);
        env = serviceHelper.ensureObject(env);

        const containers = await dockerService.dockerListContainers(true);
        const myContainer = containers.find((container) => (container.Names[0] === dockerService.getAppDockerNameIdentifier(processedBody.appname) || container.Id === processedBody.appname));
        const dockerContainer = dockerService.getDockerContainer(myContainer.Id);

        res.setHeader('Content-Type', 'application/json');

        dockerService.dockerContainerExec(dockerContainer, cmd, env, res, (error) => {
          if (error) {
            log.error(error);
            const errorResponse = messageHelper.createErrorMessage(
              error.message || error,
              error.name,
              error.code,
            );
            res.write(errorResponse);
            res.end();
          } else {
            res.end();
          }
        });
      } else {
        const errMessage = messageHelper.errUnauthorizedMessage();
        res.json(errMessage);
      }
    } catch (error) {
      log.error(error);
      const errorResponse = messageHelper.createErrorMessage(
        error.message || error,
        error.name,
        error.code,
      );
      res.json(errorResponse);
    }
  });
}

/**
 * To create Flux Docker network API. Only accessible by admins and flux team members.
 * @param {object} req Request.
 * @param {object} res Response.
 * @returns {object} Message.
 */
async function createFluxNetworkAPI(req, res) {
  try {
    const authorized = await verificationHelper.verifyPrivilege('adminandfluxteam', req);
    if (!authorized) {
      const errMessage = messageHelper.errUnauthorizedMessage();
      return res.json(errMessage);
    }
    const dockerRes = await dockerService.createFluxDockerNetwork();
    const response = messageHelper.createDataMessage(dockerRes);
    return res.json(response);
  } catch (error) {
    log.error(error);
    const errorResponse = messageHelper.createErrorMessage(
      error.message || error,
      error.name,
      error.code,
    );
    return res.json(errorResponse);
  }
}

/**
 * To show average Flux CPU usage.
 * @param {object} req Request.
 * @param {object} res Response.
 * @returns {object} Message.
 */
async function fluxUsage(req, res) {
  try {
    const dbopen = dbHelper.databaseConnection();
    const database = dbopen.db(config.database.daemon.database);
    const query = { generalScannedHeight: { $gte: 0 } };
    const projection = {
      projection: {
        _id: 0,
        generalScannedHeight: 1,
      },
    };
    const result = await dbHelper.findOneInDatabase(database, scannedHeightCollection, query, projection);
    if (!result) {
      log.error('Scanning not initiated');
    }
    let explorerHeight = 999999999;
    if (result) {
      explorerHeight = serviceHelper.ensureNumber(result.generalScannedHeight) || 999999999;
    }
    const syncStatus = daemonService.isDaemonSynced();
    const daemonHeight = syncStatus.data.height;
    let cpuCores = 0;
    const cpus = os.cpus();
    if (cpus) {
      cpuCores = cpus.length;
    }
    if (cpuCores > 8) {
      cpuCores = 8;
    }
    let cpuUsage = 0;
    if (explorerHeight < (daemonHeight - 5)) {
      // Initial scanning is in progress
      cpuUsage += 0.5;
    } else if (explorerHeight < daemonHeight) {
      cpuUsage += 0.25;
    } else {
      cpuUsage += 0.1; // normal load
    }
    cpuUsage *= cpuCores;

    // load usedResources of apps
    const appsDatabase = dbopen.db(config.database.appslocal.database);
    const appsQuery = {};
    const appsProjection = { projection: { _id: 0 } };
    const appsResult = await dbHelper.findInDatabase(appsDatabase, localAppsInformation, appsQuery, appsProjection);
    let appsCpusLocked = 0;
    const tier = await generalService.nodeTier().catch((error) => log.error(error));
    const cpuTier = `cpu${tier}`;
    appsResult.forEach((app) => {
      if (app.version >= 4) {
        app.compose.forEach((component) => {
          if (component.tiered && tier) {
            appsCpusLocked += serviceHelper.ensureNumber(component[cpuTier] || component.cpu) || 0;
          } else {
            appsCpusLocked += serviceHelper.ensureNumber(component.cpu) || 0;
          }
        });
      } else if (app.tiered && tier) {
        appsCpusLocked += serviceHelper.ensureNumber(app[cpuTier] || app.cpu) || 0;
      } else {
        appsCpusLocked += serviceHelper.ensureNumber(app.cpu) || 0;
      }
    });

    cpuUsage += appsCpusLocked;
    let fiveMinUsage = 0;
    const loadavg = os.loadavg();
    if (loadavg) {
      fiveMinUsage = serviceHelper.ensureNumber(loadavg[1]) || 0;
    }
    if (fiveMinUsage > cpuCores) {
      fiveMinUsage = cpuCores;
    }
    // do an average of fiveMinUsage and cpuUsage;
    const avgOfUsage = ((fiveMinUsage + cpuUsage) / 2).toFixed(8);
    const response = messageHelper.createDataMessage(avgOfUsage);
    return res ? res.json(response) : response;
  } catch (error) {
    log.error(error);
    const errorResponse = messageHelper.createErrorMessage(
      error.message || error,
      error.name,
      error.code,
    );
    return res ? res.json(errorResponse) : errorResponse;
  }
}

/**
 * To show app resources locked (CPUs, RAM and HDD).
 * @param {object} req Request.
 * @param {object} res Response.
 * @returns {object} Message.
 */
async function appsResources(req, res) {
  log.info('Checking appsResources');
  try {
    const dbopen = dbHelper.databaseConnection();
    const appsDatabase = dbopen.db(config.database.appslocal.database);
    const appsQuery = {};
    const appsProjection = { projection: { _id: 0 } };
    const appsResult = await dbHelper.findInDatabase(appsDatabase, localAppsInformation, appsQuery, appsProjection);
    let appsCpusLocked = 0;
    let appsRamLocked = 0;
    let appsHddLocked = 0;
    const tier = await generalService.nodeTier().catch((error) => log.error(error));
    const hddTier = `hdd${tier}`;
    const ramTier = `ram${tier}`;
    const cpuTier = `cpu${tier}`;
    appsResult.forEach((app) => {
      if (app.version >= 4) {
        app.compose.forEach((component) => {
          if (component.tiered && tier) {
            appsCpusLocked += serviceHelper.ensureNumber(component[cpuTier] || component.cpu) || 0;
            appsRamLocked += serviceHelper.ensureNumber(component[ramTier] || component.ram) || 0;
            appsHddLocked += serviceHelper.ensureNumber(component[hddTier] || component.hdd) || 0;
          } else {
            appsCpusLocked += serviceHelper.ensureNumber(component.cpu) || 0;
            appsRamLocked += serviceHelper.ensureNumber(component.ram) || 0;
            appsHddLocked += serviceHelper.ensureNumber(component.hdd) || 0;
          }
        });
      } else if (app.tiered && tier) {
        appsCpusLocked += serviceHelper.ensureNumber(app[cpuTier] || app.cpu) || 0;
        appsRamLocked += serviceHelper.ensureNumber(app[ramTier] || app.ram) || 0;
        appsHddLocked += serviceHelper.ensureNumber(app[hddTier] || app.hdd) || 0;
      } else {
        appsCpusLocked += serviceHelper.ensureNumber(app.cpu) || 0;
        appsRamLocked += serviceHelper.ensureNumber(app.ram) || 0;
        appsHddLocked += serviceHelper.ensureNumber(app.hdd) || 0;
      }
    });
    const appsUsage = {
      appsCpusLocked,
      appsRamLocked,
      appsHddLocked,
    };
    const response = messageHelper.createDataMessage(appsUsage);
    return res ? res.json(response) : response;
  } catch (error) {
    log.error(error);
    const errorResponse = messageHelper.createErrorMessage(
      error.message || error,
      error.name,
      error.code,
    );
    return res ? res.json(errorResponse) : errorResponse;
  }
}

/**
 * To get node specifications (CPUs, RAM and SSD).
 */
async function getNodeSpecs() {
  try {
    if (nodeSpecs.cpuCores === 0) {
      nodeSpecs.cpuCores = os.cpus().length;
    }
    if (nodeSpecs.ram === 0) {
      nodeSpecs.ram = os.totalmem() / 1024 / 1024;
    }
    if (nodeSpecs.ssdStorage === 0) {
      // get my external IP and check that it is longer than 5 in length.
      const benchmarkResponse = await daemonService.getBenchmarks();
      if (benchmarkResponse.status === 'success') {
        const benchmarkResponseData = JSON.parse(benchmarkResponse.data);
        log.info(`Gathered ssdstorage ${benchmarkResponseData.ssd}`);
        nodeSpecs.ssdStorage = benchmarkResponseData.ssd;
      } else {
        throw new Error('Error getting ssdstorage from benchmarks');
      }
    }
  } catch (error) {
    log.error(error);
  }
}

/**
 * To create an app volume. First checks for availability of disk space and chooses an available volume that meets the app specifications. Then creates the necessary file systems and mounts the volume. Finally, sets up cron job.
 * @param {object} appSpecifications App specifications.
 * @param {string} appName App name.
 * @param {boolean} isComponent True if a Docker Compose component.
 * @param {object} res Response.
 * @returns {object} Message.
 */
async function createAppVolume(appSpecifications, appName, isComponent, res) {
  const dfAsync = util.promisify(df);
  const identifier = isComponent ? `${appSpecifications.name}_${appName}` : appName;
  const appId = dockerService.getAppIdentifier(identifier);

  const searchSpace = {
    status: 'Searching available space...',
  };
  log.info(searchSpace);
  if (res) {
    res.write(serviceHelper.ensureString(searchSpace));
  }

  // we want whole numbers in GB
  const options = {
    prefixMultiplier: 'GB',
    isDisplayPrefixMultiplier: false,
    precision: 0,
  };

  const dfres = await dfAsync(options);
  const okVolumes = [];
  dfres.forEach((volume) => {
    if (volume.filesystem.includes('/dev/') && !volume.filesystem.includes('loop') && !volume.mount.includes('boot')) {
      okVolumes.push(volume);
    } else if (volume.filesystem.includes('loop') && volume.mount === '/') {
      okVolumes.push(volume);
    }
  });

  await getNodeSpecs();
  const totalSpaceOnNode = nodeSpecs.ssdStorage;
  const useableSpaceOnNode = totalSpaceOnNode - config.lockedSystemResources.hdd;
  const resourcesLocked = await appsResources();
  if (resourcesLocked.status !== 'success') {
    throw new Error('Unable to obtain locked system resources by Flux App. Aborting.');
  }
  const hddLockedByApps = resourcesLocked.data.appsHddLocked;
  const availableSpaceForApps = useableSpaceOnNode - hddLockedByApps + appSpecifications.hdd; // because our application is already accounted in locked resources
  // bigger or equal so we have the 1 gb free...
  if (appSpecifications.hdd >= availableSpaceForApps) {
    throw new Error('Insufficient space on Flux Node to spawn an application');
  }
  // now we know that most likely there is a space available. IF user does not have his own stuff on the node or space may be sharded accross hdds.
  let usedSpace = 0;
  let availableSpace = 0;
  okVolumes.forEach((volume) => {
    usedSpace += serviceHelper.ensureNumber(volume.used);
    availableSpace += serviceHelper.ensureNumber(volume.available);
  });
  // space that is further reserved for flux os and that will be later substracted from available space. Max 30.
  const fluxSystemReserve = config.lockedSystemResources.hdd - usedSpace > 0 ? config.lockedSystemResources.hdd - usedSpace : 0;
  const totalAvailableSpaceLeft = availableSpace - fluxSystemReserve;
  if (appSpecifications.hdd >= totalAvailableSpaceLeft) {
    // sadly user free space is not enough for this application
    throw new Error('Insufficient space on Flux Node. Space is already assigned to system files');
  }

  // check if space is not sharded in some bad way. Always count the fluxSystemReserve
  let useThisVolume = null;
  const totalVolumes = okVolumes.length;
  for (let i = 0; i < totalVolumes; i += 1) {
    // check available volumes one by one. If a sufficient is found. Use this one.
    if (okVolumes[i].available > appSpecifications.hdd + fluxSystemReserve) {
      useThisVolume = okVolumes[i];
      break;
    }
  }
  if (!useThisVolume) {
    // no useable volume has such a big space for the app
    throw new Error('Insufficient space on Flux Node. No useable volume found.');
  }

  // now we know there is a space and we have a volume we can operate with. Let's do volume magic
  const searchSpace2 = {
    status: 'Space found',
  };
  log.info(searchSpace2);
  if (res) {
    res.write(serviceHelper.ensureString(searchSpace2));
  }

  try {
    const allocateSpace = {
      status: 'Allocating space...',
    };
    log.info(allocateSpace);
    if (res) {
      res.write(serviceHelper.ensureString(allocateSpace));
    }

    let execDD = `sudo fallocate -l ${appSpecifications.hdd}G ${useThisVolume.mount}/${appId}FLUXFSVOL`; // eg /mnt/sthMounted/zelappTEMP
    if (useThisVolume.mount === '/') {
      execDD = `sudo fallocate -l ${appSpecifications.hdd}G ${fluxDirPath}appvolumes/${appId}FLUXFSVOL`; // if root mount then temp file is /tmp/zelappTEMP
    }

    await cmdAsync(execDD);
    const allocateSpace2 = {
      status: 'Space allocated',
    };
    log.info(allocateSpace2);
    if (res) {
      res.write(serviceHelper.ensureString(allocateSpace2));
    }

    const makeFilesystem = {
      status: 'Creating filesystem...',
    };
    log.info(makeFilesystem);
    if (res) {
      res.write(serviceHelper.ensureString(makeFilesystem));
    }
    let execFS = `sudo mke2fs -t ext4 ${useThisVolume.mount}/${appId}FLUXFSVOL`;
    if (useThisVolume.mount === '/') {
      execFS = `sudo mke2fs -t ext4 ${fluxDirPath}appvolumes/${appId}FLUXFSVOL`;
    }
    await cmdAsync(execFS);
    const makeFilesystem2 = {
      status: 'Filesystem created',
    };
    log.info(makeFilesystem2);
    if (res) {
      res.write(serviceHelper.ensureString(makeFilesystem2));
    }

    const makeDirectory = {
      status: 'Making directory...',
    };
    log.info(makeDirectory);
    if (res) {
      res.write(serviceHelper.ensureString(makeDirectory));
    }
    const execDIR = `sudo mkdir -p ${appsFolder + appId}`;
    await cmdAsync(execDIR);
    const makeDirectory2 = {
      status: 'Directory made',
    };
    log.info(makeDirectory2);
    if (res) {
      res.write(serviceHelper.ensureString(makeDirectory2));
    }

    const mountingStatus = {
      status: 'Mounting volume...',
    };
    log.info(mountingStatus);
    if (res) {
      res.write(serviceHelper.ensureString(mountingStatus));
    }
    let execMount = `sudo mount -o loop ${useThisVolume.mount}/${appId}FLUXFSVOL ${appsFolder + appId}`;
    if (useThisVolume.mount === '/') {
      execMount = `sudo mount -o loop ${fluxDirPath}appvolumes/${appId}FLUXFSVOL ${appsFolder + appId}`;
    }
    await cmdAsync(execMount);
    const mountingStatus2 = {
      status: 'Volume mounted',
    };
    log.info(mountingStatus2);
    if (res) {
      res.write(serviceHelper.ensureString(mountingStatus2));
    }

    const cronStatus = {
      status: 'Creating crontab...',
    };
    log.info(cronStatus);
    if (res) {
      res.write(serviceHelper.ensureString(cronStatus));
    }
    const crontab = await crontabLoad();
    const jobs = crontab.jobs();
    let exists = false;
    jobs.forEach((job) => {
      if (job.comment() === appId) {
        exists = true;
      }
      if (!job || !job.isValid()) {
        // remove the job as its invalid anyway
        crontab.remove(job);
      }
    });
    if (!exists) {
      const job = crontab.create(execMount, '@reboot', appId);
      // check valid
      if (job == null) {
        throw new Error('Failed to create a cron job');
      }
      if (!job.isValid()) {
        throw new Error('Failed to create a valid cron job');
      }
      // save
      crontab.save();
    }
    const cronStatusB = {
      status: 'Crontab adjusted.',
    };
    log.info(cronStatusB);
    if (res) {
      res.write(serviceHelper.ensureString(cronStatusB));
    }
    const message = messageHelper.createSuccessMessage('Flux App volume creation completed.');
    return message;
  } catch (error) {
    clearInterval(global.allocationInterval);
    clearInterval(global.verificationInterval);
    // delete allocation, then uninstall as cron may not have been set
    const cleaningRemoval = {
      status: 'ERROR OCCURED: Pre-removal cleaning...',
    };
    log.info(cleaningRemoval);
    if (res) {
      res.write(serviceHelper.ensureString(cleaningRemoval));
    }
    let execRemoveAlloc = `sudo rm -rf ${useThisVolume.mount}/${appId}FLUXFSVOL`;
    if (useThisVolume.mount === '/') {
      execRemoveAlloc = `sudo rm -rf ${fluxDirPath}appvolumes/${appId}FLUXFSVOL`;
    }
    await cmdAsync(execRemoveAlloc);
    const execFinal = `sudo rm -rf ${appsFolder + appId}/${appId}VERTEMP`;
    await cmdAsync(execFinal);
    const aloocationRemoval2 = {
      status: 'Pre-removal cleaning completed. Forcing removal.',
    };
    log.info(aloocationRemoval2);
    if (res) {
      res.write(serviceHelper.ensureString(aloocationRemoval2));
    }
    throw error;
  }
}

/**
 * To hard uninstall an app including any components. Removes container/s, removes image/s, denies all app/component ports, unmounts volumes and removes cron job.
 * @param {string} appName App name.
 * @param {string} appId App ID.
 * @param {object} appSpecifications App specifications.
 * @param {boolean} isComponent True if a Docker Compose component.
 * @param {object} res Response.
 */
async function appUninstallHard(appName, appId, appSpecifications, isComponent, res) {
  const stopStatus = {
    status: isComponent ? `Stopping Flux App Component ${appSpecifications.name}...` : `Stopping Flux App ${appName}...`,
  };
  log.info(stopStatus);
  if (res) {
    res.write(serviceHelper.ensureString(stopStatus));
  }
  await dockerService.appDockerStop(appId).catch((error) => {
    const errorResponse = messageHelper.createErrorMessage(
      error.message || error,
      error.name,
      error.code,
    );
    if (res) {
      res.write(serviceHelper.ensureString(errorResponse));
    }
  });
  const stopStatus2 = {
    status: isComponent ? `Flux App Component ${appSpecifications.name} stopped` : `Flux App ${appName} stopped`,
  };
  log.info(stopStatus2);
  if (res) {
    res.write(serviceHelper.ensureString(stopStatus2));
  }

  const removeStatus = {
    status: isComponent ? `Removing Flux App component ${appSpecifications.name} container...` : `Removing Flux App ${appName} container...`,
  };
  log.info(removeStatus);
  if (res) {
    res.write(serviceHelper.ensureString(removeStatus));
  }
  await dockerService.appDockerRemove(appId).catch((error) => {
    const errorResponse = messageHelper.createErrorMessage(
      error.message || error,
      error.name,
      error.code,
    );
    log.error(errorResponse);
    if (res) {
      res.write(serviceHelper.ensureString(errorResponse));
    }
  });
  const removeStatus2 = {
    status: isComponent ? `Flux App component ${appSpecifications.name}container removed` : `Flux App ${appName} container removed`,
  };
  log.info(removeStatus2);
  if (res) {
    res.write(serviceHelper.ensureString(removeStatus2));
  }

  const imageStatus = {
    status: isComponent ? `Removing Flux App component ${appSpecifications.name} image...` : `Removing Flux App ${appName} image...`,
  };
  log.info(imageStatus);
  if (res) {
    res.write(serviceHelper.ensureString(imageStatus));
  }
  await dockerService.appDockerImageRemove(appSpecifications.repotag).catch((error) => {
    const errorResponse = messageHelper.createErrorMessage(
      error.message || error,
      error.name,
      error.code,
    );
    log.error(errorResponse);
    if (res) {
      res.write(serviceHelper.ensureString(errorResponse));
    }
  });
  const imageStatus2 = {
    status: isComponent ? `Flux App component ${appSpecifications.name} image operations done` : `Flux App ${appName} image operations done`,
  };
  log.info(imageStatus2);
  if (res) {
    res.write(serviceHelper.ensureString(imageStatus2));
  }

  const portStatus = {
    status: isComponent ? `Denying Flux App component ${appSpecifications.name} ports...` : `Denying Flux App ${appName} ports...`,
  };
  log.info(portStatus);
  if (res) {
    res.write(serviceHelper.ensureString(portStatus));
  }
  if (appSpecifications.ports) {
    const firewallActive = await fluxCommunication.isFirewallActive();
    if (firewallActive) {
      // eslint-disable-next-line no-restricted-syntax
      for (const port of appSpecifications.ports) {
        // eslint-disable-next-line no-await-in-loop
        await fluxCommunication.denyPort(serviceHelper.ensureNumber(port));
      }
    }
    const isUPNP = upnpService.isUPNP();
    if ((userconfig.initial.apiport && userconfig.initial.apiport !== config.server.apiport) || isUPNP) {
      // eslint-disable-next-line no-restricted-syntax
      for (const port of appSpecifications.ports) {
        // eslint-disable-next-line no-await-in-loop
        await upnpService.removeMapUpnpPort(serviceHelper.ensureNumber(port), `Flux_App_${appName}`);
      }
    }
    // v1 compatibility
  } else if (appSpecifications.port) {
    const firewallActive = await fluxCommunication.isFirewallActive();
    if (firewallActive) {
      await fluxCommunication.denyPort(serviceHelper.ensureNumber(appSpecifications.port));
    }
    const isUPNP = upnpService.isUPNP();
    if ((userconfig.initial.apiport && userconfig.initial.apiport !== config.server.apiport) || isUPNP) {
      await upnpService.removeMapUpnpPort(serviceHelper.ensureNumber(appSpecifications.port), `Flux_App_${appName}`);
    }
  }
  const portStatus2 = {
    status: isComponent ? `Ports of component ${appSpecifications.name} denied` : `Ports of ${appName} denied`,
  };
  log.info(portStatus2);
  if (res) {
    res.write(serviceHelper.ensureString(portStatus2));
  }

  const unmuontStatus = {
    status: isComponent ? `Unmounting volume of component ${appName}...` : `Unmounting volume of ${appName}...`,
  };
  log.info(unmuontStatus);
  if (res) {
    res.write(serviceHelper.ensureString(unmuontStatus));
  }
  const execUnmount = `sudo umount ${appsFolder + appId}`;
  await cmdAsync(execUnmount).then(() => {
    const unmuontStatus2 = {
      status: isComponent ? `Volume of component ${appSpecifications.name} unmounted` : `Volume of ${appName} unmounted`,
    };
    log.info(unmuontStatus2);
    if (res) {
      res.write(serviceHelper.ensureString(unmuontStatus2));
    }
  }).catch((e) => {
    log.error(e);
    const unmuontStatus3 = {
      status: isComponent ? `An error occured while unmounting component ${appSpecifications.name} storage. Continuing...` : `An error occured while unmounting ${appName} storage. Continuing...`,
    };
    log.info(unmuontStatus3);
    if (res) {
      res.write(serviceHelper.ensureString(unmuontStatus3));
    }
  });

  const cleaningStatus = {
    status: isComponent ? `Cleaning up component ${appSpecifications.name} data...` : `Cleaning up ${appName} data...`,
  };
  log.info(cleaningStatus);
  if (res) {
    res.write(serviceHelper.ensureString(cleaningStatus));
  }
  const execDelete = `sudo rm -rf ${appsFolder + appId}`;
  await cmdAsync(execDelete).catch((e) => {
    log.error(e);
    const cleaningStatusE = {
      status: isComponent ? `An error occured while cleaning component ${appSpecifications.name} data. Continuing...` : `An error occured while cleaning ${appName} data. Continuing...`,
    };
    log.info(cleaningStatusE);
    if (res) {
      res.write(serviceHelper.ensureString(cleaningStatusE));
    }
  });
  const cleaningStatus2 = {
    status: isComponent ? `Data of component ${appSpecifications.name} cleaned` : `Data of ${appName} cleaned`,
  };
  log.info(cleaningStatus2);
  if (res) {
    res.write(serviceHelper.ensureString(cleaningStatus2));
  }

  let volumepath;
  // CRONTAB
  const cronStatus = {
    status: 'Adjusting crontab...',
  };
  log.info(cronStatus);
  if (res) {
    res.write(serviceHelper.ensureString(cronStatus));
  }

  const crontab = await crontabLoad().catch((e) => {
    log.error(e);
    const cronE = {
      status: 'An error occured while loading crontab. Continuing...',
    };
    log.info(cronE);
    if (res) {
      res.write(serviceHelper.ensureString(cronE));
    }
  });
  if (crontab) {
    const jobs = crontab.jobs();
    // find correct cronjob
    let jobToRemove;
    jobs.forEach((job) => {
      if (job.comment() === appId) {
        jobToRemove = job;
        // find the command that tells us where the actual fsvol is;
        const command = job.command();
        const cmdsplit = command.split(' ');
        // eslint-disable-next-line prefer-destructuring
        volumepath = cmdsplit[4]; // sudo mount -o loop /home/abcapp2TEMP /root/flux/ZelApps/abcapp2 is an example
        if (!job || !job.isValid()) {
          // remove the job as its invalid anyway
          crontab.remove(job);
        }
      }
    });
    // remove the job
    if (jobToRemove) {
      crontab.remove(jobToRemove);
      // save
      try {
        crontab.save();
      } catch (e) {
        log.error(e);
        const cronE = {
          status: 'An error occured while saving crontab. Continuing...',
        };
        log.info(cronE);
        if (res) {
          res.write(serviceHelper.ensureString(cronE));
        }
      }
      const cronStatusDone = {
        status: 'Crontab Adjusted.',
      };
      log.info(cronStatusDone);
      if (res) {
        res.write(serviceHelper.ensureString(cronStatusDone));
      }
    } else {
      const cronStatusNotFound = {
        status: 'Crontab not found.',
      };
      log.info(cronStatusNotFound);
      if (res) {
        res.write(serviceHelper.ensureString(cronStatusNotFound));
      }
    }
  }

  if (volumepath) {
    const cleaningVolumeStatus = {
      status: isComponent ? `Cleaning up data volume of ${appSpecifications.name}...` : `Cleaning up data volume of ${appName}...`,
    };
    log.info(cleaningVolumeStatus);
    if (res) {
      res.write(serviceHelper.ensureString(cleaningVolumeStatus));
    }
    const execVolumeDelete = `sudo rm -rf ${volumepath}`;
    await cmdAsync(execVolumeDelete).catch((e) => {
      log.error(e);
      const cleaningVolumeStatusE = {
        status: isComponent ? `An error occured while cleaning component ${appSpecifications.name} volume. Continuing...` : `An error occured while cleaning ${appName} volume. Continuing...`,
      };
      log.info(cleaningVolumeStatusE);
      if (res) {
        res.write(serviceHelper.ensureString(cleaningVolumeStatusE));
      }
    });
    const cleaningVolumeStatus2 = {
      status: isComponent ? `Volume of component ${appSpecifications.name} cleaned` : `Volume of ${appName} cleaned`,
    };
    log.info(cleaningVolumeStatus2);
    if (res) {
      res.write(serviceHelper.ensureString(cleaningVolumeStatus2));
    }
  }

  const appRemovalResponse = {
    status: isComponent ? `Flux App component ${appSpecifications.name} of ${appName} was successfuly removed` : `Flux App ${appName} was successfuly removed`,
  };
  log.info(appRemovalResponse);
  if (res) {
    res.write(serviceHelper.ensureString(appRemovalResponse));
  }
}

/**
 * To remove an app locally including any components. First finds app specifications in database and then deletes the app from database.
 * @param {string} app App name and app component (if applicable). A component name follows the app name after an underscore `_`.
 * @param {object} res Response.
 * @param {boolean} force Defaults to false. Force determines if a check for app not found is skipped.
 * @param {boolean} endResponse Defaults to true.
 * @returns {void} Return statement is only used here to interrupt the function and nothing is returned.
 */
async function removeAppLocally(app, res, force = false, endResponse = true) {
  try {
    // remove app from local machine.
    // find in database, stop app, remove container, close ports delete data associated on system, remove from database
    // we want to remove the image as well (repotag) what if other container uses the same image -> then it shall result in an error so ok anyway
    if (!force) {
      if (removalInProgress) {
        log.warn('Another application is undergoing removal');
        if (res) {
          res.write(serviceHelper.ensureString('Another application is undergoing removal'));
          if (endResponse) {
            res.end();
          }
        }
        return;
      }
      if (installationInProgress) {
        log.warn('Another application is undergoing installation');
        if (res) {
          res.write(serviceHelper.ensureString('Another application is undergoing installation'));
          if (endResponse) {
            res.end();
          }
        }
        return;
      }
    }
    removalInProgress = true;

    if (!app) {
      throw new Error('No App specified');
    }

    let isComponent = app.includes('_'); // copmonent is defined by appComponent.name_appSpecs.name

    const appName = isComponent ? app.split('_')[1] : app;
    const appComponent = app.split('_')[0];

    // first find the appSpecifications in our database.
    // connect to mongodb
    const dbopen = dbHelper.databaseConnection();

    const appsDatabase = dbopen.db(config.database.appslocal.database);
    const database = dbopen.db(config.database.appsglobal.database);

    const appsQuery = { name: appName };
    const appsProjection = {};
    let appSpecifications = await dbHelper.findOneInDatabase(appsDatabase, localAppsInformation, appsQuery, appsProjection);
    if (!appSpecifications) {
      if (!force) {
        throw new Error('Flux App not found');
      }
      // get it from global Specifications
      appSpecifications = await dbHelper.findOneInDatabase(database, globalAppsInformation, appsQuery, appsProjection);
      if (!appSpecifications) {
        // get it from locally available Specifications
        // eslint-disable-next-line no-use-before-define
        const allApps = await availableApps();
        appSpecifications = allApps.find((a) => a.name === appName);
        // get it from permanent messages
        if (!appSpecifications) {
          const query = {};
          const projection = { projection: { _id: 0 } };
          const messages = await dbHelper.findInDatabase(database, globalAppsMessages, query, projection);
          const appMessages = messages.filter((message) => {
            const specifications = message.appSpecifications || message.zelAppSpecifications;
            return specifications.name === appName;
          });
          let currentSpecifications;
          appMessages.forEach((message) => {
            if (!currentSpecifications || message.height > currentSpecifications.height) {
              currentSpecifications = message;
            }
          });
          if (currentSpecifications && currentSpecifications.height) {
            appSpecifications = currentSpecifications.appSpecifications || currentSpecifications.zelAppSpecifications;
          }
        }
      }
    }

    if (!appSpecifications) {
      throw new Error('Flux App not found');
    }

    let appId = dockerService.getAppIdentifier(app); // get app or app component identifier

    if (appSpecifications.version === 4 && !isComponent) {
      // it is a composed application
      // eslint-disable-next-line no-restricted-syntax
      for (const appComposedComponent of appSpecifications.compose.reverse()) {
        isComponent = true;
        appId = dockerService.getAppIdentifier(`${appComposedComponent.name}_${appSpecifications.name}`);
        const appComponentSpecifications = appComposedComponent;
        // eslint-disable-next-line no-await-in-loop
        await appUninstallHard(appName, appId, appComponentSpecifications, isComponent, res);
      }
      isComponent = false;
    } else if (isComponent) {
      const componentSpecifications = appSpecifications.compose.find((component) => component.name === appComponent);
      await appUninstallHard(appName, appId, componentSpecifications, isComponent, res);
    } else {
      await appUninstallHard(appName, appId, appSpecifications, isComponent, res);
    }
    if (!isComponent) {
      const databaseStatus = {
        status: 'Cleaning up database...',
      };
      log.info(databaseStatus);
      if (res) {
        res.write(serviceHelper.ensureString(databaseStatus));
      }
      await dbHelper.findOneAndDeleteInDatabase(appsDatabase, localAppsInformation, appsQuery, appsProjection);
      const databaseStatus2 = {
        status: 'Database cleaned',
      };
      log.info(databaseStatus2);
      if (res) {
        res.write(serviceHelper.ensureString(databaseStatus2));
      }
    }
    const appRemovalResponseDone = {
      status: `Removal step done. Result: Flux App ${appName} was successfuly removed`,
    };
    log.info(appRemovalResponseDone);

    if (res) {
      res.write(serviceHelper.ensureString(appRemovalResponseDone));
    }
    if (res && endResponse) {
      res.end();
    }
    removalInProgress = false;
  } catch (error) {
    removalInProgress = false;
    log.error(error);
    const errorResponse = messageHelper.createErrorMessage(
      error.message || error,
      error.name,
      error.code,
    );
    if (res) {
      res.write(serviceHelper.ensureString(errorResponse));
      if (endResponse) {
        res.end();
      }
    }
  }
}

/**
 * To soft uninstall an app including any components. Removes container/s, removes image/s and denies all app/component ports.
 */
async function appUninstallSoft(appName, appId, appSpecifications, isComponent, res) {
  const stopStatus = {
    status: isComponent ? `Stopping Flux App Component ${appSpecifications.name}...` : `Stopping Flux App ${appName}...`,
  };
  log.info(stopStatus);
  if (res) {
    res.write(serviceHelper.ensureString(stopStatus));
  }

  await dockerService.appDockerStop(appId);

  const stopStatus2 = {
    status: isComponent ? `Flux App Component ${appSpecifications.name} stopped` : `Flux App ${appName} stopped`,
  };
  log.info(stopStatus2);
  if (res) {
    res.write(serviceHelper.ensureString(stopStatus2));
  }

  const removeStatus = {
    status: isComponent ? `Removing Flux App component ${appSpecifications.name} container...` : `Removing Flux App ${appName} container...`,
  };
  log.info(removeStatus);
  if (res) {
    res.write(serviceHelper.ensureString(removeStatus));
  }

  await dockerService.appDockerRemove(appId);

  const removeStatus2 = {
    status: isComponent ? `Flux App component ${appSpecifications.name}container removed` : `Flux App ${appName} container removed`,
  };
  log.info(removeStatus2);
  if (res) {
    res.write(serviceHelper.ensureString(removeStatus2));
  }

  const imageStatus = {
    status: isComponent ? `Removing Flux App component ${appSpecifications.name} image...` : `Removing Flux App ${appName} image...`,
  };
  log.info(imageStatus);
  if (res) {
    res.write(serviceHelper.ensureString(imageStatus));
  }
  await dockerService.appDockerImageRemove(appSpecifications.repotag).catch((error) => {
    const errorResponse = messageHelper.createErrorMessage(
      error.message || error,
      error.name,
      error.code,
    );
    log.error(errorResponse);
    if (res) {
      res.write(serviceHelper.ensureString(errorResponse));
    }
  });
  const imageStatus2 = {
    status: isComponent ? `Flux App component ${appSpecifications.name} image operations done` : `Flux App ${appName} image operations done`,
  };
  log.info(imageStatus2);
  if (res) {
    res.write(serviceHelper.ensureString(imageStatus2));
  }

  const portStatus = {
    status: isComponent ? `Denying Flux App component ${appSpecifications.name} ports...` : `Denying Flux App ${appName} ports...`,
  };
  log.info(portStatus);
  if (res) {
    res.write(serviceHelper.ensureString(portStatus));
  }
  if (appSpecifications.ports) {
    const firewallActive = await fluxCommunication.isFirewallActive();
    if (firewallActive) {
      // eslint-disable-next-line no-restricted-syntax
      for (const port of appSpecifications.ports) {
        // eslint-disable-next-line no-await-in-loop
        await fluxCommunication.denyPort(serviceHelper.ensureNumber(port));
      }
    }
    const isUPNP = upnpService.isUPNP();
    if ((userconfig.initial.apiport && userconfig.initial.apiport !== config.server.apiport) || isUPNP) {
      // eslint-disable-next-line no-restricted-syntax
      for (const port of appSpecifications.ports) {
        // eslint-disable-next-line no-await-in-loop
        await upnpService.removeMapUpnpPort(serviceHelper.ensureNumber(port), `Flux_App_${appName}`);
      }
    }
    // v1 compatibility
  } else if (appSpecifications.port) {
    const firewallActive = await fluxCommunication.isFirewallActive();
    if (firewallActive) {
      await fluxCommunication.denyPort(serviceHelper.ensureNumber(appSpecifications.port));
    }
    const isUPNP = upnpService.isUPNP();
    if ((userconfig.initial.apiport && userconfig.initial.apiport !== config.server.apiport) || isUPNP) {
      await upnpService.removeMapUpnpPort(serviceHelper.ensureNumber(appSpecifications.port), `Flux_App_${appName}`);
    }
  }
  const portStatus2 = {
    status: isComponent ? `Ports of component ${appSpecifications.name} denied` : `Ports of ${appName} denied`,
  };
  log.info(portStatus2);
  if (res) {
    res.write(serviceHelper.ensureString(portStatus2));
  }

  const appRemovalResponse = {
    status: isComponent ? `Flux App component ${appSpecifications.name} of ${appName} was successfuly removed` : `Flux App ${appName} was successfuly removed`,
  };
  log.info(appRemovalResponse);
  if (res) {
    res.write(serviceHelper.ensureString(appRemovalResponse));
  }
}

/**
 * To remove an app locally (including any components) without storage and cache deletion (keeps mounted volumes and cron job). First finds app specifications in database and then deletes the app from database. For app reload. Only for internal usage. We are throwing in functions using this.
 * @param {string} app App name.
 * @param {object} res Response.
 */
async function softRemoveAppLocally(app, res) {
  // remove app from local machine.
  // find in database, stop app, remove container, close port, remove from database
  // we want to remove the image as well (repotag) what if other container uses the same image -> then it shall result in an error so ok anyway
  if (removalInProgress) {
    throw new Error('Another application is undergoing removal');
  }
  if (installationInProgress) {
    throw new Error('Another application is undergoing installation');
  }
  removalInProgress = true;
  if (!app) {
    throw new Error('No Flux App specified');
  }

  let isComponent = app.includes('_'); // copmonent is defined by appComponent.name_appSpecs.name

  const appName = isComponent ? app.split('_')[1] : app;
  const appComponent = app.split('_')[0];

  // first find the appSpecifications in our database.
  // connect to mongodb
  const dbopen = dbHelper.databaseConnection();

  const appsDatabase = dbopen.db(config.database.appslocal.database);

  const appsQuery = { name: appName };
  const appsProjection = {};
  const appSpecifications = await dbHelper.findOneInDatabase(appsDatabase, localAppsInformation, appsQuery, appsProjection);
  if (!appSpecifications) {
    throw new Error('Flux App not found');
  }

  let appId = dockerService.getAppIdentifier(app);

  if (appSpecifications.version === 4 && !isComponent) {
    // it is a composed application
    // eslint-disable-next-line no-restricted-syntax
    for (const appComposedComponent of appSpecifications.compose.reverse()) {
      isComponent = true;
      appId = `${appComposedComponent.name}_${appSpecifications.name}`;
      const appComponentSpecifications = appComposedComponent;
      // eslint-disable-next-line no-await-in-loop
      await appUninstallSoft(appName, appId, appComponentSpecifications, isComponent, res);
    }
    isComponent = false;
  } else if (isComponent) {
    const componentSpecifications = appSpecifications.compose.find((component) => component.name === appComponent);
    await appUninstallSoft(appName, appId, componentSpecifications, isComponent, res);
  } else {
    await appUninstallSoft(appName, appId, appSpecifications, isComponent, res);
  }

  if (!isComponent) {
    const databaseStatus = {
      status: 'Cleaning up database...',
    };
    log.info(databaseStatus);
    if (res) {
      res.write(serviceHelper.ensureString(databaseStatus));
    }
    await dbHelper.findOneAndDeleteInDatabase(appsDatabase, localAppsInformation, appsQuery, appsProjection);
    const databaseStatus2 = {
      status: 'Database cleaned',
    };
    log.info(databaseStatus2);
    if (res) {
      res.write(serviceHelper.ensureString(databaseStatus2));
    }

    const appRemovalResponseDone = {
      status: `Removal step done. Result: Flux App ${appName} was partially removed`,
    };
    log.info(appRemovalResponseDone);
    if (res) {
      res.write(serviceHelper.ensureString(appRemovalResponseDone));
    }
  }

  removalInProgress = false;
}

/**
 * To remove app locally via API call. Cannot be performed for individual components. Force defaults to false. Only accessible by app owner, admins and flux team members.
 * @param {object} req Request.
 * @param {object} res Response.
 */
async function removeAppLocallyApi(req, res) {
  try {
    let { appname } = req.params;
    appname = appname || req.query.appname;

    if (appname.includes('_')) {
      throw new Error('Components cannot be removed manually');
    }

    let { force } = req.params;
    force = force || req.query.force || false;
    force = serviceHelper.ensureBoolean(force);

    if (!appname) {
      throw new Error('No Flux App specified');
    }

    const authorized = await verificationHelper.verifyPrivilege('appownerabove', req, appname);
    if (!authorized) {
      const errMessage = messageHelper.errUnauthorizedMessage();
      res.json(errMessage);
    } else {
      // remove app from local machine.
      // find in database, stop app, remove container, close ports delete data associated on system, remove from database
      // if other container uses the same image -> then it shall result in an error so ok anyway
      res.setHeader('Content-Type', 'application/json');
      removeAppLocally(appname, res, force);
    }
  } catch (error) {
    log.error(error);
    const errorResponse = messageHelper.createErrorMessage(
      error.message || error,
      error.name,
      error.code,
    );
    res.json(errorResponse);
  }
}

/**
 * To return total app hardware requirements (CPU, RAM and HDD).
 * @param {object} appSpecifications App specifications.
 * @param {string} myNodeTier Node tier.
 * @returns {object} Values for CPU, RAM and HDD.
 */
function totalAppHWRequirements(appSpecifications, myNodeTier) {
  let cpu = 0;
  let ram = 0;
  let hdd = 0;
  const hddTier = `hdd${myNodeTier}`;
  const ramTier = `ram${myNodeTier}`;
  const cpuTier = `cpu${myNodeTier}`;
  if (appSpecifications.version <= 3) {
    if (appSpecifications.tiered) {
      cpu = appSpecifications[cpuTier] || appSpecifications.cpu;
      ram = appSpecifications[ramTier] || appSpecifications.ram;
      hdd = appSpecifications[hddTier] || appSpecifications.hdd;
    } else {
      // eslint-disable-next-line prefer-destructuring
      cpu = appSpecifications.cpu;
      // eslint-disable-next-line prefer-destructuring
      ram = appSpecifications.ram;
      // eslint-disable-next-line prefer-destructuring
      hdd = appSpecifications.hdd;
    }
  } else {
    appSpecifications.compose.forEach((appComponent) => {
      if (appComponent.tiered) {
        cpu += appComponent[cpuTier] || appComponent.cpu;
        ram += appComponent[ramTier] || appComponent.ram;
        hdd += appComponent[hddTier] || appComponent.hdd;
      } else {
        cpu += appComponent.cpu;
        ram += appComponent.ram;
        hdd += appComponent.hdd;
      }
    });
  }
  return {
    cpu,
    ram,
    hdd,
  };
}

/**
 * To check app requirements to include HDD space, CPU power and RAM.
 * @param {object} appSpecs App specifications.
 * @returns {boolean} True if all checks passed.
 */
async function checkAppRequirements(appSpecs) {
  // appSpecs has hdd, cpu and ram assigned to correct tier
  const tier = await generalService.nodeTier();
  const resourcesLocked = await appsResources();
  if (resourcesLocked.status !== 'success') {
    throw new Error('Unable to obtain locked system resources by Flux Apps. Aborting.');
  }

  const appHWrequirements = totalAppHWRequirements(appSpecs, tier);
  await getNodeSpecs();
  const totalSpaceOnNode = nodeSpecs.ssdStorage;
  if (totalSpaceOnNode === 0) {
    throw new Error('Insufficient space on Flux Node to spawn an application');
  }
  const useableSpaceOnNode = totalSpaceOnNode - config.lockedSystemResources.hdd;
  const hddLockedByApps = resourcesLocked.data.apsHddLocked;
  const availableSpaceForApps = useableSpaceOnNode - hddLockedByApps;
  // bigger or equal so we have the 1 gb free...
  if (appHWrequirements.hdd > availableSpaceForApps) {
    throw new Error('Insufficient space on Flux Node to spawn an application');
  }

  const totalCpuOnNode = nodeSpecs.cpuCores * 10;
  const useableCpuOnNode = totalCpuOnNode - config.lockedSystemResources.cpu;
  const cpuLockedByApps = resourcesLocked.data.appsCpusLocked * 10;
  const adjustedAppCpu = appHWrequirements.cpu * 10;
  const availableCpuForApps = useableCpuOnNode - cpuLockedByApps;
  if (adjustedAppCpu > availableCpuForApps) {
    throw new Error('Insufficient CPU power on Flux Node to spawn an application');
  }

  const totalRamOnNode = nodeSpecs.ram;
  const useableRamOnNode = totalRamOnNode - config.lockedSystemResources.ram;
  const ramLockedByApps = resourcesLocked.data.appsRamLocked;
  const availableRamForApps = useableRamOnNode - ramLockedByApps;
  if (appHWrequirements.ram > availableRamForApps) {
    throw new Error('Insufficient RAM on Flux Node to spawn an application');
  }
  return true;
}

/**
 * To hard install an app. Pulls image/s, creates data volumes, creates components/app, assigns ports to components/app and starts all containers.
 * @param {object} appSpecifications App specifications.
 * @param {string} appName App name.
 * @param {boolean} isComponent True if a Docker Compose component.
 * @param {object} res Response.
 * @returns {void} Return statement is only used here to interrupt the function and nothing is returned.
 */
async function installApplicationHard(appSpecifications, appName, isComponent, res) {
  // pull image
  // eslint-disable-next-line no-unused-vars
  await dockerPullStreamPromise(appSpecifications.repotag, res);
  const pullStatus = {
    status: isComponent ? `Pulling component ${appSpecifications.name} of Flux App ${appName}` : `Pulling global Flux App ${appName} was successful`,
  };
  if (res) {
    res.write(serviceHelper.ensureString(pullStatus));
  }

  await createAppVolume(appSpecifications, appName, isComponent, res);

  const createApp = {
    status: isComponent ? `Creating component ${appSpecifications.name} of Flux App ${appName}` : `Creating Flux App ${appName}`,
  };
  log.info(createApp);
  if (res) {
    res.write(serviceHelper.ensureString(createApp));
  }

  await dockerService.appDockerCreate(appSpecifications, appName, isComponent);

  const portStatusInitial = {
    status: isComponent ? `Allowing component ${appSpecifications.name} of Flux App ${appName} ports...` : `Allowing Flux App ${appName} ports...`,
  };
  log.info(portStatusInitial);
  if (res) {
    res.write(serviceHelper.ensureString(portStatusInitial));
  }
  if (appSpecifications.ports) {
    const firewallActive = await fluxCommunication.isFirewallActive();
    if (firewallActive) {
      // eslint-disable-next-line no-restricted-syntax
      for (const port of appSpecifications.ports) {
        // eslint-disable-next-line no-await-in-loop
        const portResponse = await fluxCommunication.allowPort(serviceHelper.ensureNumber(port));
        if (portResponse.status === true) {
          const portStatus = {
            status: `Port ${port} OK`,
          };
          log.info(portStatus);
          if (res) {
            res.write(serviceHelper.ensureString(portStatus));
          }
        } else {
          throw new Error(`Error: Port ${port} FAILed to open.`);
        }
      }
    } else {
      log.info('Firewall not active, application ports are open');
    }
    const isUPNP = upnpService.isUPNP();
    if ((userconfig.initial.apiport && userconfig.initial.apiport !== config.server.apiport) || isUPNP) {
      log.info('Custom port specified, mapping ports');
      // eslint-disable-next-line no-restricted-syntax
      for (const port of appSpecifications.ports) {
        // eslint-disable-next-line no-await-in-loop
        const portResponse = await upnpService.mapUpnpPort(serviceHelper.ensureNumber(port), `Flux_App_${appName}`);
        if (portResponse === true) {
          const portStatus = {
            status: `Port ${port} mapped OK`,
          };
          log.info(portStatus);
          if (res) {
            res.write(serviceHelper.ensureString(portStatus));
          }
        } else {
          throw new Error(`Error: Port ${port} FAILed to map.`);
        }
      }
    }
  } else if (appSpecifications.port) {
    // v1 compatibility
    const firewallActive = await fluxCommunication.isFirewallActive();
    if (firewallActive) {
      const portResponse = await fluxCommunication.allowPort(serviceHelper.ensureNumber(appSpecifications.port));
      if (portResponse.status === true) {
        const portStatus = {
          status: `Port ${appSpecifications.port} OK`,
        };
        log.info(portStatus);
        if (res) {
          res.write(serviceHelper.ensureString(portStatus));
        }
      } else {
        throw new Error(`Error: Port ${appSpecifications.port} FAILed to open.`);
      }
    } else {
      log.info('Firewall not active, application ports are open');
    }
    const isUPNP = upnpService.isUPNP();
    if ((userconfig.initial.apiport && userconfig.initial.apiport !== config.server.apiport) || isUPNP) {
      log.info('Custom port specified, mapping ports');
      const portResponse = await upnpService.mapUpnpPort(serviceHelper.ensureNumber(appSpecifications.port), `Flux_App_${appName}`);
      if (portResponse === true) {
        const portStatus = {
          status: `Port ${appSpecifications.port} mapped OK`,
        };
        log.info(portStatus);
        if (res) {
          res.write(serviceHelper.ensureString(portStatus));
        }
      } else {
        throw new Error(`Error: Port ${appSpecifications.port} FAILed to map.`);
      }
    }
  }
  const startStatus = {
    status: isComponent ? `Starting component ${appSpecifications.name} of Flux App ${appName}...` : `Starting Flux App ${appName}...`,
  };
  log.info(startStatus);
  if (res) {
    res.write(serviceHelper.ensureString(startStatus));
  }
  const identifier = isComponent ? `${appSpecifications.name}_${appName}` : appName;
  const app = await dockerService.appDockerStart(dockerService.getAppIdentifier(identifier));
  installationInProgress = false;
  if (!app) {
    return;
  }
  const appResponse = messageHelper.createDataMessage(app);
  log.info(appResponse);
  if (res) {
    res.write(serviceHelper.ensureString(appResponse));
  }
}

/**
 * To register an app locally. Performs pre-installation checks - database in place, Flux Docker network in place and if app already installed. Then registers app in database and performs hard install. If registration fails, the app is removed locally.
 * @param {object} appSpecs App specifications.
 * @param {object} componentSpecs Component specifications.
 * @param {object} res Response.
 * @returns {void} Return statement is only used here to interrupt the function and nothing is returned.
 */
async function registerAppLocally(appSpecs, componentSpecs, res) {
  // cpu, ram, hdd were assigned to correct tiered specs.
  // get applications specifics from app messages database
  // check if hash is in blockchain
  // register and launch according to specifications in message
  try {
    if (removalInProgress) {
      log.error('Another application is undergoing removal');
      return;
    }
    if (installationInProgress) {
      log.error('Another application is undergoing installation');
      return;
    }
    installationInProgress = true;
    const tier = await generalService.nodeTier().catch((error) => log.error(error));
    if (!tier) {
      return;
    }
    const appSpecifications = appSpecs;
    const appComponent = componentSpecs;
    const appName = appSpecifications.name;
    let isComponent = !!appComponent;
    const precheckForInstallation = {
      status: 'Running initial checks for Flux App...',
    };
    log.info(precheckForInstallation);
    if (res) {
      res.write(serviceHelper.ensureString(precheckForInstallation));
    }
    // connect to mongodb
    const dbOpenTest = {
      status: 'Connecting to database...',
    };
    log.info(dbOpenTest);
    if (res) {
      res.write(serviceHelper.ensureString(dbOpenTest));
    }
    const dbopen = dbHelper.databaseConnection();

    const appsDatabase = dbopen.db(config.database.appslocal.database);
    const appsQuery = { name: appName };
    const appsProjection = {
      projection: {
        _id: 0,
        name: 1,
      },
    };

    // check if fluxDockerNetwork exists, if not create
    const fluxNetworkStatus = {
      status: 'Checking Flux network...',
    };
    log.info(fluxNetworkStatus);
    if (res) {
      res.write(serviceHelper.ensureString(fluxNetworkStatus));
    }
    const fluxNet = await dockerService.createFluxDockerNetwork().catch((error) => log.error(error));
    if (!fluxNet) {
      return;
    }
    const fluxNetResponse = messageHelper.createDataMessage(fluxNet);
    log.info(fluxNetResponse);
    if (res) {
      res.write(serviceHelper.ensureString(fluxNetResponse));
    }

    // check if app is already installed
    const checkDb = {
      status: 'Checking database...',
    };
    log.info(checkDb);
    if (res) {
      res.write(serviceHelper.ensureString(checkDb));
    }
    const appResult = await dbHelper.findOneInDatabase(appsDatabase, localAppsInformation, appsQuery, appsProjection);
    if (appResult && !isComponent) {
      installationInProgress = false;
      log.error(`Flux App ${appName} already installed`);
      if (res) {
        res.write(`Flux App ${appName} already installed`);
        res.end();
      }
      return;
    }

    const appInstallation = {
      status: isComponent ? `Initiating Flux App component ${appComponent.name} installation...` : `Initiating Flux App ${appName} installation...`,
    };
    log.info(appInstallation);
    if (res) {
      res.write(serviceHelper.ensureString(appInstallation));
    }
    if (!isComponent) {
      // register the app
      await dbHelper.insertOneToDatabase(appsDatabase, localAppsInformation, appSpecifications);
      const hddTier = `hdd${tier}`;
      const ramTier = `ram${tier}`;
      const cpuTier = `cpu${tier}`;
      appSpecifications.cpu = appSpecifications[cpuTier] || appSpecifications.cpu;
      appSpecifications.ram = appSpecifications[ramTier] || appSpecifications.ram;
      appSpecifications.hdd = appSpecifications[hddTier] || appSpecifications.hdd;
    } else {
      const hddTier = `hdd${tier}`;
      const ramTier = `ram${tier}`;
      const cpuTier = `cpu${tier}`;
      appComponent.cpu = appComponent[cpuTier] || appComponent.cpu;
      appComponent.ram = appComponent[ramTier] || appComponent.ram;
      appComponent.hdd = appComponent[hddTier] || appComponent.hdd;
    }

    const specificationsToInstall = isComponent ? appComponent : appSpecifications;

    if (specificationsToInstall.version >= 4) { // version is undefined for component
      // eslint-disable-next-line no-restricted-syntax
      for (const appComponentSpecs of specificationsToInstall.compose) {
        isComponent = true;
        const hddTier = `hdd${tier}`;
        const ramTier = `ram${tier}`;
        const cpuTier = `cpu${tier}`;
        appComponentSpecs.cpu = appComponentSpecs[cpuTier] || appComponentSpecs.cpu;
        appComponentSpecs.ram = appComponentSpecs[ramTier] || appComponentSpecs.ram;
        appComponentSpecs.hdd = appComponentSpecs[hddTier] || appComponentSpecs.hdd;
        // eslint-disable-next-line no-await-in-loop
        await installApplicationHard(appComponentSpecs, appName, isComponent, res);
      }
    } else {
      await installApplicationHard(specificationsToInstall, appName, isComponent, res);
    }

    // all done message
    const successStatus = {
      status: `Flux App ${appName} successfully installed and launched`,
    };
    log.info(successStatus);
    if (res) {
      res.write(serviceHelper.ensureString(successStatus));
      res.end();
    }
  } catch (error) {
    installationInProgress = false;
    const errorResponse = messageHelper.createErrorMessage(
      error.message || error,
      error.name,
      error.code,
    );
    log.error(errorResponse);
    if (res) {
      res.write(serviceHelper.ensureString(errorResponse));
    }
    const removeStatus = messageHelper.createErrorMessage(`Error occured. Initiating Flux App ${appSpecs.name} removal`);
    log.info(removeStatus);
    if (res) {
      res.write(serviceHelper.ensureString(removeStatus));
    }
    installationInProgress = false;
    removeAppLocally(appSpecs.name, res, true);
  }
}

/**
 * To soft install app. Pulls image/s, creates components/app, assigns ports to components/app and starts all containers. Does not create data volumes.
 * @param {object} appSpecifications App specifications.
 * @param {string} appName App name.
 * @param {boolean} isComponent True if a Docker Compose component.
 * @param {object} res Response.
 * @returns {void} Return statement is only used here to interrupt the function and nothing is returned.
 */
async function installApplicationSoft(appSpecifications, appName, isComponent, res) {
  // pull image
  // eslint-disable-next-line no-unused-vars
  await dockerPullStreamPromise(appSpecifications.repotag, res);
  const pullStatus = {
    status: isComponent ? `Pulling global Flux App ${appSpecifications.name} was successful` : `Pulling global Flux App ${appName} was successful`,
  };
  if (res) {
    res.write(serviceHelper.ensureString(pullStatus));
  }

  const createApp = {
    status: isComponent ? `Creating component ${appSpecifications.name} of local Flux App ${appName}` : `Creating local Flux App ${appName}`,
  };
  log.info(createApp);
  if (res) {
    res.write(serviceHelper.ensureString(createApp));
  }

  await dockerService.appDockerCreate(appSpecifications, appName, isComponent);

  const portStatusInitial = {
    status: isComponent ? `Allowing component ${appSpecifications.name} of Flux App ${appName} ports...` : `Allowing Flux App ${appName} ports...`,
  };
  log.info(portStatusInitial);
  if (res) {
    res.write(serviceHelper.ensureString(portStatusInitial));
  }
  if (appSpecifications.ports) {
    const firewallActive = await fluxCommunication.isFirewallActive();
    if (firewallActive) {
      // eslint-disable-next-line no-restricted-syntax
      for (const port of appSpecifications.ports) {
        // eslint-disable-next-line no-await-in-loop
        const portResponse = await fluxCommunication.allowPort(serviceHelper.ensureNumber(port));
        if (portResponse.status === true) {
          const portStatus = {
            status: `Port ${port} OK`,
          };
          log.info(portStatus);
          if (res) {
            res.write(serviceHelper.ensureString(portStatus));
          }
        } else {
          throw new Error(`Error: Port ${port} FAILed to open.`);
        }
      }
    } else {
      log.info('Firewall not active, application ports are open');
    }
    const isUPNP = upnpService.isUPNP();
    if ((userconfig.initial.apiport && userconfig.initial.apiport !== config.server.apiport) || isUPNP) {
      log.info('Custom port specified, mapping ports');
      // eslint-disable-next-line no-restricted-syntax
      for (const port of appSpecifications.ports) {
        // eslint-disable-next-line no-await-in-loop
        const portResponse = await upnpService.mapUpnpPort(serviceHelper.ensureNumber(port), `Flux_App_${appName}`);
        if (portResponse === true) {
          const portStatus = {
            status: `Port ${port} mapped OK`,
          };
          log.info(portStatus);
          if (res) {
            res.write(serviceHelper.ensureString(portStatus));
          }
        } else {
          throw new Error(`Error: Port ${port} FAILed to map.`);
        }
      }
    }
  } else if (appSpecifications.port) {
    const firewallActive = await fluxCommunication.isFirewallActive();
    if (firewallActive) {
      // v1 compatibility
      const portResponse = await fluxCommunication.allowPort(serviceHelper.ensureNumber(appSpecifications.port));
      if (portResponse.status === true) {
        const portStatus = {
          status: 'Port OK',
        };
        log.info(portStatus);
        if (res) {
          res.write(serviceHelper.ensureString(portStatus));
        }
      } else {
        throw new Error(`Error: Port ${appSpecifications.port} FAILed to open.`);
      }
    } else {
      log.info('Firewall not active, application ports are open');
    }
    const isUPNP = upnpService.isUPNP();
    if ((userconfig.initial.apiport && userconfig.initial.apiport !== config.server.apiport) || isUPNP) {
      log.info('Custom port specified, mapping ports');
      const portResponse = await upnpService.mapUpnpPort(serviceHelper.ensureNumber(appSpecifications.port), `Flux_App_${appName}`);
      if (portResponse === true) {
        const portStatus = {
          status: `Port ${appSpecifications.port} mapped OK`,
        };
        log.info(portStatus);
        if (res) {
          res.write(serviceHelper.ensureString(portStatus));
        }
      } else {
        throw new Error(`Error: Port ${appSpecifications.port} FAILed to map.`);
      }
    }
  }
  const startStatus = {
    status: isComponent ? `Starting component ${appSpecifications.name} of Flux App ${appName}...` : `Starting Flux App ${appName}...`,
  };
  log.info(startStatus);
  if (res) {
    res.write(serviceHelper.ensureString(startStatus));
  }
  const identifier = isComponent ? `${appSpecifications.name}_${appName}` : appName;
  const app = await dockerService.appDockerStart(dockerService.getAppIdentifier(identifier));
  installationInProgress = false;
  if (!app) {
    return;
  }
  const appResponse = messageHelper.createDataMessage(app);
  log.info(appResponse);
  if (res) {
    res.write(serviceHelper.ensureString(appResponse));
  }
}

/**
 * To soft register an app locally (with data volume already in existence). Performs pre-installation checks - database in place, Flux Docker network in place and if app already installed. Then registers app in database and performs soft install. If registration fails, the app is removed locally.
 * @param {object} appSpecs App specifications. 
 * @param {object} componentSpecs Component specifications.
 * @param {object} res Response.
 * @returns {void} Return statement is only used here to interrupt the function and nothing is returned.
 */
async function softRegisterAppLocally(appSpecs, componentSpecs, res) {
  // cpu, ram, hdd were assigned to correct tiered specs.
  // get applications specifics from app messages database
  // check if hash is in blockchain
  // register and launch according to specifications in message
  // throw without catching
  try {
    if (removalInProgress) {
      log.error('Another application is undergoing removal');
      return;
    }
    if (installationInProgress) {
      log.error('Another application is undergoing installation');
      return;
    }
    installationInProgress = true;
    const tier = await generalService.nodeTier().catch((error) => log.error(error));
    if (!tier) {
      return;
    }
    const appSpecifications = appSpecs;
    const appComponent = componentSpecs;
    const appName = appSpecifications.name;
    let isComponent = !!appComponent;
    const precheckForInstallation = {
      status: 'Running initial checks for Flux App...',
    };
    log.info(precheckForInstallation);
    if (res) {
      res.write(serviceHelper.ensureString(precheckForInstallation));
    }
    // connect to mongodb
    const dbOpenTest = {
      status: 'Connecting to database...',
    };
    log.info(dbOpenTest);
    if (res) {
      res.write(serviceHelper.ensureString(dbOpenTest));
    }
    const dbopen = dbHelper.databaseConnection();

    const appsDatabase = dbopen.db(config.database.appslocal.database);
    const appsQuery = { name: appName };
    const appsProjection = {
      projection: {
        _id: 0,
        name: 1,
      },
    };

    // check if fluxDockerNetwork exists, if not create
    const fluxNetworkStatus = {
      status: 'Checking Flux network...',
    };
    log.info(fluxNetworkStatus);
    if (res) {
      res.write(serviceHelper.ensureString(fluxNetworkStatus));
    }
    const fluxNet = await dockerService.createFluxDockerNetwork().catch((error) => log.error(error));
    if (!fluxNet) {
      return;
    }
    const fluxNetResponse = messageHelper.createDataMessage(fluxNet);
    log.info(fluxNetResponse);
    if (res) {
      res.write(serviceHelper.ensureString(fluxNetResponse));
    }

    // check if app is already installed
    const checkDb = {
      status: 'Checking database...',
    };
    log.info(checkDb);
    if (res) {
      res.write(serviceHelper.ensureString(checkDb));
    }
    const appResult = await dbHelper.findOneInDatabase(appsDatabase, localAppsInformation, appsQuery, appsProjection);
    if (appResult && !isComponent) {
      installationInProgress = false;
      log.error(`Flux App ${appName} already installed`);
      if (res) {
        res.write(`Flux App ${appName} already installed`);
        res.end();
      }
      return;
    }

    const appInstallation = {
      status: isComponent ? `Initiating Flux App component ${appComponent.name} installation...` : `Initiating Flux App ${appName} installation...`,
    };
    log.info(appInstallation);
    if (res) {
      res.write(serviceHelper.ensureString(appInstallation));
    }
    if (!isComponent) {
      // register the app
      await dbHelper.insertOneToDatabase(appsDatabase, localAppsInformation, appSpecifications);
      const hddTier = `hdd${tier}`;
      const ramTier = `ram${tier}`;
      const cpuTier = `cpu${tier}`;
      appSpecifications.cpu = appSpecifications[cpuTier] || appSpecifications.cpu;
      appSpecifications.ram = appSpecifications[ramTier] || appSpecifications.ram;
      appSpecifications.hdd = appSpecifications[hddTier] || appSpecifications.hdd;
    } else {
      const hddTier = `hdd${tier}`;
      const ramTier = `ram${tier}`;
      const cpuTier = `cpu${tier}`;
      appComponent.cpu = appComponent[cpuTier] || appComponent.cpu;
      appComponent.ram = appComponent[ramTier] || appComponent.ram;
      appComponent.hdd = appComponent[hddTier] || appComponent.hdd;
    }

    const specificationsToInstall = isComponent ? appComponent : appSpecifications;

    if (specificationsToInstall.version >= 4) { // version is undefined for component
      // eslint-disable-next-line no-restricted-syntax
      for (const appComponentSpecs of specificationsToInstall.compose) {
        isComponent = true;
        const hddTier = `hdd${tier}`;
        const ramTier = `ram${tier}`;
        const cpuTier = `cpu${tier}`;
        appComponentSpecs.cpu = appComponentSpecs[cpuTier] || appComponentSpecs.cpu;
        appComponentSpecs.ram = appComponentSpecs[ramTier] || appComponentSpecs.ram;
        appComponentSpecs.hdd = appComponentSpecs[hddTier] || appComponentSpecs.hdd;
        // eslint-disable-next-line no-await-in-loop
        await installApplicationSoft(appComponentSpecs, appName, isComponent, res);
      }
    } else {
      await installApplicationSoft(specificationsToInstall, appName, isComponent, res);
    }
    // all done message
    const successStatus = {
      status: `Flux App ${appName} successfully installed and launched`,
    };
    log.info(successStatus);
    if (res) {
      res.write(serviceHelper.ensureString(successStatus));
      res.end();
    }
  } catch (error) {
    installationInProgress = false;
    const errorResponse = messageHelper.createErrorMessage(
      error.message || error,
      error.name,
      error.code,
    );
    log.error(errorResponse);
    if (res) {
      res.write(serviceHelper.ensureString(errorResponse));
    }
    const removeStatus = messageHelper.createErrorMessage(`Error occured. Initiating Flux App ${appSpecs.name} removal`);
    log.info(removeStatus);
    if (res) {
      res.write(serviceHelper.ensureString(removeStatus));
    }
    installationInProgress = false;
    removeAppLocally(appSpecs.name, res, true);
  }
}

/**
 * To return the monthly app hosting price.
 * @param {string} dataForAppRegistration App registration date.
 * @param {number} height Block height.
 * @returns {number} App price.
 */
function appPricePerMonth(dataForAppRegistration, height) {
  if (!dataForAppRegistration) {
    return new Error('Application specification not provided');
  }
  const intervals = config.fluxapps.price.filter((i) => i.height <= height);
  const priceSpecifications = intervals[intervals.length - 1]; // filter does not change order
  let instancesAdditional = 0;
  if (dataForAppRegistration.instances) {
    // spec of version >= 3
    // specification version 3 is saying. 3 instances are standard, every 3 additional is double the price.
    instancesAdditional = dataForAppRegistration.instances - 3; // has to always be >=0 as of checks before.
  }
  if (dataForAppRegistration.version <= 3) {
    if (dataForAppRegistration.tiered) {
      const cpuTotalCount = dataForAppRegistration.cpubasic + dataForAppRegistration.cpusuper + dataForAppRegistration.cpubamf;
      const cpuPrice = cpuTotalCount * priceSpecifications.cpu * 10;
      const cpuTotal = cpuPrice / 3;
      const ramTotalCount = dataForAppRegistration.rambasic + dataForAppRegistration.ramsuper + dataForAppRegistration.rambamf;
      const ramPrice = (ramTotalCount * priceSpecifications.ram) / 100;
      const ramTotal = ramPrice / 3;
      const hddTotalCount = dataForAppRegistration.hddbasic + dataForAppRegistration.hddsuper + dataForAppRegistration.hddbamf;
      const hddPrice = hddTotalCount * priceSpecifications.hdd;
      const hddTotal = hddPrice / 3;
      const totalPrice = cpuTotal + ramTotal + hddTotal;
      let appPrice = Number(Math.ceil(totalPrice * 100) / 100);
      if (instancesAdditional > 0) {
        const additionalPrice = (appPrice * instancesAdditional) / 3;
        appPrice = (Math.ceil(additionalPrice * 100) + Math.ceil(appPrice * 100)) / 100;
      }
      if (appPrice < priceSpecifications.minPrice) {
        appPrice = priceSpecifications.minPrice;
      }
      return appPrice;
    }
    const cpuTotal = dataForAppRegistration.cpu * priceSpecifications.cpu * 10;
    const ramTotal = (dataForAppRegistration.ram * priceSpecifications.ram) / 100;
    const hddTotal = dataForAppRegistration.hdd * priceSpecifications.hdd;
    const totalPrice = cpuTotal + ramTotal + hddTotal;
    let appPrice = Number(Math.ceil(totalPrice * 100) / 100);
    if (instancesAdditional > 0) {
      const additionalPrice = (appPrice * instancesAdditional) / 3;
      appPrice = (Math.ceil(additionalPrice * 100) + Math.ceil(appPrice * 100)) / 100;
    }
    if (appPrice < priceSpecifications.minPrice) {
      appPrice = priceSpecifications.minPrice;
    }
    return appPrice;
  }
  // v4+ compose
  let cpuTotalCount = 0;
  let ramTotalCount = 0;
  let hddTotalCount = 0;
  dataForAppRegistration.compose.forEach((appComponent) => {
    if (appComponent.tiered) {
      cpuTotalCount += ((appComponent.cpubasic + appComponent.cpusuper + appComponent.cpubamf) / 3);
      ramTotalCount += ((appComponent.rambasic + appComponent.ramsuper + appComponent.rambamf) / 3);
      hddTotalCount += ((appComponent.hddbasic + appComponent.hddsuper + appComponent.hddbamf) / 3);
    } else {
      cpuTotalCount += appComponent.cpu;
      ramTotalCount += appComponent.ram;
      hddTotalCount += appComponent.hdd;
    }
  });
  const cpuPrice = cpuTotalCount * priceSpecifications.cpu * 10;
  const ramPrice = (ramTotalCount * priceSpecifications.ram) / 100;
  const hddPrice = hddTotalCount * priceSpecifications.hdd;
  const totalPrice = cpuPrice + ramPrice + hddPrice;
  let appPrice = Number(Math.ceil(totalPrice * 100) / 100);
  if (instancesAdditional > 0) {
    const additionalPrice = (appPrice * instancesAdditional) / 3;
    appPrice = (Math.ceil(additionalPrice * 100) + Math.ceil(appPrice * 100)) / 100;
  }
  if (appPrice < priceSpecifications.minPrice) {
    appPrice = priceSpecifications.minPrice;
  }
  return appPrice;
}

/**
 * To check if a node's hardware is suitable for running the assigned app.
 * @param {object} appSpecs App specifications.
 * @returns {boolean} True if no errors are thrown.
 */
function checkHWParameters(appSpecs) {
  // check specs parameters. JS precision
  if ((appSpecs.cpu * 10) % 1 !== 0 || (appSpecs.cpu * 10) > (config.fluxSpecifics.cpu.stratus - config.lockedSystemResources.cpu) || appSpecs.cpu < 0.1) {
    throw new Error(`CPU badly assigned for ${appSpecs.name}`);
  }
  if (appSpecs.ram % 100 !== 0 || appSpecs.ram > (config.fluxSpecifics.ram.stratus - config.lockedSystemResources.ram) || appSpecs.ram < 100) {
    throw new Error(`RAM badly assigned for ${appSpecs.name}`);
  }
  if (appSpecs.hdd % 1 !== 0 || appSpecs.hdd > (config.fluxSpecifics.hdd.stratus - config.lockedSystemResources.hdd) || appSpecs.hdd < 1) {
    throw new Error(`SSD badly assigned for ${appSpecs.name}`);
  }
  if (appSpecs.tiered) {
    if ((appSpecs.cpubasic * 10) % 1 !== 0 || (appSpecs.cpubasic * 10) > (config.fluxSpecifics.cpu.cumulus - config.lockedSystemResources.cpu) || appSpecs.cpubasic < 0.1) {
      throw new Error(`CPU for Cumulus badly assigned for ${appSpecs.name}`);
    }
    if (appSpecs.rambasic % 100 !== 0 || appSpecs.rambasic > (config.fluxSpecifics.ram.cumulus - config.lockedSystemResources.ram) || appSpecs.rambasic < 100) {
      throw new Error(`RAM for Cumulus badly assigned for ${appSpecs.name}`);
    }
    if (appSpecs.hddbasic % 1 !== 0 || appSpecs.hddbasic > (config.fluxSpecifics.hdd.cumulus - config.lockedSystemResources.hdd) || appSpecs.hddbasic < 1) {
      throw new Error(`SSD for Cumulus badly assigned for ${appSpecs.name}`);
    }
    if ((appSpecs.cpusuper * 10) % 1 !== 0 || (appSpecs.cpusuper * 10) > (config.fluxSpecifics.cpu.nimbus - config.lockedSystemResources.cpu) || appSpecs.cpusuper < 0.1) {
      throw new Error(`CPU for Nimbus badly assigned for ${appSpecs.name}`);
    }
    if (appSpecs.ramsuper % 100 !== 0 || appSpecs.ramsuper > (config.fluxSpecifics.ram.nimbus - config.lockedSystemResources.ram) || appSpecs.ramsuper < 100) {
      throw new Error(`RAM for Nimbus badly assigned for ${appSpecs.name}`);
    }
    if (appSpecs.hddsuper % 1 !== 0 || appSpecs.hddsuper > (config.fluxSpecifics.hdd.nimbus - config.lockedSystemResources.hdd) || appSpecs.hddsuper < 1) {
      throw new Error(`SSD for Nimbus badly assigned for ${appSpecs.name}`);
    }
    if ((appSpecs.cpubamf * 10) % 1 !== 0 || (appSpecs.cpubamf * 10) > (config.fluxSpecifics.cpu.stratus - config.lockedSystemResources.cpu) || appSpecs.cpubamf < 0.1) {
      throw new Error(`CPU for Stratus badly assigned for ${appSpecs.name}`);
    }
    if (appSpecs.rambamf % 100 !== 0 || appSpecs.rambamf > (config.fluxSpecifics.ram.stratus - config.lockedSystemResources.ram) || appSpecs.rambamf < 100) {
      throw new Error(`RAM for Stratus badly assigned for ${appSpecs.name}`);
    }
    if (appSpecs.hddbamf % 1 !== 0 || appSpecs.hddbamf > (config.fluxSpecifics.hdd.stratus - config.lockedSystemResources.hdd) || appSpecs.hddbamf < 1) {
      throw new Error(`SSD for Stratus badly assigned for ${appSpecs.name}`);
    }
  }
  return true;
}

/**
 * To check if a node's hardware is suitable for running the assigned Docker Compose app. Advises if too much resources being assigned to an app.
 * @param {object} appSpecsComposed App specifications composed.
 * @returns {boolean} True if no errors are thrown.
 */
function checkComposeHWParameters(appSpecsComposed) {
  // calculate total HW assigned
  let totalCpu = 0;
  let totalRam = 0;
  let totalHdd = 0;
  let totalCpuBasic = 0;
  let totalCpuSuper = 0;
  let totalCpuBamf = 0;
  let totalRamBasic = 0;
  let totalRamSuper = 0;
  let totalRamBamf = 0;
  let totalHddBasic = 0;
  let totalHddSuper = 0;
  let totalHddBamf = 0;
  const isTiered = appSpecsComposed.compose.find((appComponent) => appComponent.tiered === true);
  appSpecsComposed.compose.forEach((appComponent) => {
    if (isTiered) {
      totalCpuBamf += ((appComponent.cpubamf || appComponent.cpu) * 10);
      totalRamBamf += appComponent.rambamf || appComponent.ram;
      totalHddBamf += appComponent.hddbamf || appComponent.hdd;
      totalCpuSuper += ((appComponent.cpusuper || appComponent.cpu) * 10);
      totalRamSuper += appComponent.ramsuper || appComponent.ram;
      totalHddSuper += appComponent.hddsuper || appComponent.hdd;
      totalCpuBasic += ((appComponent.cpubasic || appComponent.cpu) * 10);
      totalRamBasic += appComponent.rambasic || appComponent.ram;
      totalHddBasic += appComponent.hddbasic || appComponent.hdd;
    } else {
      totalCpu += (appComponent.cpu * 10);
      totalRam += appComponent.ram;
      totalHdd += appComponent.hdd;
    }
  });
  // check specs parameters. JS precision
  if (totalCpu > (config.fluxSpecifics.cpu.stratus - config.lockedSystemResources.cpu)) {
    throw new Error(`Too much CPU resources assigned for ${appSpecsComposed.name}`);
  }
  if (totalRam > (config.fluxSpecifics.ram.stratus - config.lockedSystemResources.ram)) {
    throw new Error(`Too much RAM resources assigned for ${appSpecsComposed.name}`);
  }
  if (totalHdd > (config.fluxSpecifics.hdd.stratus - config.lockedSystemResources.hdd)) {
    throw new Error(`Too much SSD resources assigned for ${appSpecsComposed.name}`);
  }
  if (isTiered) {
    if (totalCpuBasic > (config.fluxSpecifics.cpu.cumulus - config.lockedSystemResources.cpu)) {
      throw new Error(`Too much CPU for Cumulus resources assigned for ${appSpecsComposed.name}`);
    }
    if (totalRamBasic > (config.fluxSpecifics.ram.cumulus - config.lockedSystemResources.ram)) {
      throw new Error(`Too much RAM for Cumulus resources assigned for ${appSpecsComposed.name}`);
    }
    if (totalHddBasic > (config.fluxSpecifics.hdd.cumulus - config.lockedSystemResources.hdd)) {
      throw new Error(`Too much SSD for Cumulus resources assigned for ${appSpecsComposed.name}`);
    }
    if (totalCpuSuper > (config.fluxSpecifics.cpu.nimbus - config.lockedSystemResources.cpu)) {
      throw new Error(`Too much CPU for Nimbus resources assigned for ${appSpecsComposed.name}`);
    }
    if (totalRamSuper > (config.fluxSpecifics.ram.nimbus - config.lockedSystemResources.ram)) {
      throw new Error(`Too much RAM for Nimbus resources assigned for ${appSpecsComposed.name}`);
    }
    if (totalHddSuper > (config.fluxSpecifics.hdd.nimbus - config.lockedSystemResources.hdd)) {
      throw new Error(`Too much SSD for Nimbus resources assigned for ${appSpecsComposed.name}`);
    }
    if (totalCpuBamf > (config.fluxSpecifics.cpu.stratus - config.lockedSystemResources.cpu)) {
      throw new Error(`Too much CPU for Stratus resources assigned for ${appSpecsComposed.name}`);
    }
    if (totalRamBamf > (config.fluxSpecifics.ram.stratus - config.lockedSystemResources.ram)) {
      throw new Error(`Too much RAM for Stratus resources assigned for ${appSpecsComposed.name}`);
    }
    if (totalHddBamf > (config.fluxSpecifics.hdd.stratus - config.lockedSystemResources.hdd)) {
      throw new Error(`Too much SSD for Stratus resources assigned for ${appSpecsComposed.name}`);
    }
  }
  return true;
}

/**
 * To get temporary hash messages for global apps.
 * @param {object} req Request.
 * @param {object} res Response.
 */
async function getAppsTemporaryMessages(req, res) {
  try {
    const db = dbHelper.databaseConnection();

    const database = db.db(config.database.appsglobal.database);
    let query = {};
    let { hash } = req.params;
    hash = hash || req.query.hash;
    if (hash) {
      query = { hash };
    }
    const projection = { projection: { _id: 0 } };
    const results = await dbHelper.findInDatabase(database, globalAppsTempMessages, query, projection);
    const resultsResponse = messageHelper.createDataMessage(results);
    res.json(resultsResponse);
  } catch (error) {
    log.error(error);
    const errorResponse = messageHelper.createErrorMessage(
      error.message || error,
      error.name,
      error.code,
    );
    res.json(errorResponse);
  }
}

/**
 * To get permanent hash messages for global apps.
 * @param {object} req Request.
 * @param {object} res Response.
 */
async function getAppsPermanentMessages(req, res) {
  try {
    const db = dbHelper.databaseConnection();

    const database = db.db(config.database.appsglobal.database);
    let query = {};
    let { hash } = req.params;
    hash = hash || req.query.hash;
    if (hash) {
      query = { hash };
    }
    const projection = { projection: { _id: 0 } };
    const results = await dbHelper.findInDatabase(database, globalAppsMessages, query, projection);
    const resultsResponse = messageHelper.createDataMessage(results);
    res.json(resultsResponse);
  } catch (error) {
    log.error(error);
    const errorResponse = messageHelper.createErrorMessage(
      error.message || error,
      error.name,
      error.code,
    );
    res.json(errorResponse);
  }
}

/**
 * To get specifications for global apps.
 * @param {object} req Request.
 * @param {object} res Response.
 */
async function getGlobalAppsSpecifications(req, res) {
  try {
    const db = dbHelper.databaseConnection();
    const database = db.db(config.database.appsglobal.database);
    const query = {};
    const projection = { projection: { _id: 0 } };
    const results = await dbHelper.findInDatabase(database, globalAppsInformation, query, projection);
    const resultsResponse = messageHelper.createDataMessage(results);
    res.json(resultsResponse);
  } catch (error) {
    log.error(error);
    const errMessage = messageHelper.createErrorMessage(error.message, error.name, error.code);
    res.json(errMessage);
  }
}

/**
 * To return available apps.
 * @param {object} req Request.
 * @param {object} res Response.
 * @returns {(object|object[])} Returns a response or an array of app objects.
 */
async function availableApps(req, res) {
  // calls to global mongo db
  // simulate a similar response
  const apps = [
    { // app specifications
      version: 2,
      name: 'FoldingAtHomeB',
      description: 'Folding @ Home for AMD64 Devices. Folding@home is a project focused on disease research. Client Visit was disabled, to check your stats go to https://stats.foldingathome.org/donor and search for your zelid.',
      repotag: 'yurinnick/folding-at-home:latest',
      owner: '1CbErtneaX2QVyUfwU7JGB7VzvPgrgc3uC',
      tiered: true,
      ports: [30000],
      containerPorts: [7396],
      domains: [''],
      cpu: 0.5,
      ram: 500,
      hdd: 5,
      cpubasic: 0.5,
      cpusuper: 1,
      cpubamf: 2,
      rambasic: 500,
      ramsuper: 500,
      rambamf: 500,
      hddbasic: 5,
      hddsuper: 5,
      hddbamf: 5,
      enviromentParameters: [`USER=${userconfig.initial.zelid}`, 'TEAM=262156', 'ENABLE_GPU=false', 'ENABLE_SMP=true'],
      commands: [],
      containerData: '/config',
      hash: 'localappinstancehashABCDEF', // hash of app message
      height: 0, // height of tx on which it was
    },
    {
      version: 2,
      name: 'KadenaChainWebNode', // corresponds to docker name and this name is stored in apps mongo database
      description: 'Kadena is a fast, secure, and scalable blockchain using the Chainweb consensus protocol. '
        + 'Chainweb is a braided, parallelized Proof Of Work consensus mechanism that improves throughput and scalability in executing transactions on the blockchain while maintaining the security and integrity found in Bitcoin. '
        + 'The healthy information tells you if your node is running and synced. If you just installed the docker it can say unhealthy for long time because on first run a bootstrap is downloaded and extracted to make your node sync faster before the node is started. '
        + 'Do not stop or restart the docker in the first hour after installation. You can also check if your kadena node is synced, by going to running apps and press visit button on kadena and compare your node height with Kadena explorer. Thank you.',
      repotag: 'runonflux/kadena-chainweb-node:2.13.0',
      owner: '1hjy4bCYBJr4mny4zCE85J94RXa8W6q37',
      ports: [30004, 30005],
      containerPorts: [30004, 30005],
      domains: ['', ''],
      tiered: false,
      cpu: 2.5, // true resource registered for app. If not tiered only this is available
      ram: 4000, // true resource registered for app
      hdd: 120, // true resource registered for app
      enviromentParameters: ['CHAINWEB_P2P_PORT=30004', 'CHAINWEB_SERVICE_PORT=30005', 'LOGLEVEL=warn'],
      commands: ['/bin/bash', '-c', '(test -d /data/chainweb-db/0 && ./run-chainweb-node.sh) || (/chainweb/initialize-db.sh && ./run-chainweb-node.sh)'],
      containerData: '/data', // cannot be root todo in verification
      hash: 'localSpecificationsVersion17', // hash of app message
      height: 680000, // height of tx on which it was
    },
    {
      version: 2,
      name: 'KadenaChainWebData', // corresponds to docker name and this name is stored in apps mongo database
      description: 'Kadena Chainweb Data is extension to Chainweb Node offering additional data about Kadena blockchain. Chainweb Data offers statistics, coins circulation and mainly transaction history and custom searching through transactions',
      repotag: 'runonflux/kadena-chainweb-data:v1.1.0',
      owner: '1hjy4bCYBJr4mny4zCE85J94RXa8W6q37',
      ports: [30006],
      containerPorts: [8888],
      domains: [''],
      tiered: false,
      cpu: 3, // true resource registered for app. If not tiered only this is available
      ram: 6000, // true resource registered for app
      hdd: 60, // true resource registered for app
      enviromentParameters: [],
      commands: [],
      containerData: '/var/lib/postgresql/data', // cannot be root todo in verification
      hash: 'chainwebDataLocalSpecificationsVersion3', // hash of app message
      height: 900000, // height of tx on which it was
    },
    { // app specifications
      version: 2,
      name: 'FoldingAtHomeArm64',
      description: 'Folding @ Home For ARM64. Folding@home is a project focused on disease research. Client Visit was disabled, to check your stats go to https://stats.foldingathome.org/donor and search for your zelid.',
      repotag: 'beastob/foldingathome-arm64',
      owner: '1hjy4bCYBJr4mny4zCE85J94RXa8W6q37',
      tiered: true,
      ports: [30000],
      containerPorts: [7396],
      domains: [''],
      cpu: 1,
      ram: 500,
      hdd: 5,
      cpubasic: 1,
      cpusuper: 2,
      cpubamf: 2,
      rambasic: 500,
      ramsuper: 500,
      rambamf: 500,
      hddbasic: 5,
      hddsuper: 5,
      hddbamf: 5,
      enviromentParameters: [`FOLD_USER=${userconfig.initial.zelid}`, 'FOLD_TEAM=262156', 'FOLD_ANON=false'],
      commands: [],
      containerData: '/config',
      hash: 'localSpecificationsFoldingVersion1', // hash of app message
      height: 0, // height of tx on which it was
    },
  ];

  const dataResponse = messageHelper.createDataMessage(apps);
  return res ? res.json(dataResponse) : apps;
}

/**
 * To verify an app hash message.
 * @param {object} message Message.
 * @returns {boolean} True if no error is thrown.
 */
async function verifyAppHash(message) {
  /* message object
  * @param type string
  * @param version number
  * @param appSpecifications object
  * @param hash string
  * @param timestamp number
  * @param signature string
  */
  const messToHash = message.type + message.version + JSON.stringify(message.appSpecifications || message.zelAppSpecifications) + message.timestamp + message.signature;
  const messageHASH = await generalService.messageHash(messToHash);
  if (messageHASH !== message.hash) {
    throw new Error('Invalid Flux App hash received!');
  }
  return true;
}

/**
 * To verify an app message signature.
 * @param {string} type Type.
 * @param {number} version Version.
 * @param {object} appSpec App specifications.
 * @param {number} timestamp Time stamp.
 * @param {string} signature Signature.
 * @returns {boolean} True if no error is thrown.
 */
async function verifyAppMessageSignature(type, version, appSpec, timestamp, signature) {
  if (!appSpec || typeof appSpec !== 'object' || Array.isArray(appSpec) || typeof timestamp !== 'number' || typeof signature !== 'string' || typeof version !== 'number' || typeof type !== 'string') {
    throw new Error('Invalid Flux App message specifications');
  }
  const messageToVerify = type + version + JSON.stringify(appSpec) + timestamp;
  const isValidSignature = verificationHelper.verifyMessage(messageToVerify, appSpec.owner, signature);
  if (isValidSignature !== true) {
    const errorMessage = isValidSignature === false ? 'Received signature is invalid or Flux App specifications are not properly formatted' : isValidSignature;
    throw new Error(errorMessage);
  }
  return true;
}

/**
 * To verify an app message signature update.
 * @param {string} type Type.
 * @param {number} version Version.
 * @param {object} appSpec App specifications.
 * @param {number} timestamp Time stamp.
 * @param {string} signature Signature.
 * @param {string} appOwner App owner.
 * @returns {boolean} True if no errors are thrown.
 */
async function verifyAppMessageUpdateSignature(type, version, appSpec, timestamp, signature, appOwner) {
  if (!appSpec || typeof appSpec !== 'object' || Array.isArray(appSpec) || typeof timestamp !== 'number' || typeof signature !== 'string' || typeof version !== 'number' || typeof type !== 'string') {
    throw new Error('Invalid Flux App message specifications');
  }
  const messageToVerify = type + version + JSON.stringify(appSpec) + timestamp;
  const isValidSignature = verificationHelper.verifyMessage(messageToVerify, appOwner, signature);
  if (isValidSignature !== true) {
    const errorMessage = isValidSignature === false ? 'Received signature does not correspond with Flux App owner or Flux App specifications are not properly formatted' : isValidSignature;
    throw new Error(errorMessage);
  }
  return true;
}

/**
 * To verfiy a Docker Hub repository.
 * @param {string} repotag Docker Hub repository tag.
 * @returns {boolean} True if no errors are thrown.
 */
async function verifyRepository(repotag) {
  if (typeof repotag !== 'string') {
    throw new Error('Invalid repotag');
  }
  const splittedRepo = repotag.split(':');
  if (splittedRepo[0] && splittedRepo[1] && !splittedRepo[2]) {
    let repoToFetch = splittedRepo[0];
    if (!repoToFetch.includes('/')) {
      repoToFetch = `library/${splittedRepo[0]}`;
    }
    const resDocker = await serviceHelper.axiosGet(`https://hub.docker.com/v2/repositories/${repoToFetch}/tags/${splittedRepo[1]}`).catch(() => {
      throw new Error(`Repository ${repotag} is not found on docker hub in expected format`);
    });
    if (!resDocker) {
      throw new Error('Unable to communicate with Docker Hub! Try again later.');
    }
    if (resDocker.data.errinfo) {
      throw new Error('Docker image not found');
    }
    if (!resDocker.data.images) {
      throw new Error('Docker image not found2');
    }
    if (!resDocker.data.images[0]) {
      throw new Error('Docker image not found3');
    }
    // eslint-disable-next-line no-restricted-syntax
    for (const image of resDocker.data.images) {
      if (image.size > config.fluxapps.maxImageSize) {
        throw new Error(`Docker image ${repotag} of architecture ${image.architecture} size is over Flux limit`);
      }
    }
    if (resDocker.data.full_size > config.fluxapps.maxImageSize) {
      throw new Error(`Docker image ${repotag} size is over Flux limit`);
    }
  } else {
    throw new Error(`Repository ${repotag} is not in valid format namespace/repository:tag`);
  }
  return true;
}

/**
 * To check compliance of app images (including images for each component if a Docker Compose app). Checks Flux OS's GitHub repository for list of blocked Docker Hub repositories.
 * @param {object} appSpecs App specifications.
 * @returns {boolean} True if no errors are thrown.
 */
async function checkApplicationImagesComplience(appSpecs) {
  const resBlockedRepo = await serviceHelper.axiosGet('https://raw.githubusercontent.com/runonflux/flux/master/helpers/blockedrepositories.json');

  if (!resBlockedRepo) {
    throw new Error('Unable to communicate with Flux Services! Try again later.');
  }

  const repos = resBlockedRepo.data;

  const images = [];
  if (appSpecs.version <= 3) {
    images.push(appSpecs.repotag);
  } else {
    appSpecs.compose.forEach((component) => {
      images.push(component.repotag);
    });
  }

  images.forEach((image) => {
    if (repos.includes(image)) {
      throw new Error(`Repository ${image} is blocked. Application ${appSpecs.name} connot be spawned.`);
    }
  });

  return true;
}

/**
 * To verify correctness of attribute values within an app specification object. Checks for types and that required attributes exist.
 * @param {object} appSpecification App specifications.
 * @returns {boolean} True if no errors are thrown.
 */
function verifyCorrectnessOfApp(appSpecification) {
  const { version } = appSpecification;
  const { name } = appSpecification;
  const { description } = appSpecification;
  const { owner } = appSpecification;
  const { port } = appSpecification;
  const { containerPort } = appSpecification;
  const { compose } = appSpecification;
  const { repotag } = appSpecification;
  const { ports } = appSpecification;
  const { domains } = appSpecification;
  const { enviromentParameters } = appSpecification;
  const { commands } = appSpecification;
  const { containerPorts } = appSpecification;
  const { containerData } = appSpecification;
  const { instances } = appSpecification;
  const { cpu } = appSpecification;
  const { ram } = appSpecification;
  const { hdd } = appSpecification;
  const { tiered } = appSpecification;

  if (!version) {
    throw new Error('Missing Flux App specification parameter');
  }
  if (version === 1) {
    throw new Error('Specifications of version 1 is depreceated');
  }

  // commons
  if (!version || !name || !description || !owner) {
    throw new Error('Missing Flux App specification parameter');
  }

  if (typeof version !== 'number') {
    throw new Error('Invalid Flux App version');
  }

  if (typeof name !== 'string') {
    throw new Error('Invalid Flux App name');
  }

  if (typeof description !== 'string') {
    throw new Error('Invalid Flux App description');
  }

  if (typeof owner !== 'string') {
    throw new Error('Invalid Flux App owner');
  }

  if (version === 1) {
    if (!port || !containerPort) {
      throw new Error('Missing Flux App specification parameter');
    }
  } else if (version >= 2 && version <= 3) {
    if (!ports || !domains || !containerPorts) {
      throw new Error('Missing Flux App specification parameter');
    }
  }

  if (version <= 3) {
    if (!repotag || !enviromentParameters || !commands || !containerData || !cpu || !ram || !hdd) {
      throw new Error('Missing Flux App specification parameter');
    }

    if (Array.isArray(ports)) {
      ports.forEach((parameter) => {
        if (typeof parameter !== 'string') {
          throw new Error('Ports for Flux App are invalid');
        }
      });
    } else {
      throw new Error('Ports for Flux App are invalid');
    }
    if (Array.isArray(domains)) {
      domains.forEach((parameter) => {
        if (typeof parameter !== 'string') {
          throw new Error('Domains for Flux App are invalid');
        }
      });
    } else {
      throw new Error('Domains for Flux App are invalid');
    }
    if (Array.isArray(enviromentParameters)) {
      enviromentParameters.forEach((parameter) => {
        if (typeof parameter !== 'string') {
          throw new Error('Environmental parameters for Flux App are invalid');
        }
      });
    } else {
      throw new Error('Environmental parameters for Flux App are invalid');
    }
    if (Array.isArray(commands)) {
      commands.forEach((command) => {
        if (typeof command !== 'string') {
          throw new Error('Flux App commands are invalid');
        }
      });
    } else {
      throw new Error('Flux App commands are invalid');
    }
    if (Array.isArray(containerPorts)) {
      containerPorts.forEach((parameter) => {
        if (typeof parameter !== 'string') {
          throw new Error('Container Ports for Flux App are invalid');
        }
      });
    } else {
      throw new Error('Container Ports for Flux App are invalid');
    }
    if (typeof tiered !== 'boolean') {
      throw new Error('Invalid tiered value obtained. Only boolean as true or false allowed.');
    }
    if (typeof cpu !== 'number' || typeof hdd !== 'number' || typeof ram !== 'number') {
      throw new Error('Invalid HW specifications');
    }

    if (tiered) {
      const { cpubasic } = appSpecification;
      const { cpusuper } = appSpecification;
      const { cpubamf } = appSpecification;
      const { rambasic } = appSpecification;
      const { ramsuper } = appSpecification;
      const { rambamf } = appSpecification;
      const { hddbasic } = appSpecification;
      const { hddsuper } = appSpecification;
      const { hddbamf } = appSpecification;
      if (typeof cpubasic !== 'number' || typeof cpusuper !== 'number' || typeof cpubamf !== 'number'
        || typeof rambasic !== 'number' || typeof ramsuper !== 'number' || typeof rambamf !== 'number'
        || typeof hddbasic !== 'number' || typeof hddsuper !== 'number' || typeof hddbamf !== 'number') {
        throw new Error('Invalid tiered HW specifications');
      }
    }
  } else { // v4+
    if (!compose) {
      throw new Error('Missing Flux App specification parameter');
    }
    if (compose.length < 1) {
      throw new Error('Flux App does not contain any components');
    }
    if (compose.length > 5) {
      throw new Error('Flux App has too many components');
    }
    compose.forEach((appComponent) => {
      if (typeof appComponent.name !== 'string') {
        throw new Error('Invalid Flux App component name');
      }
      if (typeof appComponent.description !== 'string') {
        throw new Error(`Invalid Flux App component ${appComponent.name} description`);
      }
      if (Array.isArray(appComponent.ports)) {
        appComponent.ports.forEach((parameter) => {
          if (typeof parameter !== 'number') {
            throw new Error(`Ports for Flux App component ${appComponent.name} are invalid`);
          }
        });
      } else {
        throw new Error(`Ports for Flux App component ${appComponent.name} are invalid`);
      }
      if (Array.isArray(appComponent.domains)) {
        appComponent.domains.forEach((parameter) => {
          if (typeof parameter !== 'string') {
            throw new Error(`Domains for Flux App component ${appComponent.name} are invalid`);
          }
        });
      } else {
        throw new Error(`Domains for Flux App component ${appComponent.name} are invalid`);
      }
      if (Array.isArray(appComponent.environmentParameters)) {
        appComponent.environmentParameters.forEach((parameter) => {
          if (typeof parameter !== 'string') {
            throw new Error(`Environment parameters for Flux App component ${appComponent.name} are invalid`);
          }
        });
      } else {
        throw new Error(`Environment parameters for Flux App component ${appComponent.name} are invalid`);
      }
      if (Array.isArray(appComponent.commands)) {
        appComponent.commands.forEach((command) => {
          if (typeof command !== 'string') {
            throw new Error(`Flux App component ${appComponent.name} commands are invalid`);
          }
        });
      } else {
        throw new Error(`Flux App component ${appComponent.name} commands are invalid`);
      }
      if (Array.isArray(appComponent.containerPorts)) {
        appComponent.containerPorts.forEach((parameter) => {
          if (typeof parameter !== 'number') {
            throw new Error(`Container Ports for Flux App component ${appComponent.name} are invalid`);
          }
        });
      } else {
        throw new Error(`Container Ports for Flux App component ${appComponent.name} are invalid`);
      }
      if (typeof appComponent.tiered !== 'boolean') {
        throw new Error('Invalid tiered value obtained. Only boolean as true or false allowed.');
      }
      const cpuB = appComponent.cpu;
      const ramB = appComponent.ram;
      const hddB = appComponent.hdd;
      if (typeof cpuB !== 'number' || typeof ramB !== 'number' || typeof hddB !== 'number') {
        throw new Error('Invalid HW specifications');
      }
      if (appComponent.tiered) {
        const { cpubasic } = appComponent;
        const { cpusuper } = appComponent;
        const { cpubamf } = appComponent;
        const { rambasic } = appComponent;
        const { ramsuper } = appComponent;
        const { rambamf } = appComponent;
        const { hddbasic } = appComponent;
        const { hddsuper } = appComponent;
        const { hddbamf } = appComponent;
        if (typeof cpubasic !== 'number' || typeof cpusuper !== 'number' || typeof cpubamf !== 'number'
          || typeof rambasic !== 'number' || typeof ramsuper !== 'number' || typeof rambamf !== 'number'
          || typeof hddbasic !== 'number' || typeof hddsuper !== 'number' || typeof hddbamf !== 'number') {
          throw new Error('Invalid tiered HW specifications');
        }
      }
    });
  }

  if (version >= 3) {
    if (!instances) {
      throw new Error('Missing Flux App specification parameter');
    }
    if (typeof instances !== 'number') {
      throw new Error('Invalid instances specification');
    }
    if (Number.isInteger(instances) !== true) {
      throw new Error('Invalid instances specified');
    }
    if (instances < config.fluxapps.minimumInstances) {
      throw new Error(`Minimum number of instances is ${config.fluxapps.minimumInstances}`);
    }
    if (instances > config.fluxapps.maximumInstances) {
      throw new Error(`Maximum number of instances is ${config.fluxapps.maximumInstances}`);
    }
  }

  return true;
}

/**
 * To convert an array of ports to a set object containing a list of unique ports.
 * @param {number[]} portsArray Array of ports.
 * @returns {object} Set object.
 */
function appPortsUnique(portsArray) {
  return (new Set(portsArray)).size === portsArray.length;
}

/**
 * To ensure that the app ports are unique.
 * @param {object} appSpecFormatted App specifications.
 * @returns True if Docker version 1. If Docker version 2 to 3, returns true if no errors are thrown.
 */
function ensureAppUniquePorts(appSpecFormatted) {
  if (appSpecFormatted.version === 1) {
    return true;
  }
  if (appSpecFormatted.version <= 3) {
    const portsUnique = appPortsUnique(appSpecFormatted.ports);
    if (!portsUnique) {
      throw new Error(`Flux App ${appSpecFormatted.name} must have unique ports specified`);
    }
  } else {
    const allPorts = [];
    appSpecFormatted.compose.forEach((component) => {
      component.ports.forEach((port) => {
        allPorts.push(port);
      });
    });
    const portsUnique = appPortsUnique(allPorts);
    if (!portsUnique) {
      throw new Error(`Flux App ${appSpecFormatted.name} must have unique ports specified accross all composition`);
    }
  }
  return true;
}

/**
 * To verify app specifications. Checks the attribute values of the appSpecifications object.
 * @param {object} appSpecifications App specifications.
 * @param {number} height Block height.
 * @param {boolean} checkDockerAndWhitelist Defaults to false.
 */
async function verifyAppSpecifications(appSpecifications, height, checkDockerAndWhitelist = false) {
  if (!appSpecifications) {
    throw new Error('Invalid Flux App Specifications');
  }
  if (typeof appSpecifications !== 'object') {
    throw new Error('Invalid Flux App Specifications');
  }
  if (Array.isArray(appSpecifications)) {
    throw new Error('Invalid Flux App Specifications');
  }
  const typeCheckVerification = verifyCorrectnessOfApp(appSpecifications); // throw if wrong
  if (typeCheckVerification !== true) {
    const errorMessage = typeCheckVerification;
    throw new Error(errorMessage);
  }
  if (appSpecifications.version !== 1 && appSpecifications.version !== 2 && appSpecifications.version !== 3 && appSpecifications.version !== 4) {
    throw new Error('Flux App message version specification is invalid');
  }
  if (height < config.fluxapps.appSpecsEnforcementHeights[appSpecifications.version]) {
    throw new Error(`Flux apps specifications of version ${appSpecifications.version} not yet supported`);
  }
  if (appSpecifications.name.length > 32) {
    throw new Error('Flux App name is too long');
  }
  // furthermore name cannot contain any special character
  if (!appSpecifications.name.match(/^[a-zA-Z0-9]+$/)) {
    throw new Error('Flux App name contains special characters. Only a-z, A-Z and 0-9 are allowed');
  }
  if (appSpecifications.name.startsWith('zel')) {
    throw new Error('Flux App name can not start with zel');
  }
  if (appSpecifications.name.startsWith('flux')) {
    throw new Error('Flux App name can not start with flux');
  }
  if (appSpecifications.description.length > 256) {
    throw new Error('Description is too long. Maximum of 256 characters is allowed');
  }

  if (appSpecifications.version === 1) {
    // check port is within range
    if (appSpecifications.port < config.fluxapps.portMin || appSpecifications.port > config.fluxapps.portMax) {
      throw new Error(`Assigned port ${appSpecifications.port} is not within Flux Apps range ${config.fluxapps.portMin}-${config.fluxapps.portMax}`);
    }

    // check if containerPort makes sense{
    if (appSpecifications.containerPort < 0 || appSpecifications.containerPort > 65535) {
      throw new Error(`Container Port ${appSpecifications.containerPort} is not within system limits 0-65535`);
    }
  } else if (appSpecifications.version <= 3) {
    // check port is within range
    appSpecifications.ports.forEach((port) => {
      if (port < config.fluxapps.portMin || port > config.fluxapps.portMax) {
        throw new Error(`Assigned port ${port} is not within Flux Apps range ${config.fluxapps.portMin}-${config.fluxapps.portMax}`);
      }
    });

    // check if containerPort makes sense
    appSpecifications.containerPorts.forEach((port) => {
      if (port < 0 || port > 65535) {
        throw new Error(`Container Port ${port} is not within system limits 0-65535`);
      }
    });

    if (appSpecifications.containerPorts.length !== appSpecifications.ports.length) {
      throw new Error('Ports specifications do not match');
    }

    if (appSpecifications.domains.length !== appSpecifications.ports.length) {
      throw new Error('Domains specifications do not match available ports');
    }

    if (appSpecifications.ports.length > 5) {
      throw new Error('Too many ports defined. Maximum of 5 allowed.');
    }
  }

  if (appSpecifications.version <= 3) {
    checkHWParameters(appSpecifications);

    // check wheter shared Folder is not root
    if (appSpecifications.containerData.length < 2) {
      throw new Error('Flux App container data folder not specified. If no data folder is whished, use /tmp');
    }

    if (checkDockerAndWhitelist) {
      // check repository whitelisted
      await generalService.checkWhitelistedRepository(appSpecifications.repotag);

      // check repotag if available for download
      await verifyRepository(appSpecifications.repotag);
    }
  } else {
    console.log(appSpecifications);
    if (!Array.isArray(appSpecifications.compose)) {
      throw new Error('Invalid Flux App Specifications');
    }
    if (appSpecifications.compose.length < 1) {
      throw new Error('Flux App does not contain any composition');
    }
    if (appSpecifications.compose.length > 5) {
      throw new Error('Flux App has too many components');
    }
    // check port is within range
    const usedNames = [];
    // eslint-disable-next-line no-restricted-syntax
    for (const appComponent of appSpecifications.compose) {
      if (!appComponent) {
        throw new Error('Invalid Flux App Specifications');
      }
      if (typeof appComponent !== 'object') {
        throw new Error('Invalid Flux App Specifications');
      }
      if (Array.isArray(appComponent)) {
        throw new Error('Invalid Flux App Specifications');
      }
      if (appComponent.name.length > 32) {
        throw new Error('Flux App name is too long');
      }
      if (appComponent.name.startsWith('zel')) {
        throw new Error('Flux App Component name can not start with zel');
      }
      if (appComponent.name.startsWith('flux')) {
        throw new Error('Flux App Component name can not start with flux');
      }
      // furthermore name cannot contain any special character
      if (!appComponent.name.match(/^[a-zA-Z0-9]+$/)) {
        throw new Error('Flux App name contains special characters. Only a-z, A-Z and 0-9 are allowed');
      }
      if (usedNames.includes(appComponent.name)) {
        throw new Error(`Flux App component ${appComponent.name} already assigned. Use different name.`);
      }
      usedNames.push(appComponent.name);
      if (appComponent.description.length > 256) {
        throw new Error('Description is too long. Maximum of 256 characters is allowed');
      }
      appComponent.ports.forEach((port) => {
        if (port < config.fluxapps.portMin || port > config.fluxapps.portMax) {
          throw new Error(`Assigned port ${port} is not within Flux Apps range ${config.fluxapps.portMin}-${config.fluxapps.portMax}`);
        }
      });

      // check if containerPort makes sense
      appComponent.containerPorts.forEach((port) => {
        if (port < 0 || port > 65535) {
          throw new Error(`Container Port ${port} in in ${appComponent.name} is not within system limits 0-65535`);
        }
      });

      if (appComponent.containerPorts.length !== appComponent.ports.length) {
        throw new Error(`Ports specifications in ${appComponent.name} do not match`);
      }

      if (appComponent.domains.length !== appComponent.ports.length) {
        throw new Error(`Domains specifications in ${appComponent.name} do not match available ports`);
      }

      if (appComponent.ports.length > 5) {
        throw new Error(`Too many ports defined in ${appComponent.name}. Maximum of 5 allowed.`);
      }

      // check wheter shared Folder is not root
      if (appComponent.containerData.length < 2) {
        throw new Error(`Flux App container data folder not specified in in ${appComponent.name}. If no data folder is whished, use /tmp`);
      }

      checkHWParameters(appComponent);

      checkComposeHWParameters(appSpecifications);

      if (checkDockerAndWhitelist) {
        // check repository whitelisted
        // eslint-disable-next-line no-await-in-loop
        await generalService.checkWhitelistedRepository(appComponent.repotag);

        // check repotag if available for download
        // eslint-disable-next-line no-await-in-loop
        await verifyRepository(appComponent.repotag);
      }
    }
  }

  if (appSpecifications.version >= 3) {
    if (typeof appSpecifications.instances !== 'number') {
      throw new Error('Instances is not a number');
    }
    if (Number.isInteger(appSpecifications.instances) !== true) {
      throw new Error('Instances is not an integer');
    }
    if (appSpecifications.instances < config.fluxapps.minimumInstances) {
      throw new Error(`Minimum number of instances is ${config.fluxapps.minimumInstances}`);
    }
    if (appSpecifications.instances > config.fluxapps.maximumInstances) {
      throw new Error(`Maximum number of instances is ${config.fluxapps.maximumInstances}`);
    }
  }

  // verify ports are unique accross app
  const portsAreUnique = ensureAppUniquePorts(appSpecifications);
  if (portsAreUnique !== true) {
    throw new Error('Application ports are not unique');
  }

  // check for Object.keys in applications. App can have only the fields that are in the version specification.
  if (appSpecifications.version === 1) {
    // appSpecs: {
    //   version: 2,
    //   name: 'FoldingAtHomeB',
    //   description: 'Folding @ Home is cool :)',
    //   repotag: 'yurinnick/folding-at-home:latest',
    //   owner: '1CbErtneaX2QVyUfwU7JGB7VzvPgrgc3uC',
    //   ports: '[30001]', // []
    //   containerPorts: '[7396]', // []
    //   domains: '[""]', // []
    //   enviromentParameters: '["USER=foldingUser", "TEAM=262156", "ENABLE_GPU=false", "ENABLE_SMP=true"]', // []
    //   commands: '["--allow","0/0","--web-allow","0/0"]', // []
    //   containerData: '/config',
    //   cpu: 0.5,
    //   ram: 500,
    //   hdd: 5,
    //   tiered: true,
    //   cpubasic: 0.5,
    //   rambasic: 500,
    //   hddbasic: 5,
    //   cpusuper: 1,
    //   ramsuper: 1000,
    //   hddsuper: 5,
    //   cpubamf: 2,
    //   rambamf: 2000,
    //   hddbamf: 5,
    //   hash: hash of message that has these paramenters,
    //   height: height containing the message
    // };
    const specifications = [
      'version', 'name', 'description', 'owner', 'repotag', 'port', 'containerPort', 'enviromentParameters', 'commands', 'containerData',
      'cpu', 'ram', 'hdd', 'tiered', 'cpubasic', 'rambasic', 'hddbasic', 'cpusuper', 'ramsuper', 'hddsuper', 'cpubamf', 'rambamf', 'hddbamf',
    ];
    const specsKeys = Object.keys(appSpecifications);
    specsKeys.forEach((sKey) => {
      if (!specifications.includes((sKey))) {
        throw new Error('Unsupported parameter for v1 app specifications');
      }
    });
  } else if (appSpecifications.version === 2) {
    const specifications = [
      'version', 'name', 'description', 'owner', 'repotag', 'ports', 'containerPorts', 'enviromentParameters', 'commands', 'containerData', 'domains',
      'cpu', 'ram', 'hdd', 'tiered', 'cpubasic', 'rambasic', 'hddbasic', 'cpusuper', 'ramsuper', 'hddsuper', 'cpubamf', 'rambamf', 'hddbamf',
    ];
    const specsKeys = Object.keys(appSpecifications);
    specsKeys.forEach((sKey) => {
      if (!specifications.includes((sKey))) {
        throw new Error('Unsupported parameter for v2 app specifications');
      }
    });
  } else if (appSpecifications.version === 3) {
    const specifications = [
      'version', 'name', 'description', 'owner', 'repotag', 'ports', 'containerPorts', 'enviromentParameters', 'commands', 'containerData', 'domains', 'instances',
      'cpu', 'ram', 'hdd', 'tiered', 'cpubasic', 'rambasic', 'hddbasic', 'cpusuper', 'ramsuper', 'hddsuper', 'cpubamf', 'rambamf', 'hddbamf',
    ];
    const specsKeys = Object.keys(appSpecifications);
    specsKeys.forEach((sKey) => {
      if (!specifications.includes((sKey))) {
        throw new Error('Unsupported parameter for v3 app specifications');
      }
    });
  } else {
    const specifications = [
      'version', 'name', 'description', 'owner', 'compose', 'instances',
    ];
    const componentSpecifications = [
      'name', 'description', 'repotag', 'ports', 'containerPorts', 'environmentParameters', 'commands', 'containerData', 'domains',
      'cpu', 'ram', 'hdd', 'tiered', 'cpubasic', 'rambasic', 'hddbasic', 'cpusuper', 'ramsuper', 'hddsuper', 'cpubamf', 'rambamf', 'hddbamf',
    ];
    const specsKeys = Object.keys(appSpecifications);
    specsKeys.forEach((sKey) => {
      if (!specifications.includes((sKey))) {
        throw new Error('Unsupported parameter for v4 app specifications');
      }
    });
    appSpecifications.compose.forEach((appComponent) => {
      const specsKeysComponent = Object.keys(appComponent);
      specsKeysComponent.forEach((sKey) => {
        if (!componentSpecifications.includes((sKey))) {
          throw new Error('Unsupported parameter for v4 app specifications');
        }
      });
    });
  }

  if (checkDockerAndWhitelist) {
    await checkApplicationImagesComplience(appSpecifications); // check blacklist
  }
}

/**
 * To create a list of ports assigned to each local app.
 * @returns {object[]} Array of app specs objects.
 */
async function assignedPortsInstalledApps() {
  // construct object ob app name and ports array
  const db = dbHelper.databaseConnection();
  const database = db.db(config.database.appslocal.database);
  const query = {};
  const projection = { projection: { _id: 0 } };
  const results = await dbHelper.findInDatabase(database, localAppsInformation, query, projection);
  const apps = [];
  results.forEach((app) => {
    // there is no app
    if (app.version === 1) {
      const appSpecs = {
        name: app.name,
        ports: [Number(app.port)],
      };
      apps.push(appSpecs);
    } else if (app.version <= 3) {
      const appSpecs = {
        name: app.name,
        ports: [],
      };
      app.ports.forEach((port) => {
        appSpecs.ports.push(Number(port));
      });
      apps.push(appSpecs);
    } else if (app.version >= 4) {
      const appSpecs = {
        name: app.name,
        ports: [],
      };
      app.compose.forEach((composeApp) => {
        appSpecs.ports = appSpecs.ports.concat(composeApp.ports);
      });
      apps.push(appSpecs);
    }
  });
  return apps;
}

/**
 * To create a list of ports assigned to each global app.
 * @param {string[]} appNames App names.
 * @returns {object[]} Array of app specs objects.
 */
async function assignedPortsGlobalApps(appNames) {
  // construct object ob app name and ports array
  const db = dbHelper.databaseConnection();
  const database = db.db(config.database.appsglobal.database);
  const appsQuery = [];
  appNames.forEach((app) => {
    appsQuery.push({
      name: app,
    });
  });
  if (!appsQuery.length) {
    return [];
  }
  const query = {
    $or: appsQuery,
  };
  const projection = { projection: { _id: 0 } };
  const results = await dbHelper.findInDatabase(database, globalAppsInformation, query, projection);
  const apps = [];
  results.forEach((app) => {
    // there is no app
    if (app.version === 1) {
      const appSpecs = {
        name: app.name,
        ports: [Number(app.port)],
      };
      apps.push(appSpecs);
    } else if (app.version <= 3) {
      const appSpecs = {
        name: app.name,
        ports: [],
      };
      app.ports.forEach((port) => {
        appSpecs.ports.push(Number(port));
      });
      apps.push(appSpecs);
    } else if (app.version >= 4) {
      const appSpecs = {
        name: app.name,
        ports: [],
      };
      app.compose.forEach((composeApp) => {
        appSpecs.ports = appSpecs.ports.concat(composeApp.ports);
      });
      apps.push(appSpecs);
    }
  });
  return apps;
}

async function restoreFluxPortsSupport() {
  try {
    const isUPNP = upnpService.isUPNP();

    const apiPort = userconfig.initial.apiport || config.server.apiport;
    const homePort = +apiPort - 1;

    // setup UFW if active
    await fluxCommunication.allowPort(serviceHelper.ensureNumber(apiPort));
    await fluxCommunication.allowPort(serviceHelper.ensureNumber(homePort));

    // UPNP
    if ((userconfig.initial.apiport && userconfig.initial.apiport !== config.server.apiport) || isUPNP) {
      // map our Flux API and UI port
      await upnpService.setupUPNP(apiPort);
    }
  } catch (error) {
    log.error(error);
  }
}

async function restoreAppsPortsSupport() {
  try {
    const currentAppsPorts = await assignedPortsInstalledApps();
    const isUPNP = upnpService.isUPNP();

    // setup UFW for apps
    // eslint-disable-next-line no-restricted-syntax
    for (const application of currentAppsPorts) {
      // eslint-disable-next-line no-restricted-syntax
      for (const port of application.ports) {
        // eslint-disable-next-line no-await-in-loop
        await fluxCommunication.allowPort(serviceHelper.ensureNumber(port));
      }
    }

    // UPNP
    if ((userconfig.initial.apiport && userconfig.initial.apiport !== config.server.apiport) || isUPNP) {
      // map application ports
      // eslint-disable-next-line no-restricted-syntax
      for (const application of currentAppsPorts) {
        // eslint-disable-next-line no-restricted-syntax
        for (const port of application.ports) {
          // eslint-disable-next-line no-await-in-loop
          await upnpService.mapUpnpPort(serviceHelper.ensureNumber(port), `Flux_App_${application.name}`);
        }
      }
    }
  } catch (error) {
    log.error(error);
  }
}

<<<<<<< HEAD
/**
 * To ensure application ports are not already in use by another appliaction.
 * @param {object} appSpecFormatted App specifications.
 * @param {string[]} globalCheckedApps Names of global checked apps.
 * @returns {boolean} True if no errors are thrown.
 */
=======
async function restorePortsSupport() {
  try {
    await restoreFluxPortsSupport();
    await restoreAppsPortsSupport();
  } catch (error) {
    log.error(error);
  }
}

>>>>>>> be659c93
async function ensureApplicationPortsNotUsed(appSpecFormatted, globalCheckedApps) {
  let currentAppsPorts = await assignedPortsInstalledApps();
  if (globalCheckedApps && globalCheckedApps.length) {
    const globalAppsPorts = await assignedPortsGlobalApps(globalCheckedApps);
    currentAppsPorts = currentAppsPorts.concat(globalAppsPorts);
  }
  if (appSpecFormatted.version === 1) {
    const portAssigned = currentAppsPorts.find((app) => app.ports.includes(Number(appSpecFormatted.port)));
    if (portAssigned && portAssigned.name !== appSpecFormatted.name) {
      throw new Error(`Flux App ${appSpecFormatted.name} port ${appSpecFormatted.port} already used with different application. Installation aborted.`);
    }
  } else if (appSpecFormatted.version <= 3) {
    // eslint-disable-next-line no-restricted-syntax
    for (const port of appSpecFormatted.ports) {
      const portAssigned = currentAppsPorts.find((app) => app.ports.includes(Number(port)));
      if (portAssigned && portAssigned.name !== appSpecFormatted.name) {
        throw new Error(`Flux App ${appSpecFormatted.name} port ${port} already used with different application. Installation aborted.`);
      }
    }
  } else {
    // eslint-disable-next-line no-restricted-syntax
    for (const appComponent of appSpecFormatted.compose) {
      // eslint-disable-next-line no-restricted-syntax
      for (const port of appComponent.ports) {
        const portAssigned = currentAppsPorts.find((app) => app.ports.includes(port));
        if (portAssigned && portAssigned.name !== appSpecFormatted.name) {
          throw new Error(`Flux App ${appSpecFormatted.name} port ${port} already used with different application. Installation aborted.`);
        }
      }
    }
  }
  return true;
}

/**
 * To get Docker image architectures.
 * @param {string} repotag Docker Hub repository tag.
 * @returns {string[]} List of Docker image architectures.
 */
async function repositoryArchitectures(repotag) {
  if (typeof repotag !== 'string') {
    throw new Error('Invalid repotag');
  }
  const splittedRepo = repotag.split(':');
  if (splittedRepo[0] && splittedRepo[1] && !splittedRepo[2]) {
    let repoToFetch = splittedRepo[0];
    if (!repoToFetch.includes('/')) {
      repoToFetch = `library/${splittedRepo[0]}`;
    }
    const resDocker = await serviceHelper.axiosGet(`https://hub.docker.com/v2/repositories/${repoToFetch}/tags/${splittedRepo[1]}`).catch(() => {
      throw new Error(`Repository ${repotag} is not found on docker hub in expected format`);
    });
    if (!resDocker) {
      throw new Error('Unable to communicate with Docker Hub! Try again later.');
    }
    if (resDocker.data.errinfo) {
      throw new Error('Docker image not found');
    }
    if (!resDocker.data.images) {
      throw new Error('Docker image not found2');
    }
    if (!resDocker.data.images[0]) {
      throw new Error('Docker image not found3');
    }
    const architectures = [];
    // eslint-disable-next-line no-restricted-syntax
    for (const image of resDocker.data.images) {
      architectures.push(image.architecture);
    }
    return architectures;
  }
  throw new Error(`Repository ${repotag} is not in valid format namespace/repository:tag`);
}

/**
 * To get system architecture type (ARM64 or AMD64).
 * @returns {string} Architecture type (ARM64 or AMD64).
 */
async function systemArchitecture() {
  // get benchmark architecture - valid are arm64, amd64
  const benchmarkBenchRes = await benchmarkService.getBenchmarks();
  if (benchmarkBenchRes.status === 'error') {
    throw benchmarkBenchRes.data;
  }
  return benchmarkBenchRes.data.architecture;
}

/**
 * To ensure that all app images are of a consistent architecture type. Architecture must be either ARM64 or AMD64.
 * @param {object} appSpecFormatted App specifications.
 * @returns {boolean} True if all apps have the same system architecture.
 */
async function ensureApplicationImagesExistsForPlatform(appSpecFormatted) {
  const architecture = await systemArchitecture();
  if (architecture !== 'arm64' && architecture !== 'amd64') {
    throw new Error(`Invalid architecture ${architecture} detected.`);
  }
  // get all images in apps specifications
  const appRepos = [];
  if (appSpecFormatted.version <= 3) {
    appRepos.push(appSpecFormatted.repotag);
  } else {
    // eslint-disable-next-line no-restricted-syntax
    for (const appComponent of appSpecFormatted.compose) {
      appRepos.push(appComponent.repotag);
    }
  }
  // eslint-disable-next-line no-restricted-syntax
  for (const appRepo of appRepos) {
    // eslint-disable-next-line no-await-in-loop
    const repoArchitectures = await repositoryArchitectures(appRepo);
    if (!repoArchitectures.includes(architecture)) { // if my system architecture is not in the image
      return false;
    }
    // eslint-disable-next-line no-await-in-loop
    await serviceHelper.delay(500); // catch for potential rate limit
  }
  return true; // all images have my system architecture
}

/**
 * To check if app name already registered. App names must be unique.
 * @param {object} appSpecFormatted App specifications.
 * @returns {boolean} True if no errors are thrown.
 */
async function checkApplicationRegistrationNameConflicts(appSpecFormatted) {
  // check if name is not yet registered
  const dbopen = dbHelper.databaseConnection();

  const appsDatabase = dbopen.db(config.database.appsglobal.database);
  const appsQuery = { name: new RegExp(`^${appSpecFormatted.name}$`, 'i') }; // case insensitive
  const appsProjection = {
    projection: {
      _id: 0,
      name: 1,
    },
  };
  const appResult = await dbHelper.findOneInDatabase(appsDatabase, globalAppsInformation, appsQuery, appsProjection);

  if (appResult) {
    throw new Error(`Flux App ${appSpecFormatted.name} already registered. Flux App has to be registered under different name.`);
  }

  const localApps = await availableApps();
  const appExists = localApps.find((localApp) => localApp.name.toLowerCase() === appSpecFormatted.name.toLowerCase());
  if (appExists) {
    throw new Error(`Flux App ${appSpecFormatted.name} already assigned to local application. Flux App has to be registered under different name.`);
  }
  if (appSpecFormatted.name.toLowerCase() === 'share') {
    throw new Error(`Flux App ${appSpecFormatted.name} already assigned to Flux main application. Flux App has to be registered under different name.`);
  }
  return true;
}

/**
 * To check for any conflicts with the latest permenent app registration message and any app update messages.
 * @param {object} specifications App specifications.
 * @param {number} verificationTimestamp Verifiaction time stamp.
 * @returns {boolean} True if no errors are thrown.
 */
async function checkApplicationUpdateNameRepositoryConflicts(specifications, verificationTimestamp) {
  // we may not have the application in global apps. This can happen when we receive the message after the app has already expired AND we need to get message right before our message. Thus using messages system that is accurate
  const db = dbHelper.databaseConnection();
  const database = db.db(config.database.appsglobal.database);
  const projection = {
    projection: {
      _id: 0,
    },
  };
  log.info(`Searching permanent messages for ${specifications.name}`);
  const appsQuery = {
    'appSpecifications.name': specifications.name,
  };
  const permanentAppMessage = await dbHelper.findInDatabase(database, globalAppsMessages, appsQuery, projection);
  let latestPermanentRegistrationMessage;
  permanentAppMessage.forEach((foundMessage) => {
    // has to be registration message
    if (foundMessage.type === 'zelappregister' || foundMessage.type === 'fluxappregister' || foundMessage.type === 'zelappupdate' || foundMessage.type === 'fluxappupdate') { // can be any type
      if (latestPermanentRegistrationMessage && latestPermanentRegistrationMessage.height <= foundMessage.height) { // we have some message and the message is quite new
        if (latestPermanentRegistrationMessage.timestamp < foundMessage.timestamp && foundMessage.timestamp <= verificationTimestamp) { // but our message is newer. foundMessage has to have lower timestamp than our new message
          latestPermanentRegistrationMessage = foundMessage;
        }
      } else if (foundMessage.timestamp <= verificationTimestamp) { // we don't have any message or our message is newer. foundMessage has to have lower timestamp than our new message
        latestPermanentRegistrationMessage = foundMessage;
      }
    }
  });
  // some early app have zelAppSepcifications
  const appsQueryB = {
    'zelAppSpecifications.name': specifications.name,
  };
  const permanentAppMessageB = await dbHelper.findInDatabase(database, globalAppsMessages, appsQueryB, projection);
  permanentAppMessageB.forEach((foundMessage) => {
    // has to be registration message
    if (foundMessage.type === 'zelappregister' || foundMessage.type === 'fluxappregister' || foundMessage.type === 'zelappupdate' || foundMessage.type === 'fluxappupdate') { // can be any type
      if (latestPermanentRegistrationMessage && latestPermanentRegistrationMessage.height <= foundMessage.height) { // we have some message and the message is quite new
        if (latestPermanentRegistrationMessage.timestamp < foundMessage.timestamp && foundMessage.timestamp <= verificationTimestamp) { // but our message is newer. foundMessage has to have lower timestamp than our new message
          latestPermanentRegistrationMessage = foundMessage;
        }
      } else if (foundMessage.timestamp <= verificationTimestamp) { // we don't have any message or our message is newer. foundMessage has to have lower timestamp than our new message
        latestPermanentRegistrationMessage = foundMessage;
      }
    }
  });
  if (!latestPermanentRegistrationMessage) {
    throw new Error(`Flux App ${specifications.name} update message received but permanent message of parameters does not exist!`);
  }
  const appSpecs = latestPermanentRegistrationMessage.appSpecifications || latestPermanentRegistrationMessage.zelAppSpecifications;
  if (!appSpecs) {
    throw new Error(`Flux App ${specifications.name} update message received but application does not exists!`);
  }
  if (specifications.version >= 4) {
    if (appSpecs.version >= 4) {
      // update and current are both v4 compositions
      // must be same amount of copmositions
      // must be same names
      if (specifications.compose.length !== appSpecs.compose.length) {
        throw new Error(`Flux App ${specifications.name} change of components is not allowed`);
      }
      appSpecs.compose.forEach((appComponent) => {
        const newSpecComponentFound = specifications.compose.find((appComponentNew) => appComponentNew.name === appComponent.name);
        if (!newSpecComponentFound) {
          throw new Error(`Flux App ${specifications.name} change of component name is not allowed`);
        }
        // v4 allows for changes of repotag
      });
    } else { // update is v4+ and current app have v1,2,3
      throw new Error(`Flux App ${specifications.name} update to different specifications is not possible`);
    }
  } else if (appSpecs.version >= 4) {
    throw new Error(`Flux App ${specifications.name} update to different specifications is not possible`);
  } else { // bot update and current app have v1,2,3
    // eslint-disable-next-line no-lonely-if
    if (appSpecs.repotag !== specifications.repotag) { // v1,2,3 does not allow repotag change
      throw new Error(`Flux App ${specifications.name} update of repotag is not allowed`);
    }
  }
  return true;
}

/**
 * To get previous app specifications.
 * @param {object} specifications App sepcifications.
 * @param {object} message Message.
 * @returns {object} App specifications.
 */
async function getPreviousAppSpecifications(specifications, message) {
  // we may not have the application in global apps. This can happen when we receive the message after the app has already expired AND we need to get message right before our message. Thus using messages system that is accurate
  const db = dbHelper.databaseConnection();
  const database = db.db(config.database.appsglobal.database);
  const projection = {
    projection: {
      _id: 0,
    },
  };
  log.info(`Searching permanent messages for ${specifications.name}`);
  const appsQuery = {
    'appSpecifications.name': specifications.name,
  };
  const permanentAppMessage = await dbHelper.findInDatabase(database, globalAppsMessages, appsQuery, projection);
  let latestPermanentRegistrationMessage;
  permanentAppMessage.forEach((foundMessage) => {
    // has to be registration message
    if (foundMessage.type === 'zelappregister' || foundMessage.type === 'fluxappregister' || foundMessage.type === 'zelappupdate' || foundMessage.type === 'fluxappupdate') { // can be any type
      if (latestPermanentRegistrationMessage && latestPermanentRegistrationMessage.height <= foundMessage.height) { // we have some message and the message is quite new
        if (latestPermanentRegistrationMessage.timestamp < foundMessage.timestamp && foundMessage.timestamp <= message.timestamp) { // but our message is newer. foundMessage has to have lower timestamp than our new message
          latestPermanentRegistrationMessage = foundMessage;
        }
      } else if (foundMessage.timestamp <= message.timestamp) { // we don't have any message or our message is newer. foundMessage has to have lower timestamp than our new message
        latestPermanentRegistrationMessage = foundMessage;
      }
    }
  });
  // some early app have zelAppSepcifications
  const appsQueryB = {
    'zelAppSpecifications.name': specifications.name,
  };
  const permanentAppMessageB = await dbHelper.findInDatabase(database, globalAppsMessages, appsQueryB, projection);
  permanentAppMessageB.forEach((foundMessage) => {
    // has to be registration message
    if (foundMessage.type === 'zelappregister' || foundMessage.type === 'fluxappregister' || foundMessage.type === 'zelappupdate' || foundMessage.type === 'fluxappupdate') { // can be any type
      if (latestPermanentRegistrationMessage && latestPermanentRegistrationMessage.height <= foundMessage.height) { // we have some message and the message is quite new
        if (latestPermanentRegistrationMessage.timestamp < foundMessage.timestamp && foundMessage.timestamp <= message.timestamp) { // but our message is newer. foundMessage has to have lower timestamp than our new message
          latestPermanentRegistrationMessage = foundMessage;
        }
      } else if (foundMessage.timestamp <= message.timestamp) { // we don't have any message or our message is newer. foundMessage has to have lower timestamp than our new message
        latestPermanentRegistrationMessage = foundMessage;
      }
    }
  });
  const appSpecs = latestPermanentRegistrationMessage.appSpecifications || latestPermanentRegistrationMessage.zelAppSpecifications;
  if (!appSpecs) {
    throw new Error(`Flux App ${specifications.name} update message received but application does not exists!`);
  }
  return appSpecs;
}

/**
 * To check if an app message hash exists.
 * @param {string} hash Message hash.
 * @returns {(object|boolean)} Returns document object if it exists in the database. Otherwise returns false.
 */
async function checkAppMessageExistence(hash) {
  const dbopen = dbHelper.databaseConnection();
  const appsDatabase = dbopen.db(config.database.appsglobal.database);
  const appsQuery = { hash };
  const appsProjection = {};
  // a permanent global zelappmessage looks like this:
  // const permanentAppMessage = {
  //   type: messageType,
  //   version: typeVersion,
  //   zelAppSpecifications: appSpecFormatted,
  //   appSpecifications: appSpecFormatted,
  //   hash: messageHASH,
  //   timestamp,
  //   signature,
  //   txid,
  //   height,
  //   valueSat,
  // };
  const appResult = await dbHelper.findOneInDatabase(appsDatabase, globalAppsMessages, appsQuery, appsProjection);
  if (appResult) {
    return appResult;
  }
  return false;
}

/**
 * To check if an app temporary message hash exists.
 * @param {string} hash Message hash.
 * @returns {(object|boolean)} Returns document object if it exists in the database. Otherwise returns false.
 */
async function checkAppTemporaryMessageExistence(hash) {
  const dbopen = dbHelper.databaseConnection();
  const appsDatabase = dbopen.db(config.database.appsglobal.database);
  const appsQuery = { hash };
  const appsProjection = {};
  // a temporary zelappmessage looks like this:
  // const newMessage = {
  //   appSpecifications: message.appSpecifications,
  //   type: message.type,
  //   version: message.version,
  //   hash: message.hash,
  //   timestamp: message.timestamp,
  //   signature: message.signature,
  //   createdAt: new Date(message.timestamp),
  //   expireAt: new Date(validTill),
  // };
  const appResult = await dbHelper.findOneInDatabase(appsDatabase, globalAppsTempMessages, appsQuery, appsProjection);
  if (appResult) {
    return appResult;
  }
  return false;
}

/**
 * To store a temporary message for an app.
 * @param {object} message Message.
 * @param {boolean} furtherVerification Defaults to false.
 * @returns {boolean} True if message is successfully stored and rebroadcasted. Returns false if message is already in cache or has already been broadcast. Otherwise an error is thrown.
 */
async function storeAppTemporaryMessage(message, furtherVerification = false) {
  /* message object
  * @param type string
  * @param version number
  * @param appSpecifications object
  * @param hash string
  * @param timestamp number
  * @param signature string
  */
  if (!message || typeof message !== 'object' || typeof message.type !== 'string' || typeof message.version !== 'number' || typeof message.signature !== 'string' || typeof message.timestamp !== 'number' || typeof message.hash !== 'string') {
    return new Error('Invalid Flux App message for storing');
  }
  // expect one to be present
  if (typeof message.appSpecifications !== 'object' && typeof message.zelAppSpecifications !== 'object') {
    return new Error('Invalid Flux App message for storing');
  }
  // check if we have the message in cache. If yes, return false. If not, store it and continue
  if (myCache.has(serviceHelper.ensureString(message))) {
    return false;
  }
  console.log(serviceHelper.ensureString(message));
  myCache.set(serviceHelper.ensureString(message), message);
  const specifications = message.appSpecifications || message.zelAppSpecifications;

  // check permanent app message storage
  const appMessage = await checkAppMessageExistence(message.hash);
  if (appMessage) {
    // do not rebroadcast further
    return false;
  }
  // check temporary message storage
  const tempMessage = await checkAppTemporaryMessageExistence(message.hash);
  if (tempMessage && typeof tempMessage === 'object' && !Array.isArray(tempMessage)) {
    // do not rebroadcast further
    return false;
  }

  // data shall already be verified by the broadcasting node. But verify all again.
  // this takes roughly at least 1 second
  if (furtherVerification) {
    if (message.type === 'zelappregister' || message.type === 'fluxappregister') {
      const syncStatus = daemonService.isDaemonSynced();
      const daemonHeight = syncStatus.data.height;
      await verifyAppSpecifications(specifications, daemonHeight);
      await verifyAppHash(message);
      await checkApplicationRegistrationNameConflicts(specifications);
      await verifyAppMessageSignature(message.type, message.version, specifications, message.timestamp, message.signature);
    } else if (message.type === 'zelappupdate' || message.type === 'fluxappupdate') {
      const syncStatus = daemonService.isDaemonSynced();
      const daemonHeight = syncStatus.data.height;
      // stadard verifications
      await verifyAppSpecifications(specifications, daemonHeight);
      await verifyAppHash(message);
      // verify that app exists, does not change repotag (for v1-v3), does not change name and does not change component names
      await checkApplicationUpdateNameRepositoryConflicts(specifications, message.timestamp);
      // get previousAppSpecifications as we need previous owner
      const previousAppSpecs = await getPreviousAppSpecifications(specifications, message);
      const { owner } = previousAppSpecs;
      // here signature is checked against PREVIOUS app owner
      await verifyAppMessageUpdateSignature(message.type, message.version, specifications, message.timestamp, message.signature, owner);
    } else {
      throw new Error('Invalid Flux App message received');
    }
  }

  const receivedAt = Date.now();
  const validTill = receivedAt + (60 * 60 * 1000); // 60 minutes

  const newMessage = {
    appSpecifications: specifications,
    type: message.type, // shall be fluxappregister, fluxappupdate
    version: message.version,
    hash: message.hash,
    timestamp: message.timestamp,
    signature: message.signature,
    receivedAt: new Date(receivedAt),
    expireAt: new Date(validTill),
  };
  const value = newMessage;
  // message does not exist anywhere and is ok, store it
  const db = dbHelper.databaseConnection();
  const database = db.db(config.database.appsglobal.database);
  await dbHelper.insertOneToDatabase(database, globalAppsTempMessages, value);
  // it is stored and rebroadcasted
  return true;
}

/**
 * To store a message for a running app.
 * @param {object} message Message.
 * @returns {boolean} True if message is successfully stored and rebroadcasted. Returns false if message is already in cache, is already stored or is old. Throws an error if invalid.
 */
async function storeAppRunningMessage(message) {
  /* message object
  * @param type string
  * @param version number
  * @param hash string
  * @param broadcastedAt number
  * @param name string
  * @param ip string
  */
  if (!message || typeof message !== 'object' || typeof message.type !== 'string' || typeof message.version !== 'number' || typeof message.broadcastedAt !== 'number' || typeof message.hash !== 'string' || typeof message.name !== 'string' || typeof message.ip !== 'string') {
    return new Error('Invalid Flux App Running message for storing');
  }

  // check if we have the message in cache. If yes, return false. If not, store it and continue
  if (myCache.has(serviceHelper.ensureString(message))) {
    return false;
  }
  console.log(serviceHelper.ensureString(message));
  myCache.set(serviceHelper.ensureString(message), message);

  const validTill = message.broadcastedAt + (65 * 60 * 1000); // 3900 seconds

  if (validTill < new Date().getTime()) {
    // reject old message
    return false;
  }

  const randomDelay = Math.floor((Math.random() * 1280)) + 240;
  await serviceHelper.delay(randomDelay);

  const db = dbHelper.databaseConnection();
  const database = db.db(config.database.appsglobal.database);
  const newAppRunningMessage = {
    name: message.name,
    hash: message.hash, // hash of application specifics that are running
    ip: message.ip,
    broadcastedAt: new Date(message.broadcastedAt),
    expireAt: new Date(validTill),
  };

  // indexes over name, hash, ip. Then name + ip and name + ip + broadcastedAt.
  const queryFind = { name: newAppRunningMessage.name, ip: newAppRunningMessage.ip, broadcastedAt: { $gte: newAppRunningMessage.broadcastedAt } };
  const projection = { _id: 0 };
  // we already have the exact same data
  const result = await dbHelper.findOneInDatabase(database, globalAppsLocations, queryFind, projection);
  if (result) {
    // it is already stored
    return false;
  }
  const queryUpdate = { name: newAppRunningMessage.name, ip: newAppRunningMessage.ip };
  const update = { $set: newAppRunningMessage };
  const options = {
    upsert: true,
  };
  await dbHelper.updateOneInDatabase(database, globalAppsLocations, queryUpdate, update, options);
  // it is now stored, rebroadcast
  return true;
}

/**
 * To request app message.
 * @param {string} hash Message hash. 
 */
async function requestAppMessage(hash) {
  // some message type request app message, message hash
  // peer responds with data from permanent database or temporary database. If does not have it requests further
  console.log(hash);
  const message = {
    type: 'fluxapprequest',
    version: 1,
    hash,
  };
  await fluxCommunication.broadcastMessageToOutgoing(message);
  await serviceHelper.delay(100);
  await fluxCommunication.broadcastMessageToIncoming(message);
}

/**
 * To format app specification object. Checks that all parameters exist and are correct.
 * @param {object} appSpecification App specification.
 * @returns {object} Returns formatted app specification to be stored in global database. Otherwise throws error.
 */
function specificationFormatter(appSpecification) {
  let { version } = appSpecification;
  let { name } = appSpecification;
  let { description } = appSpecification;
  let { owner } = appSpecification;
  let { compose } = appSpecification;
  let { repotag } = appSpecification;
  let { ports } = appSpecification;
  let { domains } = appSpecification;
  let { enviromentParameters } = appSpecification;
  let { commands } = appSpecification;
  let { containerPorts } = appSpecification;
  let { containerData } = appSpecification;
  let { instances } = appSpecification;
  let { cpu } = appSpecification;
  let { ram } = appSpecification;
  let { hdd } = appSpecification;
  const { tiered } = appSpecification;

  if (!version) {
    throw new Error('Missing Flux App specification parameter');
  }
  version = serviceHelper.ensureNumber(version);
  if (version === 1) {
    throw new Error('Specifications of version 1 is depreceated');
  }

  // commons
  if (!name || !description || !owner) {
    throw new Error('Missing Flux App specification parameter');
  }
  name = serviceHelper.ensureString(name);
  description = serviceHelper.ensureString(description);
  owner = serviceHelper.ensureString(owner);

  // finalised parameters that will get stored in global database
  const appSpecFormatted = {
    version, // integer
    name, // string
    description, // string
    owner, // zelid string
  };

  const correctCompose = [];

  if (version <= 3) {
    if (!repotag || !ports || !domains || !enviromentParameters || !commands || !containerPorts || !containerData || !cpu || !ram || !hdd) {
      throw new Error('Missing Flux App specification parameter');
    }

    repotag = serviceHelper.ensureString(repotag);
    ports = serviceHelper.ensureObject(ports);
    const portsCorrect = [];
    if (Array.isArray(ports)) {
      ports.forEach((parameter) => {
        const param = serviceHelper.ensureString(parameter); // v2 and v3 have string
        portsCorrect.push(param);
      });
    } else {
      throw new Error('Ports for Flux App are invalid');
    }
    domains = serviceHelper.ensureObject(domains);
    const domainsCorrect = [];
    if (Array.isArray(domains)) {
      domains.forEach((parameter) => {
        const param = serviceHelper.ensureString(parameter);
        domainsCorrect.push(param);
      });
    } else {
      throw new Error('Domains for Flux App are invalid');
    }
    enviromentParameters = serviceHelper.ensureObject(enviromentParameters);
    const envParamsCorrected = [];
    if (Array.isArray(enviromentParameters)) {
      enviromentParameters.forEach((parameter) => {
        const param = serviceHelper.ensureString(parameter);
        envParamsCorrected.push(param);
      });
    } else {
      throw new Error('Environmental parameters for Flux App are invalid');
    }
    commands = serviceHelper.ensureObject(commands);
    const commandsCorrected = [];
    if (Array.isArray(commands)) {
      commands.forEach((command) => {
        const cmm = serviceHelper.ensureString(command);
        commandsCorrected.push(cmm);
      });
    } else {
      throw new Error('Flux App commands are invalid');
    }
    containerPorts = serviceHelper.ensureObject(containerPorts);
    const containerportsCorrect = [];
    if (Array.isArray(containerPorts)) {
      containerPorts.forEach((parameter) => {
        const param = serviceHelper.ensureString(parameter); // next specification fork here we want to do ensureNumber
        containerportsCorrect.push(param);
      });
    } else {
      throw new Error('Container Ports for Flux App are invalid');
    }
    containerData = serviceHelper.ensureString(containerData);
    cpu = serviceHelper.ensureNumber(cpu);
    ram = serviceHelper.ensureNumber(ram);
    hdd = serviceHelper.ensureNumber(hdd);
    if (typeof tiered !== 'boolean') {
      throw new Error('Invalid tiered value obtained. Only boolean as true or false allowed.');
    }

    // finalised parameters
    appSpecFormatted.repotag = repotag; // string
    appSpecFormatted.ports = portsCorrect; // array of integers
    appSpecFormatted.domains = domainsCorrect;
    appSpecFormatted.enviromentParameters = envParamsCorrected; // array of strings
    appSpecFormatted.commands = commandsCorrected; // array of strings
    appSpecFormatted.containerPorts = containerportsCorrect; // array of integers
    appSpecFormatted.containerData = containerData; // string
    appSpecFormatted.cpu = cpu; // float 0.1 step
    appSpecFormatted.ram = ram; // integer 100 step (mb)
    appSpecFormatted.hdd = hdd; // integer 1 step
    appSpecFormatted.tiered = tiered; // boolean

    if (tiered) {
      let { cpubasic } = appSpecification;
      let { cpusuper } = appSpecification;
      let { cpubamf } = appSpecification;
      let { rambasic } = appSpecification;
      let { ramsuper } = appSpecification;
      let { rambamf } = appSpecification;
      let { hddbasic } = appSpecification;
      let { hddsuper } = appSpecification;
      let { hddbamf } = appSpecification;
      if (!cpubasic || !cpusuper || !cpubamf || !rambasic || !ramsuper || !rambamf || !hddbasic || !hddsuper || !hddbamf) {
        throw new Error('Flux App was requested as tiered setup but specifications are missing');
      }
      cpubasic = serviceHelper.ensureNumber(cpubasic);
      cpusuper = serviceHelper.ensureNumber(cpusuper);
      cpubamf = serviceHelper.ensureNumber(cpubamf);
      rambasic = serviceHelper.ensureNumber(rambasic);
      ramsuper = serviceHelper.ensureNumber(ramsuper);
      rambamf = serviceHelper.ensureNumber(rambamf);
      hddbasic = serviceHelper.ensureNumber(hddbasic);
      hddsuper = serviceHelper.ensureNumber(hddsuper);
      hddbamf = serviceHelper.ensureNumber(hddbamf);

      appSpecFormatted.cpubasic = cpubasic;
      appSpecFormatted.cpusuper = cpusuper;
      appSpecFormatted.cpubamf = cpubamf;
      appSpecFormatted.rambasic = rambasic;
      appSpecFormatted.ramsuper = ramsuper;
      appSpecFormatted.rambamf = rambamf;
      appSpecFormatted.hddbasic = hddbasic;
      appSpecFormatted.hddsuper = hddsuper;
      appSpecFormatted.hddbamf = hddbamf;
    }
  } else { // v4+
    if (!compose) {
      throw new Error('Missing Flux App specification parameter');
    }
    compose = serviceHelper.ensureObject(compose);
    if (compose.length < 1) {
      throw new Error('Flux App does not contain any components');
    }
    if (compose.length > 5) {
      throw new Error('Flux App has too many components');
    }
    compose.forEach((appComponent) => {
      const appComponentCorrect = {};
      appComponentCorrect.name = serviceHelper.ensureString(appComponent.name);
      appComponentCorrect.description = serviceHelper.ensureString(appComponent.description);
      appComponentCorrect.repotag = serviceHelper.ensureString(appComponent.repotag);
      appComponentCorrect.ports = serviceHelper.ensureObject(appComponent.ports);
      const portsCorrect = [];
      if (Array.isArray(appComponentCorrect.ports)) {
        appComponentCorrect.ports.forEach((parameter) => {
          const param = serviceHelper.ensureNumber(parameter);
          portsCorrect.push(param);
        });
        appComponentCorrect.ports = portsCorrect;
      } else {
        throw new Error(`Ports for Flux App component ${appComponent.name} are invalid`);
      }
      appComponentCorrect.domains = serviceHelper.ensureObject(appComponent.domains);
      const domainsCorect = [];
      if (Array.isArray(appComponentCorrect.domains)) {
        appComponentCorrect.domains.forEach((parameter) => {
          const param = serviceHelper.ensureString(parameter);
          domainsCorect.push(param);
        });
        appComponentCorrect.domains = domainsCorect;
      } else {
        throw new Error(`Domains for Flux App component ${appComponent.name} are invalid`);
      }
      appComponentCorrect.environmentParameters = serviceHelper.ensureObject(appComponent.environmentParameters);
      const envParamsCorrected = [];
      if (Array.isArray(appComponentCorrect.environmentParameters)) {
        appComponentCorrect.environmentParameters.forEach((parameter) => {
          const param = serviceHelper.ensureString(parameter);
          envParamsCorrected.push(param);
        });
        appComponentCorrect.environmentParameters = envParamsCorrected;
      } else {
        throw new Error(`Environmental parameters for Flux App component ${appComponent.name} are invalid`);
      }
      appComponentCorrect.commands = serviceHelper.ensureObject(appComponent.commands);
      const commandsCorrected = [];
      if (Array.isArray(appComponentCorrect.commands)) {
        appComponentCorrect.commands.forEach((command) => {
          const cmm = serviceHelper.ensureString(command);
          commandsCorrected.push(cmm);
        });
        appComponentCorrect.commands = commandsCorrected;
      } else {
        throw new Error(`Flux App component ${appComponent.name} commands are invalid`);
      }
      appComponentCorrect.containerPorts = serviceHelper.ensureObject(appComponent.containerPorts);
      const containerportsCorrect = [];
      if (Array.isArray(appComponentCorrect.containerPorts)) {
        appComponentCorrect.containerPorts.forEach((parameter) => {
          const param = serviceHelper.ensureNumber(parameter);
          containerportsCorrect.push(param);
        });
      } else {
        throw new Error(`Container Ports for Flux App component ${appComponent.name} are invalid`);
      }
      appComponentCorrect.containerData = serviceHelper.ensureString(appComponent.containerData);
      appComponentCorrect.cpu = serviceHelper.ensureNumber(appComponent.cpu);
      appComponentCorrect.ram = serviceHelper.ensureNumber(appComponent.ram);
      appComponentCorrect.hdd = serviceHelper.ensureNumber(appComponent.hdd);
      appComponentCorrect.tiered = appComponent.tiered;
      if (typeof appComponentCorrect.tiered !== 'boolean') {
        throw new Error('Invalid tiered value obtained. Only boolean as true or false allowed.');
      }
      if (appComponentCorrect.tiered) {
        let { cpubasic } = appComponent;
        let { cpusuper } = appComponent;
        let { cpubamf } = appComponent;
        let { rambasic } = appComponent;
        let { ramsuper } = appComponent;
        let { rambamf } = appComponent;
        let { hddbasic } = appComponent;
        let { hddsuper } = appComponent;
        let { hddbamf } = appComponent;
        if (!cpubasic || !cpusuper || !cpubamf || !rambasic || !ramsuper || !rambamf || !hddbasic || !hddsuper || !hddbamf) {
          throw new Error(`Flux App component ${appComponent.name} was requested as tiered setup but specifications are missing`);
        }
        cpubasic = serviceHelper.ensureNumber(cpubasic);
        cpusuper = serviceHelper.ensureNumber(cpusuper);
        cpubamf = serviceHelper.ensureNumber(cpubamf);
        rambasic = serviceHelper.ensureNumber(rambasic);
        ramsuper = serviceHelper.ensureNumber(ramsuper);
        rambamf = serviceHelper.ensureNumber(rambamf);
        hddbasic = serviceHelper.ensureNumber(hddbasic);
        hddsuper = serviceHelper.ensureNumber(hddsuper);
        hddbamf = serviceHelper.ensureNumber(hddbamf);

        appComponentCorrect.cpubasic = cpubasic;
        appComponentCorrect.cpusuper = cpusuper;
        appComponentCorrect.cpubamf = cpubamf;
        appComponentCorrect.rambasic = rambasic;
        appComponentCorrect.ramsuper = ramsuper;
        appComponentCorrect.rambamf = rambamf;
        appComponentCorrect.hddbasic = hddbasic;
        appComponentCorrect.hddsuper = hddsuper;
        appComponentCorrect.hddbamf = hddbamf;
      }
      correctCompose.push(appComponentCorrect);
    });
    appSpecFormatted.compose = correctCompose;
  }

  if (version >= 3) {
    if (!instances) {
      throw new Error('Missing Flux App specification parameter');
    }
    instances = serviceHelper.ensureNumber(instances);
    if (typeof instances !== 'number') {
      throw new Error('Invalid instances specification');
    }
    if (Number.isInteger(instances) !== true) {
      throw new Error('Invalid instances specified');
    }
    if (instances < config.fluxapps.minimumInstances) {
      throw new Error(`Minimum number of instances is ${config.fluxapps.minimumInstances}`);
    }
    if (instances > config.fluxapps.maximumInstances) {
      throw new Error(`Maximum number of instances is ${config.fluxapps.maximumInstances}`);
    }
    appSpecFormatted.instances = instances;
  }

  return appSpecFormatted;
}

/**
 * To register an app globally via API. Performs various checks before the app can be registered. Only accessible by users.
 * @param {object} req Request.
 * @param {object} res Response.
 * @returns {void} Return statement is only used here to interrupt the function and nothing is returned.
 */
async function registerAppGlobalyApi(req, res) {
  let body = '';
  req.on('data', (data) => {
    body += data;
  });
  req.on('end', async () => {
    try {
      const authorized = await verificationHelper.verifyPrivilege('user', req);
      if (!authorized) {
        const errMessage = messageHelper.errUnauthorizedMessage();
        res.json(errMessage);
        return;
      }
      // first check if this node is available for application registration
      if (fluxCommunication.outgoingPeers.length < config.fluxapps.minOutgoing) {
        throw new Error('Sorry, This Flux does not have enough outgoing peers for safe application registration');
      }
      if (fluxCommunication.incomingPeers.length < config.fluxapps.minIncoming) {
        throw new Error('Sorry, This Flux does not have enough incoming peers for safe application registration');
      }
      const processedBody = serviceHelper.ensureObject(body);
      // Note. Actually signature, timestamp is not needed. But we require it only to verify that user indeed has access to the private key of the owner zelid.
      // name and port HAVE to be unique for application. Check if they don't exist in global database
      // first let's check if all fields are present and have proper format except tiered and tiered specifications and those can be omitted
      let { appSpecification } = processedBody;
      let { timestamp } = processedBody;
      let { signature } = processedBody;
      let messageType = processedBody.type; // determines how data is treated in the future
      let typeVersion = processedBody.version; // further determines how data is treated in the future
      if (!appSpecification || !timestamp || !signature || !messageType || !typeVersion) {
        throw new Error('Incomplete message received. Check if appSpecification, type, version, timestamp and signature are provided.');
      }
      if (messageType !== 'zelappregister' && messageType !== 'fluxappregister') {
        throw new Error('Invalid type of message');
      }
      if (typeVersion !== 1) {
        throw new Error('Invalid version of message');
      }
      appSpecification = serviceHelper.ensureObject(appSpecification);
      timestamp = serviceHelper.ensureNumber(timestamp);
      signature = serviceHelper.ensureString(signature);
      messageType = serviceHelper.ensureString(messageType);
      typeVersion = serviceHelper.ensureNumber(typeVersion);

      const appSpecFormatted = specificationFormatter(appSpecification);

      const syncStatus = daemonService.isDaemonSynced();
      if (!syncStatus.data.synced) {
        throw new Error('Daemon not yet synced.');
      }
      const daemonHeight = syncStatus.data.height;

      // parameters are now proper format and assigned. Check for their validity, if they are within limits, have propper ports, repotag exists, string lengths, specs are ok
      await verifyAppSpecifications(appSpecFormatted, daemonHeight, true);

      // check if name is not yet registered
      await checkApplicationRegistrationNameConflicts(appSpecFormatted);

      // check if zelid owner is correct ( done in message verification )
      // if signature is not correct, then specifications are not correct type or bad message received. Respond with 'Received message is invalid';
      await verifyAppMessageSignature(messageType, typeVersion, appSpecFormatted, timestamp, signature);

      // if all ok, then sha256 hash of entire message = message + timestamp + signature. We are hashing all to have always unique value.
      // If hashing just specificiations, if application goes back to previous specifications, it may pose some issues if we have indeed correct state
      // We respond with a hash that is supposed to go to transaction.
      const message = messageType + typeVersion + JSON.stringify(appSpecFormatted) + timestamp + signature;
      const messageHASH = await generalService.messageHash(message);
      // now all is great. Store appSpecFormatted, timestamp, signature and hash in appsTemporaryMessages. with 1 hours expiration time. Broadcast this message to all outgoing connections.
      const temporaryAppMessage = { // specification of temp message
        type: messageType,
        version: typeVersion,
        appSpecifications: appSpecFormatted,
        hash: messageHASH,
        timestamp,
        signature,
      };
      await fluxCommunication.broadcastTemporaryAppMessage(temporaryAppMessage);
      // above takes 2-3 seconds
      await serviceHelper.delay(1200); // it takes receiving node at least 1 second to process the message. Add 1200 ms mas for processing
      // this operations takes 2.5-3.5 seconds and is heavy, message gets verified again.
      await requestAppMessage(messageHASH); // this itself verifies that Peers received our message broadcast AND peers send us the message back. By peers sending the message back we finally store it to our temporary message storage and rebroadcast it again
      // request app message is quite slow and from performance testing message will appear roughly 5 seconds after ask
      await serviceHelper.delay(1200); // 1200 ms mas for processing - peer sends message back to us
      // check temporary message storage
      let tempMessage = await checkAppTemporaryMessageExistence(messageHASH); // Cumulus measurement: after roughly 8 seconds here
      for (let i = 0; i < 20; i += 1) { // ask for up to 20 times - 10 seconds. Must have been processed by that time or it failed. Cumulus measurement: Approx 5-6 seconds
        if (!tempMessage) {
          // eslint-disable-next-line no-await-in-loop
          await serviceHelper.delay(500);
          // eslint-disable-next-line no-await-in-loop
          tempMessage = await checkAppTemporaryMessageExistence(messageHASH);
        }
      }
      if (tempMessage && typeof tempMessage === 'object' && !Array.isArray(tempMessage)) {
        const responseHash = messageHelper.createDataMessage(tempMessage.hash);
        res.json(responseHash); // all ok
        return;
      }
      throw new Error('Unable to register application on the network. Try again later.');
    } catch (error) {
      log.warn(error);
      const errorResponse = messageHelper.createErrorMessage(
        error.message || error,
        error.name,
        error.code,
      );
      res.json(errorResponse);
    }
  });
}

/**
 * To update an app globally via API. Performs various checks before the app can be updated. Price handled in UI and available in API. Only accessible by users.
 * @param {object} req Request.
 * @param {object} res Response.
 * @returns {void} Return statement is only used here to interrupt the function and nothing is returned.
 */
async function updateAppGlobalyApi(req, res) {
  let body = '';
  req.on('data', (data) => {
    body += data;
  });
  req.on('end', async () => {
    try {
      const authorized = await verificationHelper.verifyPrivilege('user', req);
      if (!authorized) {
        const errMessage = messageHelper.errUnauthorizedMessage();
        res.json(errMessage);
        return;
      }
      // first check if this node is available for application update
      if (fluxCommunication.outgoingPeers.length < config.fluxapps.minOutgoing) {
        throw new Error('Sorry, This Flux does not have enough outgoing peers for safe application update');
      }
      if (fluxCommunication.incomingPeers.length < config.fluxapps.minIncoming) {
        throw new Error('Sorry, This Flux does not have enough incoming peers for safe application update');
      }
      const processedBody = serviceHelper.ensureObject(body);
      // Note. Actually signature, timestamp is not needed. But we require it only to verify that user indeed has access to the private key of the owner zelid.
      // name and ports HAVE to be unique for application. Check if they don't exist in global database
      // first let's check if all fields are present and have proper format except tiered and tiered specifications and those can be omitted
      let { appSpecification } = processedBody;
      let { timestamp } = processedBody;
      let { signature } = processedBody;
      let messageType = processedBody.type; // determines how data is treated in the future
      let typeVersion = processedBody.version; // further determines how data is treated in the future
      if (!appSpecification || !timestamp || !signature || !messageType || !typeVersion) {
        throw new Error('Incomplete message received. Check if appSpecification, timestamp, type, version and signature are provided.');
      }
      if (messageType !== 'zelappupdate' && messageType !== 'fluxappupdate') {
        throw new Error('Invalid type of message');
      }
      if (typeVersion !== 1) {
        throw new Error('Invalid version of message');
      }
      appSpecification = serviceHelper.ensureObject(appSpecification);
      timestamp = serviceHelper.ensureNumber(timestamp);
      signature = serviceHelper.ensureString(signature);
      messageType = serviceHelper.ensureString(messageType);
      typeVersion = serviceHelper.ensureNumber(typeVersion);

      const appSpecFormatted = specificationFormatter(appSpecification);

      const syncStatus = daemonService.isDaemonSynced();
      if (!syncStatus.data.synced) {
        throw new Error('Daemon not yet synced.');
      }
      const daemonHeight = syncStatus.data.height;

      // parameters are now proper format and assigned. Check for their validity, if they are within limits, have propper ports, repotag exists, string lengths, specs are ok
      await verifyAppSpecifications(appSpecFormatted, daemonHeight, true);

      // verify that app exists, does not change repotag and is signed by app owner.
      const db = dbHelper.databaseConnection();
      const database = db.db(config.database.appsglobal.database);
      // may throw
      const query = { name: appSpecFormatted.name };
      const projection = {
        projection: {
          _id: 0,
        },
      };
      const appInfo = await dbHelper.findOneInDatabase(database, globalAppsInformation, query, projection);
      if (!appInfo) {
        throw new Error('Flux App update received but application to update does not exist!');
      }
      if (appInfo.repotag !== appSpecFormatted.repotag) { // this is OK. <= v3 cannot change, v4 can but does not have this in specifications as its compose
        throw new Error('Flux App update of repotag is not allowed');
      }
      const appOwner = appInfo.owner; // ensure previous app owner is signing this message
      // here signature is checked against PREVIOUS app owner
      await verifyAppMessageUpdateSignature(messageType, typeVersion, appSpecFormatted, timestamp, signature, appOwner);

      // if all ok, then sha256 hash of entire message = message + timestamp + signature. We are hashing all to have always unique value.
      // If hashing just specificiations, if application goes back to previous specifications, it may pose some issues if we have indeed correct state
      // We respond with a hash that is supposed to go to transaction.
      const message = messageType + typeVersion + JSON.stringify(appSpecFormatted) + timestamp + signature;
      const messageHASH = await generalService.messageHash(message);
      // now all is great. Store appSpecFormatted, timestamp, signature and hash in appsTemporaryMessages. with 1 hours expiration time. Broadcast this message to all outgoing connections.
      const temporaryAppMessage = { // specification of temp message
        type: messageType,
        version: typeVersion,
        appSpecifications: appSpecFormatted,
        hash: messageHASH,
        timestamp,
        signature,
      };
      // verify that app exists, does not change repotag (for v1-v3), does not change name and does not change component names
      await checkApplicationUpdateNameRepositoryConflicts(appSpecFormatted, temporaryAppMessage.timestamp);
      await fluxCommunication.broadcastTemporaryAppMessage(temporaryAppMessage);
      // above takes 2-3 seconds
      await serviceHelper.delay(1200); // it takes receiving node at least 1 second to process the message. Add 1200 ms mas for processing
      // this operations takes 2.5-3.5 seconds and is heavy, message gets verified again.
      await requestAppMessage(messageHASH); // this itself verifies that Peers received our message broadcast AND peers send us the message back. By peers sending the message back we finally store it to our temporary message storage and rebroadcast it again
      await serviceHelper.delay(1200); // 1200 ms mas for processing - peer sends message back to us
      // check temporary message storage
      let tempMessage = await checkAppTemporaryMessageExistence(messageHASH);
      for (let i = 0; i < 20; i += 1) { // ask for up to 20 times - 10 seconds. Must have been processed by that time or it failed.
        if (!tempMessage) {
          // eslint-disable-next-line no-await-in-loop
          await serviceHelper.delay(500);
          // eslint-disable-next-line no-await-in-loop
          tempMessage = await checkAppTemporaryMessageExistence(messageHASH);
        }
      }
      if (tempMessage && typeof tempMessage === 'object' && !Array.isArray(tempMessage)) {
        const responseHash = messageHelper.createDataMessage(tempMessage.hash);
        res.json(responseHash); // all ok
        return;
      }
      throw new Error('Unable to update application on the network. Try again later.');
    } catch (error) {
      log.warn(error);
      const errorResponse = messageHelper.createErrorMessage(
        error.message || error,
        error.name,
        error.code,
      );
      res.json(errorResponse);
    }
  });
}

/**
 * To get a list of installed apps. Where req can be equal to appname. Shall be identical to listAllApps but this is a database response.
 * @param {object} req Request.
 * @param {object} res Response.
 * @returns {object} Message.
 */
async function installedApps(req, res) {
  try {
    const dbopen = dbHelper.databaseConnection();

    const appsDatabase = dbopen.db(config.database.appslocal.database);
    let appsQuery = {};
    if (req && req.params && req.query) {
      let { appname } = req.params; // we accept both help/command and help?command=getinfo
      appname = appname || req.query.appname;
      if (appname) {
        appsQuery = {
          name: appname,
        };
      }
    } else if (req && typeof req === 'string') {
      // consider it as appname
      appsQuery = {
        name: req,
      };
    }
    const appsProjection = {
      projection: {
        _id: 0,
      },
    };
    const apps = await dbHelper.findInDatabase(appsDatabase, localAppsInformation, appsQuery, appsProjection);
    const dataResponse = messageHelper.createDataMessage(apps);
    return res ? res.json(dataResponse) : dataResponse;
  } catch (error) {
    log.error(error);
    const errorResponse = messageHelper.createErrorMessage(
      error.message || error,
      error.name,
      error.code,
    );
    return res ? res.json(errorResponse) : errorResponse;
  }
}

/**
 * To install temporary local app. Checks that the app is installable on the machine (i.e. the machine has a suitable node tier status and any required dependency apps are installed). Only accessible by admins and Flux team members.
 * @param {object} req Request.
 * @param {object} res Response.
 */
async function installTemporaryLocalApplication(req, res) {
  try {
    let { appname } = req.params;
    appname = appname || req.query.appname;

    if (!appname) {
      throw new Error('No Flux App specified');
    }
    const authorized = await verificationHelper.verifyPrivilege('adminandfluxteam', req);
    if (authorized) {
      const allApps = await availableApps();
      const appSpecifications = allApps.find((app) => app.name === appname);
      if (!appSpecifications) {
        throw new Error('Application Specifications not found');
      }
      const tier = await generalService.nodeTier();
      if (appname === 'KadenaChainWebNode' && tier === 'basic') {
        throw new Error('KadenaChainWebNode can only be installed on NIMBUS and STRATUS');
      } else if (appname === 'KadenaChainWebData' && (tier === 'basic' || tier === 'super')) {
        throw new Error('KadenaChainWebData can only be installed on STRATUS');
      } else if (appname === 'KadenaChainWebData') {
        // this app can only be installed if KadenaChainWebNode is installed
        // check if they are running?
        const installedAppsRes = await installedApps();
        if (installedAppsRes.status !== 'success') {
          throw new Error('Failed to get installed Apps');
        }
        const appsInstalled = installedAppsRes.data;
        const chainwebNode = appsInstalled.find((app) => app.name === 'KadenaChainWebNode');
        if (!chainwebNode) {
          throw new Error('KadenaChainWebNode must be installed first');
        }
      }

      await checkAppRequirements(appSpecifications); // entire app

      res.setHeader('Content-Type', 'application/json');
      registerAppLocally(appSpecifications, undefined, res); // can throw
    } else {
      const errMessage = messageHelper.errUnauthorizedMessage();
      res.json(errMessage);
    }
  } catch (error) {
    log.error(error);
    const errorResponse = messageHelper.createErrorMessage(
      error.message || error,
      error.name,
      error.code,
    );
    res.json(errorResponse);
  }
}

/**
 * To store a permanent message for an app.
 * @param {object} message Message.
 * @returns True if no error is thrown.
 */
async function storeAppPermanentMessage(message) {
  /* message object
  * @param type string
  * @param version number
  * @param appSpecifications object
  * @param hash string
  * @param timestamp number
  * @param signature string
  * @param txid string
  * @param height number
  * @param valueSat number
  */
  if (!message || !message.appSpecifications || typeof message !== 'object' || typeof message.type !== 'string' || typeof message.version !== 'number' || typeof message.appSpecifications !== 'object' || typeof message.signature !== 'string'
    || typeof message.timestamp !== 'number' || typeof message.hash !== 'string' || typeof message.txid !== 'string' || typeof message.height !== 'number' || typeof message.valueSat !== 'number') {
    throw new Error('Invalid Flux App message for storing');
  }

  const db = dbHelper.databaseConnection();
  const database = db.db(config.database.appsglobal.database);
  await dbHelper.insertOneToDatabase(database, globalAppsMessages, message).catch((error) => {
    log.error(error);
    throw error;
  });
  return true;
}

/**
 * To update app specifications.
 * @param {object} appSpecs App specifications.
 */
async function updateAppSpecifications(appSpecs) {
  try {
    // appSpecs: {
    //   version: 3,
    //   name: 'FoldingAtHomeB',
    //   description: 'Folding @ Home is cool :)',
    //   repotag: 'yurinnick/folding-at-home:latest',
    //   owner: '1CbErtneaX2QVyUfwU7JGB7VzvPgrgc3uC',
    //   ports: '[30001]',
    //   containerPorts: '[7396]',
    //   domains: '[""]',
    //   enviromentParameters: '["USER=foldingUser", "TEAM=262156", "ENABLE_GPU=false", "ENABLE_SMP=true"]', // []
    //   commands: '["--allow","0/0","--web-allow","0/0"]', // []
    //   containerData: '/config',
    //   cpu: 0.5,
    //   ram: 500,
    //   hdd: 5,
    //   tiered: true,
    //   cpubasic: 0.5,
    //   rambasic: 500,
    //   hddbasic: 5,
    //   cpusuper: 1,
    //   ramsuper: 1000,
    //   hddsuper: 5,
    //   cpubamf: 2,
    //   rambamf: 2000,
    //   hddbamf: 5,
    //   instances: 10, // version 3 fork
    //   hash: hash of message that has these paramenters,
    //   height: height containing the message
    // };
    // const appSpecs = {
    //   version: 4, // int
    //   name: 'FoldingAtHomeB', // string
    //   description: 'Folding @ Home is cool :)', // string
    //   owner: '1CbErtneaX2QVyUfwU7JGB7VzvPgrgc3uC', // string
    //   compose: [ // array of max 5 objects of following specs
    //     {
    //       name: 'Daemon', // string
    //       description: 'Main ddaemon for foldingAtHome', // string
    //       repotag: 'yurinnick/folding-at-home:latest',
    //       ports: '[30001]', // array of ints
    //       containerPorts: '[7396]', // array of ints
    //       domains: '[""]', // array of strings
    //       environmentParameters: '["USER=foldingUser", "TEAM=262156", "ENABLE_GPU=false", "ENABLE_SMP=true"]', // array of strings
    //       commands: '["--allow","0/0","--web-allow","0/0"]', // array of strings
    //       containerData: '/config', // string
    //       cpu: 0.5, // float
    //       ram: 500, // int
    //       hdd: 5, // int
    //       tiered: true, // bool
    //       cpubasic: 0.5, // float
    //       rambasic: 500, // int
    //       hddbasic: 5, // int
    //       cpusuper: 1, // float
    //       ramsuper: 1000, // int
    //       hddsuper: 5, // int
    //       cpubamf: 2, // float
    //       rambamf: 2000, // int
    //       hddbamf: 5, // int
    //     },
    //   ],
    //   instances: 10, // int
    // };
    const db = dbHelper.databaseConnection();
    const database = db.db(config.database.appsglobal.database);

    const query = { name: appSpecs.name };
    const update = { $set: appSpecs };
    const options = {
      upsert: true,
    };
    const projection = {
      projection: {
        _id: 0,
      },
    };
    const appInfo = await dbHelper.findOneInDatabase(database, globalAppsInformation, query, projection);
    if (appInfo) {
      if (appInfo.height < appSpecs.height) {
        await dbHelper.updateOneInDatabase(database, globalAppsInformation, query, update, options);
      }
    } else {
      await dbHelper.updateOneInDatabase(database, globalAppsInformation, query, update, options);
    }
  } catch (error) {
    // retry
    log.error(error);
    await serviceHelper.delay(60 * 1000);
    updateAppSpecifications(appSpecs);
  }
}

/**
 * To update app specifications for rescan/reindex.
 * @param {object} appSpecs App specifications.
 * @returns {boolean} True.
 */
async function updateAppSpecsForRescanReindex(appSpecs) {
  // appSpecs: {
  //   version: 3,
  //   name: 'FoldingAtHomeB',
  //   description: 'Folding @ Home is cool :)',
  //   repotag: 'yurinnick/folding-at-home:latest',
  //   owner: '1CbErtneaX2QVyUfwU7JGB7VzvPgrgc3uC',
  //   ports: '[30001]',
  //   containerPorts: '[7396]',
  //   domains: '[""]',
  //   enviromentParameters: '["USER=foldingUser", "TEAM=262156", "ENABLE_GPU=false", "ENABLE_SMP=true"]', // []
  //   commands: '["--allow","0/0","--web-allow","0/0"]', // []
  //   containerData: '/config',
  //   cpu: 0.5,
  //   ram: 500,
  //   hdd: 5,
  //   tiered: true,
  //   cpubasic: 0.5,
  //   rambasic: 500,
  //   hddbasic: 5,
  //   cpusuper: 1,
  //   ramsuper: 1000,
  //   hddsuper: 5,
  //   cpubamf: 2,
  //   rambamf: 2000,
  //   hddbamf: 5,
  //   instances: 10, // version 3 fork
  //   hash: hash of message that has these paramenters,
  //   height: height containing the message
  // };
  const db = dbHelper.databaseConnection();
  const database = db.db(config.database.appsglobal.database);

  const query = { name: appSpecs.name };
  const update = { $set: appSpecs };
  const options = {
    upsert: true,
  };
  const projection = {
    projection: {
      _id: 0,
    },
  };
  const appInfo = await dbHelper.findOneInDatabase(database, globalAppsInformation, query, projection);
  if (appInfo) {
    if (appInfo.height < appSpecs.height) {
      await dbHelper.updateOneInDatabase(database, globalAppsInformation, query, update, options);
    }
  } else {
    await dbHelper.updateOneInDatabase(database, globalAppsInformation, query, update, options);
  }
  return true;
}

/**
 * To update the database that an app hash has a message.
 * @param {object} hash Hash object containing app information.
 * @returns {boolean} True.
 */
async function appHashHasMessage(hash) {
  const db = dbHelper.databaseConnection();
  const database = db.db(config.database.daemon.database);
  const query = { hash };
  const update = { $set: { message: true } };
  const options = {};
  await dbHelper.updateOneInDatabase(database, appsHashesCollection, query, update, options);
  return true;
}

/**
 * To check and request an app. Handles fluxappregister type and fluxappupdate type.
 * @param {object} hash Hash object containing app information.
 * @param {string} txid Transaction ID.
 * @param {number} height Block height.
 * @param {number} valueSat Satoshi denomination (100 millionth of 1 Flux).
 * @param {number} i Defaults to value of 0.
 * @returns {void} Return statement is only used here to interrupt the function and nothing is returned.
 */
async function checkAndRequestApp(hash, txid, height, valueSat, i = 0) {
  try {
    if (height < config.fluxapps.epochstart) { // do not request testing apps
      return;
    }
    const randomDelay = Math.floor((Math.random() * 1280)) + 420;
    await serviceHelper.delay(randomDelay);
    const appMessageExists = await checkAppMessageExistence(hash);
    if (appMessageExists === false) { // otherwise do nothing
      // we surely do not have that message in permanent storaage.
      // check temporary message storage
      // if we have it in temporary storage, get the temporary message
      const tempMessage = await checkAppTemporaryMessageExistence(hash);
      if (tempMessage && typeof tempMessage === 'object' && !Array.isArray(tempMessage)) {
        const specifications = tempMessage.appSpecifications || tempMessage.zelAppSpecifications;
        // temp message means its all ok. store it as permanent app message
        const permanentAppMessage = {
          type: tempMessage.type,
          version: tempMessage.version,
          appSpecifications: specifications,
          hash: tempMessage.hash,
          timestamp: tempMessage.timestamp,
          signature: tempMessage.signature,
          txid: serviceHelper.ensureString(txid),
          height: serviceHelper.ensureNumber(height),
          valueSat: serviceHelper.ensureNumber(valueSat),
        };
        await storeAppPermanentMessage(permanentAppMessage);
        // await update zelapphashes that we already have it stored
        await appHashHasMessage(hash);
        // disregard other types
        const intervals = config.fluxapps.price.filter((interval) => interval.height <= height);
        const priceSpecifications = intervals[intervals.length - 1]; // filter does not change order
        if (tempMessage.type === 'zelappregister' || tempMessage.type === 'fluxappregister') {
          // check if value is optimal or higher
          let appPrice = appPricePerMonth(specifications, height);
          if (appPrice < priceSpecifications.minPrice) {
            appPrice = priceSpecifications.minPrice;
          }
          if (valueSat >= appPrice * 1e8) {
            const updateForSpecifications = permanentAppMessage.appSpecifications;
            updateForSpecifications.hash = permanentAppMessage.hash;
            updateForSpecifications.height = permanentAppMessage.height;
            // object of appSpecifications extended for hash and height
            // do not await this
            updateAppSpecifications(updateForSpecifications);
          } // else do nothing notify its underpaid?
        } else if (tempMessage.type === 'zelappupdate' || tempMessage.type === 'fluxappupdate') {
          // appSpecifications.name as identifier
          const db = dbHelper.databaseConnection();
          const database = db.db(config.database.appsglobal.database);
          const projection = {
            projection: {
              _id: 0,
            },
          };
          // we may not have the application in global apps. This can happen when we receive the message after the app has already expired AND we need to get message right before our message. Thus using messages system that is accurate
          const appsQuery = {
            'appSpecifications.name': specifications.name,
          };
          const findPermAppMessage = await dbHelper.findInDatabase(database, globalAppsMessages, appsQuery, projection);
          let latestPermanentRegistrationMessage;
          findPermAppMessage.forEach((foundMessage) => {
            // has to be registration message
            if (foundMessage.type === 'zelappregister' || foundMessage.type === 'fluxappregister' || foundMessage.type === 'zelappupdate' || foundMessage.type === 'fluxappupdate') { // can be any type
              if (latestPermanentRegistrationMessage && latestPermanentRegistrationMessage.height <= foundMessage.height) { // we have some message and the message is quite new
                if (latestPermanentRegistrationMessage.timestamp < foundMessage.timestamp && foundMessage.timestamp <= tempMessage.timestamp) { // but our message is newer. foundMessage has to have lower timestamp than our new message
                  latestPermanentRegistrationMessage = foundMessage;
                }
              } else if (foundMessage.timestamp <= tempMessage.timestamp) { // we don't have any message or our message is newer. foundMessage has to have lower timestamp than our new message
                latestPermanentRegistrationMessage = foundMessage;
              }
            }
          });
          // some early app have zelAppSepcifications
          const appsQueryB = {
            'zelAppSpecifications.name': specifications.name,
          };
          const findPermAppMessageB = await dbHelper.findInDatabase(database, globalAppsMessages, appsQueryB, projection);
          findPermAppMessageB.forEach((foundMessage) => {
            // has to be registration message
            if (foundMessage.type === 'zelappregister' || foundMessage.type === 'fluxappregister' || foundMessage.type === 'zelappupdate' || foundMessage.type === 'fluxappupdate') { // can be any type
              if (latestPermanentRegistrationMessage && latestPermanentRegistrationMessage.height <= foundMessage.height) { // we have some message and the message is quite new
                if (latestPermanentRegistrationMessage.timestamp < foundMessage.timestamp && foundMessage.timestamp <= tempMessage.timestamp) { // but our message is newer. foundMessage has to have lower timestamp than our new message
                  latestPermanentRegistrationMessage = foundMessage;
                }
              } else if (foundMessage.timestamp <= tempMessage.timestamp) { // we don't have any message or our message is newer. foundMessage has to have lower timestamp than our new message
                latestPermanentRegistrationMessage = foundMessage;
              }
            }
          });
          const messageInfo = latestPermanentRegistrationMessage;
          // here comparison of height differences and specifications
          // price shall be price for standard registration plus minus already paid price according to old specifics. height remains height valid for 22000 blocks
          const appPrice = appPricePerMonth(specifications, height);
          const previousSpecsPrice = appPricePerMonth(messageInfo.appSpecifications || messageInfo.zelAppSpecifications, height);
          // what is the height difference
          const heightDifference = permanentAppMessage.height - messageInfo.height; // has to be lower than 22000
          const perc = (config.fluxapps.blocksLasting - heightDifference) / config.fluxapps.blocksLasting;
          let actualPriceToPay = appPrice * 0.9;
          if (perc > 0) {
            actualPriceToPay = (appPrice - (perc * previousSpecsPrice)) * 0.9; // discount for missing heights. Allow 90%
          }
          actualPriceToPay = Number(Math.ceil(actualPriceToPay * 100) / 100);
          if (actualPriceToPay < priceSpecifications.minPrice) {
            actualPriceToPay = priceSpecifications.minPrice;
          }
          if (valueSat >= actualPriceToPay * 1e8) {
            const updateForSpecifications = permanentAppMessage.appSpecifications;
            updateForSpecifications.hash = permanentAppMessage.hash;
            updateForSpecifications.height = permanentAppMessage.height;
            // object of appSpecifications extended for hash and height
            // do not await this
            updateAppSpecifications(updateForSpecifications);
          } // else do nothing notify its underpaid?
        }
      } else {
        // request the message and broadcast the message further to our connected peers.
        await requestAppMessage(hash);
        // rerun this after 1 min delay
        // stop this loop after 7 mins, as it might be a scammy message or simply this message is nowhere on the network, we don't have connections etc. We also have continous checkup for it every 8 min
        if (i < 7) {
          await serviceHelper.delay(60 * 1000);
          checkAndRequestApp(hash, txid, height, valueSat, i + 1);
        }
        // additional requesting of missing app messages is done on rescans
      }
    } else {
      // update apphashes that we already have it stored
      await appHashHasMessage(hash);
    }
  } catch (error) {
    log.error(error);
  }
}

/**
 * To check Docker accessibility. Only accessible by users.
 * @param {object} req Request.
 * @param {object} res Response.
 * @returns {object} Message.
 */
async function checkDockerAccessibility(req, res) {
  let body = '';
  req.on('data', (data) => {
    body += data;
  });
  req.on('end', async () => {
    try {
      const authorized = await verificationHelper.verifyPrivilege('user', req);
      if (!authorized) {
        const errMessage = messageHelper.errUnauthorizedMessage();
        return res.json(errMessage);
      }
      // check repotag if available for download
      const processedBody = serviceHelper.ensureObject(body);

      if (!processedBody.repotag) {
        throw new Error('No repotag specifiec');
      }

      await verifyRepository(processedBody.repotag);
      const message = messageHelper.createSuccessMessage('Repotag is accessible');
      return res.json(message);
    } catch (error) {
      log.warn(error);
      const errorResponse = messageHelper.createErrorMessage(
        error.message || error,
        error.name,
        error.code,
      );
      return res.json(errorResponse);
    }
  });
}

/**
 * To get registration information (Flux apps).
 * @param {object} req Request.
 * @param {object} res Response.
 */
function registrationInformation(req, res) {
  try {
    const data = config.fluxapps;
    const response = messageHelper.createDataMessage(data);
    res.json(response);
  } catch (error) {
    log.error(error);
    const errorResponse = messageHelper.createErrorMessage(
      error.message || error,
      error.name,
      error.code,
    );
    res.json(errorResponse);
  }
}

/**
 * To drop global apps information and iterate over all global apps messages and reconstruct the global apps information. Further creates database indexes.
 * @returns {boolean} True or thorws an error.
 */
async function reindexGlobalAppsInformation() {
  try {
    const db = dbHelper.databaseConnection();
    const database = db.db(config.database.appsglobal.database);
    await dbHelper.dropCollection(database, globalAppsInformation).catch((error) => {
      if (error.message !== 'ns not found') {
        throw error;
      }
    });
    await database.collection(globalAppsInformation).createIndex({ name: 1 }, { name: 'query for getting zelapp based on zelapp specs name' });
    await database.collection(globalAppsInformation).createIndex({ owner: 1 }, { name: 'query for getting zelapp based on zelapp specs owner' });
    await database.collection(globalAppsInformation).createIndex({ repotag: 1 }, { name: 'query for getting zelapp based on image' });
    await database.collection(globalAppsInformation).createIndex({ height: 1 }, { name: 'query for getting zelapp based on last height update' }); // we need to know the height of app adjustment
    await database.collection(globalAppsInformation).createIndex({ hash: 1 }, { name: 'query for getting zelapp based on last hash' }); // we need to know the hash of the last message update which is the true identifier
    const query = {};
    const projection = { projection: { _id: 0 } };
    const results = await dbHelper.findInDatabase(database, globalAppsMessages, query, projection);
    // eslint-disable-next-line no-restricted-syntax
    for (const message of results) {
      const updateForSpecifications = message.appSpecifications || message.zelAppSpecifications;
      updateForSpecifications.hash = message.hash;
      updateForSpecifications.height = message.height;
      // eslint-disable-next-line no-await-in-loop
      await updateAppSpecsForRescanReindex(updateForSpecifications);
    }
    // eslint-disable-next-line no-use-before-define
    expireGlobalApplications();
    return true;
  } catch (error) {
    log.error(error);
    throw error;
  }
}

/**
 * To drop information about running apps and rebuild indexes.
 * @returns {boolean} True or thorws an error.
 */
async function reindexGlobalAppsLocation() {
  try {
    const db = dbHelper.databaseConnection();
    const database = db.db(config.database.appsglobal.database);
    await dbHelper.dropCollection(database, globalAppsLocations).catch((error) => {
      if (error.message !== 'ns not found') {
        throw error;
      }
    });
    await database.collection(globalAppsLocations).createIndex({ name: 1 }, { name: 'query for getting zelapp location based on zelapp specs name' });
    await database.collection(globalAppsLocations).createIndex({ hash: 1 }, { name: 'query for getting zelapp location based on zelapp hash' });
    await database.collection(globalAppsLocations).createIndex({ ip: 1 }, { name: 'query for getting zelapp location based on ip' });
    await database.collection(globalAppsLocations).createIndex({ name: 1, ip: 1 }, { name: 'query for getting app based on ip and name' });
    await database.collection(globalAppsLocations).createIndex({ name: 1, ip: 1, broadcastedAt: 1 }, { name: 'query for getting app to ensure we possess a message' });
    return true;
  } catch (error) {
    log.error(error);
    throw error;
  }
}

/**
 * To iterate over all global apps messages and update global apps information database.
 * @param {number} height Defaults to value of 0.
 * @param {boolean} removeLastInformation Defaults to false.
 * @returns {boolean} True or thorws an error.
 */
async function rescanGlobalAppsInformation(height = 0, removeLastInformation = false) {
  try {
    const db = dbHelper.databaseConnection();
    const database = db.db(config.database.appsglobal.database);
    await dbHelper.dropCollection(database, globalAppsInformation).catch((error) => {
      if (error.message !== 'ns not found') {
        throw error;
      }
    });
    const query = { height: { $gte: height } };
    const projection = { projection: { _id: 0 } };
    const results = await dbHelper.findInDatabase(database, globalAppsMessages, query, projection);

    if (removeLastInformation === true) {
      await dbHelper.removeDocumentsFromCollection(database, globalAppsInformation, query);
    }

    // eslint-disable-next-line no-restricted-syntax
    for (const message of results) {
      const updateForSpecifications = message.appSpecifications || message.zelAppSpecifications;
      updateForSpecifications.hash = message.hash;
      updateForSpecifications.height = message.height;
      // eslint-disable-next-line no-await-in-loop
      await updateAppSpecsForRescanReindex(updateForSpecifications);
    }
    // eslint-disable-next-line no-use-before-define
    expireGlobalApplications();
    return true;
  } catch (error) {
    log.error(error);
    throw error;
  }
}

/**
 * To reindex global apps location via API. Only accessible by admins and Flux team members.
 * @param {object} req Request.
 * @param {object} res Response.
 */
async function reindexGlobalAppsLocationAPI(req, res) {
  try {
    const authorized = await verificationHelper.verifyPrivilege('adminandfluxteam', req);
    if (authorized === true) {
      await reindexGlobalAppsLocation();
      const message = messageHelper.createSuccessMessage('Reindex successfull');
      res.json(message);
    } else {
      const errMessage = messageHelper.errUnauthorizedMessage();
      res.json(errMessage);
    }
  } catch (error) {
    log.error(error);
    const errorResponse = messageHelper.createErrorMessage(
      error.message || error,
      error.name,
      error.code,
    );
    res.json(errorResponse);
  }
}

/**
 * To reindex global apps information via API. Only accessible by admins and Flux team members.
 * @param {object} req Request.
 * @param {object} res Response.
 */
async function reindexGlobalAppsInformationAPI(req, res) {
  try {
    const authorized = await verificationHelper.verifyPrivilege('adminandfluxteam', req);
    if (authorized === true) {
      await reindexGlobalAppsInformation();
      const message = messageHelper.createSuccessMessage('Reindex successfull');
      res.json(message);
    } else {
      const errMessage = messageHelper.errUnauthorizedMessage();
      res.json(errMessage);
    }
  } catch (error) {
    log.error(error);
    const errorResponse = messageHelper.createErrorMessage(
      error.message || error,
      error.name,
      error.code,
    );
    res.json(errorResponse);
  }
}

/**
 * To rescan global apps information via API. Only accessible by admins and Flux team members.
 * @param {object} req Request.
 * @param {object} res Response.
 */
async function rescanGlobalAppsInformationAPI(req, res) {
  try {
    const authorized = await verificationHelper.verifyPrivilege('adminandfluxteam', req);
    if (authorized === true) {
      let { blockheight } = req.params; // we accept both help/command and help?command=getinfo
      blockheight = blockheight || req.query.blockheight;
      if (!blockheight) {
        const errMessage = messageHelper.createErrorMessage('No blockheight provided');
        res.json(errMessage);
      }
      blockheight = serviceHelper.ensureNumber(blockheight);
      const dbopen = dbHelper.databaseConnection();
      const database = dbopen.db(config.database.daemon.database);
      const query = { generalScannedHeight: { $gte: 0 } };
      const projection = {
        projection: {
          _id: 0,
          generalScannedHeight: 1,
        },
      };
      const currentHeight = await dbHelper.findOneInDatabase(database, scannedHeightCollection, query, projection);
      if (!currentHeight) {
        throw new Error('No scanned height found');
      }
      if (currentHeight.generalScannedHeight <= blockheight) {
        throw new Error('Block height shall be lower than currently scanned');
      }
      if (blockheight < 0) {
        throw new Error('BlockHeight lower than 0');
      }
      let { removelastinformation } = req.params;
      removelastinformation = removelastinformation || req.query.removelastinformation || false;
      removelastinformation = serviceHelper.ensureBoolean(removelastinformation);
      await rescanGlobalAppsInformation(blockheight, removelastinformation);
      const message = messageHelper.createSuccessMessage('Rescan successfull');
      res.json(message);
    } else {
      const errMessage = messageHelper.errUnauthorizedMessage();
      res.json(errMessage);
    }
  } catch (error) {
    log.error(error);
    const errorResponse = messageHelper.createErrorMessage(
      error.message || error,
      error.name,
      error.code,
    );
    res.json(errorResponse);
  }
}

/**
 * To perform continuous checks for Flux app hashes that don't have a message.
 */
async function continuousFluxAppHashesCheck() {
  try {
    const knownWrongTxids = ['e56e08a8dbe9523ad10ca328fca84ee1da775ea5f466abed06ec357daa192940'];
    log.info('Requesting missing Flux App messages');
    // get flux app hashes that do not have a message;
    const dbopen = dbHelper.databaseConnection();
    const database = dbopen.db(config.database.daemon.database);
    const query = { message: false };
    const projection = {
      projection: {
        _id: 0,
        txid: 1,
        hash: 1,
        height: 1,
        value: 1,
        message: 1,
      },
    };
    const results = await dbHelper.findInDatabase(database, appsHashesCollection, query, projection);
    // eslint-disable-next-line no-restricted-syntax
    for (const result of results) {
      if (!knownWrongTxids.includes(result.txid)) { // wrong data, can be later removed
        checkAndRequestApp(result.hash, result.txid, result.height, result.value);
        // eslint-disable-next-line no-await-in-loop
        await serviceHelper.delay(1234);
      }
    }
  } catch (error) {
    log.error(error);
  }
}

/**
 * To get app hashes.
 * @param {object} req Request.
 * @param {object} res Response.
 */
async function getAppHashes(req, res) {
  try {
    const dbopen = dbHelper.databaseConnection();
    const database = dbopen.db(config.database.daemon.database);
    const query = {};
    const projection = {
      projection: {
        _id: 0,
        txid: 1,
        hash: 1,
        height: 1,
        value: 1,
        message: 1,
      },
    };
    const results = await dbHelper.findInDatabase(database, appsHashesCollection, query, projection);
    const resultsResponse = messageHelper.createDataMessage(results);
    res.json(resultsResponse);
  } catch (error) {
    log.error(error);
    const errorResponse = messageHelper.createErrorMessage(
      error.message || error,
      error.name,
      error.code,
    );
    res.json(errorResponse);
  }
}

/**
 * To get app locations.
 * @param {object} req Request.
 * @param {object} res Response.
 */
async function getAppsLocations(req, res) {
  try {
    const dbopen = dbHelper.databaseConnection();
    const database = dbopen.db(config.database.appsglobal.database);
    const query = {};
    const projection = {
      projection: {
        _id: 0,
        name: 1,
        hash: 1,
        ip: 1,
        broadcastedAt: 1,
        expireAt: 1,
      },
    };
    const results = await dbHelper.findInDatabase(database, globalAppsLocations, query, projection);
    const resultsResponse = messageHelper.createDataMessage(results);
    res.json(resultsResponse);
  } catch (error) {
    log.error(error);
    const errorResponse = messageHelper.createErrorMessage(
      error.message || error,
      error.name,
      error.code,
    );
    res.json(errorResponse);
  }
}

/**
 * To get a specific app's location.
 * @param {object} req Request.
 * @param {object} res Response.
 */
async function getAppsLocation(req, res) {
  try {
    let { appname } = req.params;
    appname = appname || req.query.appname;
    if (!appname) {
      throw new Error('No Flux App name specified');
    }
    const dbopen = dbHelper.databaseConnection();
    const database = dbopen.db(config.database.appsglobal.database);
    const query = { name: new RegExp(`^${appname}$`, 'i') }; // case insensitive
    const projection = {
      projection: {
        _id: 0,
        name: 1,
        hash: 1,
        ip: 1,
        broadcastedAt: 1,
        expireAt: 1,
      },
    };
    const results = await dbHelper.findInDatabase(database, globalAppsLocations, query, projection);
    const resultsResponse = messageHelper.createDataMessage(results);
    res.json(resultsResponse);
  } catch (error) {
    log.error(error);
    const errorResponse = messageHelper.createErrorMessage(
      error.message || error,
      error.name,
      error.code,
    );
    res.json(errorResponse);
  }
}

/**
 * To get all global app names.
 * @returns {string[]} Array of app names or an empty array if an error is caught.
 */
async function getAllGlobalApplicationsNames() {
  try {
    const db = dbHelper.databaseConnection();
    const database = db.db(config.database.appsglobal.database);
    const query = {};
    const projection = { projection: { _id: 0, name: 1 } };
    const results = await dbHelper.findInDatabase(database, globalAppsInformation, query, projection);
    const names = results.map((result) => result.name);
    return names;
  } catch (error) {
    log.error(error);
    return [];
  }
}

/**
 * To get a list of running apps for a specific IP address.
 * @param {string} ip IP address.
 * @returns {object[]} Array of running apps.
 */
async function getRunningAppIpList(ip) { // returns all apps running on this ip
  const dbopen = dbHelper.databaseConnection();
  const database = dbopen.db(config.database.appsglobal.database);
  const query = { ip: new RegExp(`^${ip}`) };
  const projection = {
    projection: {
      _id: 0,
      name: 1,
      hash: 1,
      ip: 1,
      broadcastedAt: 1,
      expireAt: 1,
    },
  };
  const results = await dbHelper.findInDatabase(database, globalAppsLocations, query, projection);
  return results;
}

/**
 * To get a list of running instances of a specific app.
 * @param {string} appName App name.
 * @returns {object[]} Array of running apps.
 */
async function getRunningAppList(appName) {
  const dbopen = dbHelper.databaseConnection();
  const database = dbopen.db(config.database.appsglobal.database);
  const query = { name: appName };
  const projection = {
    projection: {
      _id: 0,
      name: 1,
      hash: 1,
      ip: 1,
      broadcastedAt: 1,
      expireAt: 1,
    },
  };
  const results = await dbHelper.findInDatabase(database, globalAppsLocations, query, projection);
  return results;
}

/**
 * To get app specifications for a specific global app.
 * @param {string} appName App name.
 * @returns {object} Document with app info.
 */
async function getApplicationGlobalSpecifications(appName) {
  const db = dbHelper.databaseConnection();
  const database = db.db(config.database.appsglobal.database);

  const query = { name: new RegExp(`^${appName}$`, 'i') };
  const projection = {
    projection: {
      _id: 0,
    },
  };
  const appInfo = await dbHelper.findOneInDatabase(database, globalAppsInformation, query, projection);
  return appInfo;
}

/**
 * To get app specifications for a specific local app.
 * @param {string} appName App name.
 * @returns {object} Document with app info.
 */
async function getApplicationLocalSpecifications(appName) {
  const allApps = await availableApps();
  const appInfo = allApps.find((app) => app.name.toLowerCase() === appName.toLowerCase());
  return appInfo;
}

/**
 * To get app specifications for a specific app if global/local status is unkown. First searches global apps and if not found then searches local apps.
 * @param {string} appName App name.
 * @returns {object} Document with app info.
 */
async function getApplicationSpecifications(appName) {
  // appSpecs: {
  //   version: 2,
  //   name: 'FoldingAtHomeB',
  //   description: 'Folding @ Home is cool :)',
  //   repotag: 'yurinnick/folding-at-home:latest',
  //   owner: '1CbErtneaX2QVyUfwU7JGB7VzvPgrgc3uC',
  //   ports: '[30001]', // []
  //   containerPorts: '[7396]', // []
  //   domains: '[""]', // []
  //   enviromentParameters: '["USER=foldingUser", "TEAM=262156", "ENABLE_GPU=false", "ENABLE_SMP=true"]', // []
  //   commands: '["--allow","0/0","--web-allow","0/0"]', // []
  //   containerData: '/config',
  //   cpu: 0.5,
  //   ram: 500,
  //   hdd: 5,
  //   tiered: true,
  //   cpubasic: 0.5,
  //   rambasic: 500,
  //   hddbasic: 5,
  //   cpusuper: 1,
  //   ramsuper: 1000,
  //   hddsuper: 5,
  //   cpubamf: 2,
  //   rambamf: 2000,
  //   hddbamf: 5,
  //   hash: hash of message that has these paramenters,
  //   height: height containing the message
  // };
  const db = dbHelper.databaseConnection();
  const database = db.db(config.database.appsglobal.database);

  const query = { name: new RegExp(`^${appName}$`, 'i') };
  const projection = {
    projection: {
      _id: 0,
    },
  };
  let appInfo = await dbHelper.findOneInDatabase(database, globalAppsInformation, query, projection);
  if (!appInfo) {
    const allApps = await availableApps();
    appInfo = allApps.find((app) => app.name.toLowerCase() === appName.toLowerCase());
  }
  return appInfo;
}

/**
 * To get app specifications for a specific app (case sensitive) if global/local status is unkown. First searches global apps and if not found then searches local apps.
 * @param {string} appName App name.
 * @returns {object} Document with app info.
 */
async function getStrictApplicationSpecifications(appName) {
  const db = dbHelper.databaseConnection();
  const database = db.db(config.database.appsglobal.database);

  const query = { name: appName };
  const projection = {
    projection: {
      _id: 0,
    },
  };
  let appInfo = await dbHelper.findOneInDatabase(database, globalAppsInformation, query, projection);
  if (!appInfo) {
    const allApps = await availableApps();
    appInfo = allApps.find((app) => app.name === appName);
  }
  return appInfo;
}

/**
 * To get app specifications for a specific app (global or local) via API.
 * @param {object} req Request.
 * @param {object} res Response.
 */
async function getApplicationSpecificationAPI(req, res) {
  try {
    let { appname } = req.params;
    appname = appname || req.query.appname;
    if (!appname) {
      throw new Error('No Application Name specified');
    }
    const specifications = await getApplicationSpecifications(appname);
    if (!specifications) {
      throw new Error('Application not found');
    }
    const specResponse = messageHelper.createDataMessage(specifications);
    res.json(specResponse);
  } catch (error) {
    log.error(error);
    const errorResponse = messageHelper.createErrorMessage(
      error.message || error,
      error.name,
      error.code,
    );
    res.json(errorResponse);
  }
}

/**
 * To get app owner for a specific app (global or local) via API.
 * @param {object} req Request.
 * @param {object} res Response.
 */
async function getApplicationOwnerAPI(req, res) {
  try {
    let { appname } = req.params;
    appname = appname || req.query.appname;
    if (!appname) {
      throw new Error('No Application Name specified');
    }
    const owner = await serviceHelper.getApplicationOwner(appname);
    if (!owner) {
      throw new Error('Application not found');
    }
    const ownerResponse = messageHelper.createDataMessage(owner);
    res.json(ownerResponse);
  } catch (error) {
    log.error(error);
    const errorResponse = messageHelper.createErrorMessage(
      error.message || error,
      error.name,
      error.code,
    );
    res.json(errorResponse);
  }
}

/**
 * To try spawning a global application. Performs various checks before the app is spawned. Checks that app is not already running on the FluxNode/IP address. Checks if app already has the required number of instances deployed. Checks that application image is not blacklisted. Checks that ports not already in use.
 * @returns {void} Return statement is only used here to interrupt the function and nothing is returned.
 */
async function trySpawningGlobalApplication() {
  try {
    // how do we continue with this function?
    // we have globalapplication specifics list
    // check if we are synced
    const synced = await generalService.checkSynced();
    if (synced !== true) {
      log.info('Flux not yet synced');
      await serviceHelper.delay(config.fluxapps.installation.delay * 1000);
      trySpawningGlobalApplication();
      return;
    }
    const isNodeConfirmed = await generalService.isNodeStatusConfirmed();
    if (!isNodeConfirmed) {
      log.info('Flux Node not Confirmed. Global applications will not be installed');
      await serviceHelper.delay(config.fluxapps.installation.delay * 1000);
      trySpawningGlobalApplication();
      return;
    }
    // get all the applications list names
    const globalAppNames = await getAllGlobalApplicationsNames();
    // pick a random one
    const numberOfGlobalApps = globalAppNames.length;
    const randomAppnumber = Math.floor((Math.random() * numberOfGlobalApps));
    const randomApp = globalAppNames[randomAppnumber];
    if (!randomApp) {
      log.info('No application specifications found');
      await serviceHelper.delay(config.fluxapps.installation.delay * 1000);
      trySpawningGlobalApplication();
      return;
    }

    // Check if App was checked in the last 30m.
    // This is a small help because random can be getting the same app over and over
    if (trySpawningGlobalAppCache.has(randomApp)) {
      log.info(`App ${randomApp} was already evaluated in the last 30m.`);
      if (numberOfGlobalApps < 20) {
        await serviceHelper.delay(config.fluxapps.installation.delay * 1000);
      }
      trySpawningGlobalApplication();
      return;
    }

    // check if there is < 5 instances of nodes running the app
    // TODO evaluate if its not better to check locally running applications!
    const runningAppList = await getRunningAppList(randomApp);

    const delay = config.fluxapps.installation.delay * 1000;
    const probLn = Math.log(2 + numberOfGlobalApps); // from ln(2) -> ln(2 + x)
    const adjustedDelay = delay / probLn;

    // get my external IP and check that it is longer than 5 in length.
    const benchmarkResponse = await daemonService.getBenchmarks();
    let myIP = null;
    if (benchmarkResponse.status === 'success') {
      const benchmarkResponseData = JSON.parse(benchmarkResponse.data);
      if (benchmarkResponseData.ipaddress) {
        log.info(`Gathered IP ${benchmarkResponseData.ipaddress}`);
        myIP = benchmarkResponseData.ipaddress.length > 5 ? benchmarkResponseData.ipaddress : null;
      }
    }
    if (myIP === null) {
      throw new Error('Unable to detect Flux IP address');
    }
    const adjustedIP = myIP.split(':')[0]; // just IP address
    // check if app not running on this device
    if (runningAppList.find((document) => document.ip.includes(adjustedIP))) {
      log.info(`Application ${randomApp} is reported as already running on this Flux IP`);
      await serviceHelper.delay(adjustedDelay);
      trySpawningGlobalAppCache.set(randomApp, randomApp);
      trySpawningGlobalApplication();
      return;
    }
    // second check if app is running on this node
    const runningApps = await listRunningApps();
    if (runningApps.status !== 'success') {
      throw new Error('Unable to check running apps on this Flux');
    }
    if (runningApps.data.find((app) => app.Names[0].slice(5) === randomApp)) {
      log.info(`${randomApp} application is already running on this Flux`);
      await serviceHelper.delay(adjustedDelay);
      trySpawningGlobalAppCache.set(randomApp, randomApp);
      trySpawningGlobalApplication();
      return;
    }

    // get app specifications
    const appSpecifications = await getApplicationGlobalSpecifications(randomApp);
    if (!appSpecifications) {
      trySpawningGlobalAppCache.set(randomApp, randomApp);
      throw new Error(`Specifications for application ${randomApp} were not found!`);
    }

    // check if app is installed on the number of instances requested
    const minInstances = appSpecifications.instances || config.fluxapps.minimumInstances; // introduced in v3 of apps specs
    if (runningAppList.length >= minInstances) {
      log.info(`Application ${randomApp} is already spawned on ${runningAppList.length} instances`);
      await serviceHelper.delay(adjustedDelay);
      trySpawningGlobalAppCache.set(randomApp, randomApp);
      trySpawningGlobalApplication();
      return;
    }

    // eslint-disable-next-line no-restricted-syntax
    const dbopen = dbHelper.databaseConnection();
    const appsDatabase = dbopen.db(config.database.appslocal.database);
    const appsQuery = {}; // all
    const appsProjection = {
      projection: {
        _id: 0,
        name: 1,
        version: 1,
        repotag: 1,
        compose: 1,
      },
    };
    const apps = await dbHelper.findInDatabase(appsDatabase, localAppsInformation, appsQuery, appsProjection);
    const appExists = apps.find((app) => app.name === appSpecifications.name);
    if (appExists) { // double checked in installation process.
      log.info(`Application ${appSpecifications.name} is already installed`);
      await serviceHelper.delay(adjustedDelay);
      trySpawningGlobalAppCache.set(randomApp, randomApp);
      trySpawningGlobalApplication();
      return;
    }
    // TODO evaluate later to move to more broad check as image can be shared among multiple apps
    const compositedSpecification = appSpecifications.compose || [appSpecifications]; // use compose array if v4+ OR if not defined its <= 3 do an array of appSpecs.
    // eslint-disable-next-line no-restricted-syntax
    for (const componentToInstall of compositedSpecification) {
      // eslint-disable-next-line no-restricted-syntax
      for (const installedApp of apps) {
        const installedAppCompositedSpecification = installedApp.compose || [installedApp];
        // eslint-disable-next-line no-restricted-syntax
        for (const component of installedAppCompositedSpecification) {
          if (component.repotag === componentToInstall.repotag) {
            log.info(`${componentToInstall.repotag} Image is already running on this Flux`);
            // eslint-disable-next-line no-await-in-loop
            await serviceHelper.delay(adjustedDelay);
            trySpawningGlobalAppCache.set(randomApp, randomApp);
            trySpawningGlobalApplication();
            return;
          }
        }
      }
      // check repository whitelisted
      // eslint-disable-next-line no-await-in-loop
      await generalService.checkWhitelistedRepository(componentToInstall.repotag);

      // check repotag if available for download
      // eslint-disable-next-line no-await-in-loop
      await verifyRepository(componentToInstall.repotag);
    }

    // verify app compliance
    await checkApplicationImagesComplience(appSpecifications).catch((error) => {
      log.error(error);
      trySpawningGlobalAppCache.set(randomApp, randomApp);
      throw error;
    });

    // verify requirements
    await checkAppRequirements(appSpecifications).catch((error) => { // catch it so we can add it to prevention of spawning
      log.error(error);
      trySpawningGlobalAppCache.set(randomApp, randomApp);
      throw error; // throw it again so we begin new cycle
    });

    // ensure ports unused
    // appNames on Ip
    const runningAppsIp = await getRunningAppIpList(adjustedIP);
    const runningAppsNames = [];
    runningAppsIp.forEach((app) => {
      runningAppsNames.push(app.name);
    });
    await ensureApplicationPortsNotUsed(appSpecifications, runningAppsNames).catch((error) => {
      log.error(error);
      trySpawningGlobalAppCache.set(randomApp, randomApp);
      throw error;
    });

    // ensure images exists for platform
    await ensureApplicationImagesExistsForPlatform(appSpecifications).catch((error) => {
      log.error(error);
      trySpawningGlobalAppCache.set(randomApp, randomApp);
      throw error;
    });

    // if all ok Check hashes comparison if its out turn to start the app. 1% probability.
    const randomNumber = Math.floor((Math.random() * (config.fluxapps.installation.probability / probLn))); // higher probability for more apps on network
    if (randomNumber !== 0) {
      log.info('Other Fluxes are evaluating application installation');
      await serviceHelper.delay(adjustedDelay);
      trySpawningGlobalApplication();
      return;
    }
    // an application was selected and checked that it can run on this node. try to install and run it locally
    // install the app
    await registerAppLocally(appSpecifications); // can throw

    await serviceHelper.delay(10 * config.fluxapps.installation.delay * 1000);
    log.info('Reinitiating possible app installation');
    trySpawningGlobalApplication();
  } catch (error) {
    log.error(error);
    await serviceHelper.delay(config.fluxapps.installation.delay * 1000);
    trySpawningGlobalApplication();
  }
}

/**
 * To check and notify peers of running apps. Checks if apps are installed, stopped or running.
 */
async function checkAndNotifyPeersOfRunningApps() {
  try {
    // get my external IP and check that it is longer than 5 in length.
    const benchmarkResponse = await daemonService.getBenchmarks();
    let myIP = null;
    if (benchmarkResponse.status === 'success') {
      const benchmarkResponseData = JSON.parse(benchmarkResponse.data);
      if (benchmarkResponseData.ipaddress) {
        log.info(`Gathered IP ${benchmarkResponseData.ipaddress}`);
        myIP = benchmarkResponseData.ipaddress.length > 5 ? benchmarkResponseData.ipaddress : null;
      }
    }
    if (myIP === null) {
      throw new Error('Unable to detect Flux IP address');
    }
    // get list of locally installed apps. Store them in database as running and send info to our peers.
    // check if they are running?
    const installedAppsRes = await installedApps();
    if (installedAppsRes.status !== 'success') {
      throw new Error('Failed to get installed Apps');
    }
    const runningAppsRes = await listRunningApps();
    if (runningAppsRes.status !== 'success') {
      throw new Error('Unable to check running Apps');
    }
    const appsInstalled = installedAppsRes.data;
    const runningApps = runningAppsRes.data;
    const installedAppComponentNames = [];
    appsInstalled.forEach((app) => {
      if (app.version >= 4) {
        app.compose.forEach((appComponent) => {
          installedAppComponentNames.push(`${appComponent.name}_${app.name}`);
        });
      } else {
        installedAppComponentNames.push(app.name);
      }
    });
    // kadena and folding is old naming scheme having /zel.  all global application start with /flux
    const runningAppsNames = runningApps.map((app) => {
      if (app.Names[0].startsWith('/zel')) {
        return app.Names[0].slice(4);
      }
      return app.Names[0].slice(5);
    });
    // installed always is bigger array than running
    const runningSet = new Set(runningAppsNames);
    const stoppedApps = installedAppComponentNames.filter((installedApp) => !runningSet.has(installedApp));
    // check if stoppedApp is a global application present in specifics. If so, try to start it.
    if (!removalInProgress && !installationInProgress && !reinstallationOfOldAppsInProgress) {
      // eslint-disable-next-line no-restricted-syntax
      for (const stoppedApp of stoppedApps) { // will uninstall app if some component is missing
        try {
          // proceed ONLY if it's a global App
          const mainAppName = stoppedApp.split('_')[1] || stoppedApp;
          // eslint-disable-next-line no-await-in-loop
          const appDetails = await getApplicationGlobalSpecifications(mainAppName);
          if (appDetails) {
            log.warn(`${stoppedApp} is stopped but should be running. Starting...`);
            // it is a stopped global app. Try to run it.
            const appId = dockerService.getAppIdentifier(stoppedApp);
            // check if some removal is in progress and if it is don't start it!
            if (!removalInProgress && !installationInProgress && !reinstallationOfOldAppsInProgress) {
              log.warn(`${appId} is stopped, starting`);
              // eslint-disable-next-line no-await-in-loop
              await dockerService.appDockerStart(appId);
            } else {
              log.warn(`Not starting ${stoppedApp} as application removal or installation is in progress`);
            }
          }
        } catch (err) {
          log.error(err);
          if (!removalInProgress && !installationInProgress && !reinstallationOfOldAppsInProgress) {
            const mainAppName = stoppedApp.split('_')[1] || stoppedApp;
            // already checked for mongo ok, daemon ok, docker ok.
            // eslint-disable-next-line no-await-in-loop
            await removeAppLocally(mainAppName);
          }
        }
      }
    } else {
      log.warn('Stopped application checks not running, some removal or installation is in progress');
    }
    const installedAndRunning = [];
    appsInstalled.forEach((app) => {
      if (app.version >= 4) {
        let appRunningWell = true;
        app.compose.forEach((appComponent) => {
          if (!runningAppsNames.includes(`${appComponent.name}_${app.name}`)) {
            appRunningWell = false;
          }
        });
        if (appRunningWell) {
          installedAndRunning.push(app);
        }
      } else if (runningAppsNames.includes(app.name)) {
        installedAndRunning.push(app);
      }
    });
    // eslint-disable-next-line no-restricted-syntax
    for (const application of installedAndRunning) {
      log.info(`${application.name} is running properly. Broadcasting status.`);
      try {
        // eslint-disable-next-line no-await-in-loop
        // we can distinguish pure local apps from global with hash and height
        const broadcastedAt = new Date().getTime();
        const newAppRunningMessage = {
          type: 'fluxapprunning',
          version: 1,
          name: application.name,
          hash: application.hash, // hash of application specifics that are running
          ip: myIP,
          broadcastedAt,
        };

        // store it in local database first
        // eslint-disable-next-line no-await-in-loop
        await storeAppRunningMessage(newAppRunningMessage);
        // eslint-disable-next-line no-await-in-loop
        await fluxCommunication.broadcastMessageToOutgoing(newAppRunningMessage);
        // eslint-disable-next-line no-await-in-loop
        await serviceHelper.delay(500);
        // eslint-disable-next-line no-await-in-loop
        await fluxCommunication.broadcastMessageToIncoming(newAppRunningMessage);
        // broadcast messages about running apps to all peers
      } catch (err) {
        log.error(err);
        // removeAppLocally(stoppedApp);
      }
    }
    log.info('Running Apps broadcasted');
  } catch (error) {
    log.error(error);
  }
}

/**
 * To find and remove expired global applications. Finds applications that are lower than blocksLasting and deletes them from global database.
 */
async function expireGlobalApplications() {
  // check if synced
  try {
    // get current height
    const dbopen = dbHelper.databaseConnection();
    const database = dbopen.db(config.database.daemon.database);
    const query = { generalScannedHeight: { $gte: 0 } };
    const projection = {
      projection: {
        _id: 0,
        generalScannedHeight: 1,
      },
    };
    const result = await dbHelper.findOneInDatabase(database, scannedHeightCollection, query, projection);
    if (!result) {
      throw new Error('Scanning not initiated');
    }
    const explorerHeight = serviceHelper.ensureNumber(result.generalScannedHeight);
    const expirationHeight = explorerHeight - config.fluxapps.blocksLasting;
    // get global applications specification that have up to date data
    // find applications that have specifications height lower than expirationHeight
    const databaseApps = dbopen.db(config.database.appsglobal.database);
    const queryApps = { height: { $lt: expirationHeight } };
    const projectionApps = { projection: { _id: 0, name: 1, hash: 1 } }; // todo look into correction for checking hash of app
    const results = await dbHelper.findInDatabase(databaseApps, globalAppsInformation, queryApps, projectionApps);
    const appNamesToExpire = results.map((res) => res.name);
    // remove appNamesToExpire apps from global database
    // eslint-disable-next-line no-restricted-syntax
    for (const appName of appNamesToExpire) {
      const queryDeleteApp = { name: appName };
      // eslint-disable-next-line no-await-in-loop
      await dbHelper.findOneAndDeleteInDatabase(databaseApps, globalAppsInformation, queryDeleteApp, projectionApps);
    }

    // get list of locally installed apps.
    const installedAppsRes = await installedApps();
    if (installedAppsRes.status !== 'success') {
      throw new Error('Failed to get installed Apps');
    }
    const appsInstalled = installedAppsRes.data;
    const appsToRemove = appsInstalled.filter((app) => appNamesToExpire.includes(app.name));
    const appsToRemoveNames = appsToRemove.map((app) => app.name);
    // remove appsToRemoveNames apps from locally running
    // eslint-disable-next-line no-restricted-syntax
    for (const appName of appsToRemoveNames) {
      log.warn(`Application ${appName} is expired, removing`);
      // eslint-disable-next-line no-await-in-loop
      await removeAppLocally(appName);
      // eslint-disable-next-line no-await-in-loop
      await serviceHelper.delay(6 * 60 * 1000); // wait for 6 mins so we don't have more removals at the same time
    }
  } catch (error) {
    log.error(error);
  }
}

/**
 * To find and remove apps that are spawned more than maximum number of instances allowed locally.
 * @returns {void} Return statement is only used here to interrupt the function and nothing is returned.
 */
async function checkAndRemoveApplicationInstance() {
  // To check if more than allowed instances of application are running
  // check if synced
  try {
    const synced = await generalService.checkSynced();
    if (synced !== true) {
      log.info('Application duplication removal paused. Not yet synced');
      return;
    }

    // get list of locally installed apps.
    const installedAppsRes = await installedApps();
    if (installedAppsRes.status !== 'success') {
      throw new Error('Failed to get installed Apps');
    }
    const appsInstalled = installedAppsRes.data;
    // eslint-disable-next-line no-restricted-syntax
    for (const installedApp of appsInstalled) {
      // eslint-disable-next-line no-await-in-loop
      const runningAppList = await getRunningAppList(installedApp.name);
      const minInstances = installedApp.instances || config.fluxapps.minimumInstances; // introduced in v3 of apps specs
      if (runningAppList.length > (minInstances + config.fluxapps.maximumAdditionalInstances)) {
        // eslint-disable-next-line no-await-in-loop
        const appDetails = await getApplicationGlobalSpecifications(installedApp.name);
        if (appDetails) {
          log.info(`Application ${installedApp.name} is already spawned on ${runningAppList.length} instances. Checking removal availability..`);
          const randomNumber = Math.floor((Math.random() * config.fluxapps.removal.probability));
          if (randomNumber === 0) {
            log.warn(`Removing application ${installedApp.name} locally`);
            // eslint-disable-next-line no-await-in-loop
            await removeAppLocally(installedApp.name);
            log.warn(`Application ${installedApp.name} locally removed`);
            // eslint-disable-next-line no-await-in-loop
            await serviceHelper.delay(config.fluxapps.removal.delay * 1000); // wait for 6 mins so we don't have more removals at the same time
          } else {
            log.info(`Other Fluxes are evaluating application ${installedApp.name} removal.`);
          }
        }
      }
    }
  } catch (error) {
    log.error(error);
  }
}

/**
 * To soft redeploy. Checks if any other installations/uninstallations are in progress and if not, removes and reinstalls app locally.
 * @param {object} appSpecs App specifications.
 * @param {object} res Response.
 * @returns {void} Return statement is only used here to interrupt the function and nothing is returned.
 */
async function softRedeploy(appSpecs, res) {
  try {
    if (removalInProgress) {
      log.warn('Another application is undergoing removal');
      const appRedeployResponse = messageHelper.createDataMessage('Another application is undergoing removal');
      if (res) {
        res.write(serviceHelper.ensureString(appRedeployResponse));
      }
      return;
    }
    if (installationInProgress) {
      log.warn('Another application is undergoing installation');
      const appRedeployResponse = messageHelper.createDataMessage('Another application is undergoing installation');
      if (res) {
        res.write(serviceHelper.ensureString(appRedeployResponse));
      }
      return;
    }
    try {
      await softRemoveAppLocally(appSpecs.name, res);
    } catch (error) {
      log.error(error);
      removalInProgress = false;
      throw error;
    }
    const appRedeployResponse = messageHelper.createDataMessage('Application softly removed. Awaiting installation...');
    log.info(appRedeployResponse);
    if (res) {
      res.write(serviceHelper.ensureString(appRedeployResponse));
    }
    await serviceHelper.delay(config.fluxapps.redeploy.delay * 1000); // wait for delay mins
    // verify requirements
    await checkAppRequirements(appSpecs);
    // register
    await softRegisterAppLocally(appSpecs, undefined, res);
    log.info('Application softly redeployed');
  } catch (error) {
    log.error(error);
    removeAppLocally(appSpecs.name, res, true);
  }
}

/**
 * To hard redeploy. Removes and reinstalls app locally.
 * @param {object} appSpecs App specifications.
 * @param {object} res Response.
 */
async function hardRedeploy(appSpecs, res) {
  try {
    await removeAppLocally(appSpecs.name, res, false, false);
    const appRedeployResponse = messageHelper.createDataMessage('Application removed. Awaiting installation...');
    log.info(appRedeployResponse);
    if (res) {
      res.write(serviceHelper.ensureString(appRedeployResponse));
    }
    await serviceHelper.delay(config.fluxapps.redeploy.delay * 1000); // wait for delay mins
    // verify requirements
    await checkAppRequirements(appSpecs);
    // register
    await registerAppLocally(appSpecs, undefined, res); // can throw
    log.info('Application redeployed');
  } catch (error) {
    log.error(error);
    removeAppLocally(appSpecs.name, res, true);
  }
}

/**
 * To reinstall old apps. Tries soft and hard reinstalls of app (and any components).
 * @returns {void} Return statement is only used here to interrupt the function and nothing is returned.
 */
async function reinstallOldApplications() {
  try {
    const synced = await generalService.checkSynced();
    if (synced !== true) {
      log.info('Checking application status paused. Not yet synced');
      return;
    }
    // first get installed apps
    const installedAppsRes = await installedApps();
    if (installedAppsRes.status !== 'success') {
      throw new Error('Failed to get installed Apps');
    }
    const appsInstalled = installedAppsRes.data;
    reinstallationOfOldAppsInProgress = true;
    // eslint-disable-next-line no-restricted-syntax
    for (const installedApp of appsInstalled) {
      // get current app specifications for the app name
      // if match found. Check if hash found.
      // if same, do nothing. if different remove and install.

      // eslint-disable-next-line no-await-in-loop
      const appSpecifications = await getStrictApplicationSpecifications(installedApp.name);
      const randomNumber = Math.floor((Math.random() * config.fluxapps.redeploy.probability)); // 50%
      if (appSpecifications && appSpecifications.hash !== installedApp.hash) {
        // eslint-disable-next-line no-await-in-loop
        log.warn(`Application ${installedApp.name} version is obsolete.`);
        if (randomNumber === 0) {
          // check if node is capable to run it according to specifications
          // run the verification
          // get tier and adjust specifications
          // eslint-disable-next-line no-await-in-loop
          const tier = await generalService.nodeTier();
          if (appSpecifications.version <= 3) {
            if (appSpecifications.tiered) {
              const hddTier = `hdd${tier}`;
              const ramTier = `ram${tier}`;
              const cpuTier = `cpu${tier}`;
              appSpecifications.cpu = appSpecifications[cpuTier] || appSpecifications.cpu;
              appSpecifications.ram = appSpecifications[ramTier] || appSpecifications.ram;
              appSpecifications.hdd = appSpecifications[hddTier] || appSpecifications.hdd;
            }

            if (removalInProgress) {
              log.warn('Another application is undergoing removal');
              return;
            }
            if (installationInProgress) {
              log.warn('Another application is undergoing installation');
              return;
            }

            if (appSpecifications.hdd === installedApp.hdd) {
              log.warn(`Beginning Soft Redeployment of ${appSpecifications.name}...`);
              // soft redeployment
              try {
                try {
                  // eslint-disable-next-line no-await-in-loop
                  await softRemoveAppLocally(installedApp.name);
                  log.warn('Application softly removed. Awaiting installation...');
                } catch (error) {
                  log.error(error);
                  removalInProgress = false;
                  throw error;
                }
                // eslint-disable-next-line no-await-in-loop
                await serviceHelper.delay(config.fluxapps.redeploy.delay * 1000); // wait for delay mins so we don't have more removals at the same time
                // eslint-disable-next-line no-await-in-loop
                await checkAppRequirements(appSpecifications);
                // install the app
                // eslint-disable-next-line no-await-in-loop
                await softRegisterAppLocally(appSpecifications);
              } catch (error) {
                log.error(error);
                removeAppLocally(appSpecifications.name, null, true);
              }
            } else {
              log.warn(`Beginning Hard Redeployment of ${appSpecifications.name}...`);
              // hard redeployment
              try {
                // eslint-disable-next-line no-await-in-loop
                await removeAppLocally(installedApp.name);
                log.warn('Application removed. Awaiting installation...');
                // eslint-disable-next-line no-await-in-loop
                await serviceHelper.delay(config.fluxapps.redeploy.delay * 1000); // wait for delay mins so we don't have more removals at the same time
                // eslint-disable-next-line no-await-in-loop
                await checkAppRequirements(appSpecifications);

                // install the app
                // eslint-disable-next-line no-await-in-loop
                await registerAppLocally(appSpecifications); // can throw
              } catch (error) {
                log.error(error);
                removeAppLocally(appSpecifications.name, null, true);
              }
            }
          } else {
            // composed application
            log.warn(`Beginning Redeployment of ${appSpecifications.name}...`);
            if (removalInProgress) {
              log.warn('Another application is undergoing removal');
              return;
            }
            if (installationInProgress) {
              log.warn('Another application is undergoing installation');
              return;
            }
            try {
              // eslint-disable-next-line no-restricted-syntax
              for (const appComponent of appSpecifications.compose.reverse()) {
                if (appComponent.tiered) {
                  const hddTier = `hdd${tier}`;
                  const ramTier = `ram${tier}`;
                  const cpuTier = `cpu${tier}`;
                  appComponent.cpu = appComponent[cpuTier] || appComponent.cpu;
                  appComponent.ram = appComponent[ramTier] || appComponent.ram;
                  appComponent.hdd = appComponent[hddTier] || appComponent.hdd;
                }

                const installedComponent = installedApp.compose.find((component) => component.name === appComponent.name);

                if (appComponent.hdd === installedComponent.hdd) {
                  log.warn(`Beginning Soft Redeployment of component ${appComponent.name}_${appSpecifications.name}...`);
                  // soft redeployment
                  // eslint-disable-next-line no-await-in-loop
                  await softRemoveAppLocally(`${appComponent.name}_${appSpecifications.name}`); // component
                  log.warn(`Application component ${appComponent.name}_${appSpecifications.name} softly removed. Awaiting installation...`);
                  // eslint-disable-next-line no-await-in-loop
                  await serviceHelper.delay(config.fluxapps.redeploy.composedDelay * 1000);
                } else {
                  log.warn(`Beginning Hard Redeployment of component ${appComponent.name}_${appSpecifications.name}...`);
                  // hard redeployment
                  // eslint-disable-next-line no-await-in-loop
                  await removeAppLocally(`${appComponent.name}_${appSpecifications.name}`); // component
                  log.warn(`Application component ${appComponent.name}_${appSpecifications.name} removed. Awaiting installation...`);
                  // eslint-disable-next-line no-await-in-loop
                  await serviceHelper.delay(config.fluxapps.redeploy.composedDelay * 1000);
                }
              }
              // connect to mongodb
              const dbopen = dbHelper.databaseConnection();
              const appsDatabase = dbopen.db(config.database.appslocal.database);
              const appsQuery = { name: appSpecifications.name };
              const appsProjection = {};
              log.warn('Cleaning up database...');
              // eslint-disable-next-line no-await-in-loop
              await dbHelper.findOneAndDeleteInDatabase(appsDatabase, localAppsInformation, appsQuery, appsProjection);
              const databaseStatus2 = {
                status: 'Database cleaned',
              };
              log.warn('Database cleaned');
              log.warn(databaseStatus2);
              log.warn(`Compositions of application ${appSpecifications.name} uninstalled. Continuing with installation...`);
              // composition removal done. Remove from installed apps and being installation
              // eslint-disable-next-line no-await-in-loop
              await checkAppRequirements(appSpecifications); // entire app
              // eslint-disable-next-line no-restricted-syntax
              for (const appComponent of appSpecifications.compose) {
                if (appComponent.tiered) {
                  const hddTier = `hdd${tier}`;
                  const ramTier = `ram${tier}`;
                  const cpuTier = `cpu${tier}`;
                  appComponent.cpu = appComponent[cpuTier] || appComponent.cpu;
                  appComponent.ram = appComponent[ramTier] || appComponent.ram;
                  appComponent.hdd = appComponent[hddTier] || appComponent.hdd;
                }

                const installedComponent = installedApp.compose.find((component) => component.name === appComponent.name);

                if (appComponent.hdd === installedComponent.hdd) {
                  log.warn(`Continuing Soft Redeployment of component ${appComponent.name}_${appSpecifications.name}...`);
                  // eslint-disable-next-line no-await-in-loop
                  await serviceHelper.delay(config.fluxapps.redeploy.composedDelay * 1000);
                  // install the app
                  // eslint-disable-next-line no-await-in-loop
                  await softRegisterAppLocally(appSpecifications, appComponent); // component
                } else {
                  log.warn(`Continuing Hard Redeployment of component ${appComponent.name}_${appSpecifications.name}...`);
                  // eslint-disable-next-line no-await-in-loop
                  await serviceHelper.delay(config.fluxapps.redeploy.composedDelay * 1000);
                  // install the app
                  // eslint-disable-next-line no-await-in-loop
                  await registerAppLocally(appSpecifications, appComponent); // component
                }
              }
              // register the app
              // eslint-disable-next-line no-await-in-loop
              await dbHelper.insertOneToDatabase(appsDatabase, localAppsInformation, appSpecifications);
              log.warn(`Composed application ${appSpecifications.name} updated.`);
            } catch (error) {
              removalInProgress = false;
              log.error(error);
              removeAppLocally(appSpecifications.name, null, true); // remove entire app
            }
          }
        } else {
          log.info('Other Fluxes are redeploying application. Waiting for next round.');
        }
      }
      // else specifications do not exist anymore, app shall expire itself
    }
    reinstallationOfOldAppsInProgress = false;
  } catch (error) {
    log.error(error);
    reinstallationOfOldAppsInProgress = false;
  }
}

/**
 * To get app price.
 * @param {object} req Request.
 * @param {object} res Response.
 * @returns {object} Message.
 */
async function getAppPrice(req, res) {
  let body = '';
  req.on('data', (data) => {
    body += data;
  });
  req.on('end', async () => {
    try {
      const processedBody = serviceHelper.ensureObject(body);
      let appSpecification = processedBody;

      appSpecification = serviceHelper.ensureObject(appSpecification);
      const appSpecFormatted = specificationFormatter(appSpecification);

      // verifications skipped. This endpoint is only for price evaluation

      // check if app exists or its a new registration price
      const db = dbHelper.databaseConnection();
      const database = db.db(config.database.appsglobal.database);
      // may throw
      const query = { name: appSpecFormatted.name };
      const projection = {
        projection: {
          _id: 0,
        },
      };
      const syncStatus = daemonService.isDaemonSynced();
      if (!syncStatus.data.synced) {
        throw new Error('Daemon not yet synced.');
      }
      const daemonHeight = syncStatus.data.height;
      const appInfo = await dbHelper.findOneInDatabase(database, globalAppsInformation, query, projection);
      let actualPriceToPay = appPricePerMonth(appSpecFormatted, daemonHeight);
      if (appInfo) {
        const previousSpecsPrice = appPricePerMonth(appInfo, daemonHeight); // calculate previous based on CURRENT height, with current interval of prices!
        // what is the height difference
        const heightDifference = daemonHeight - appInfo.height; // has to be lower than 22000
        const perc = (config.fluxapps.blocksLasting - heightDifference) / config.fluxapps.blocksLasting;
        if (perc > 0) {
          actualPriceToPay -= (perc * previousSpecsPrice);
        }
      }
      const intervals = config.fluxapps.price.filter((i) => i.height <= daemonHeight);
      const priceSpecifications = intervals[intervals.length - 1]; // filter does not change order
      actualPriceToPay = Number(Math.ceil(actualPriceToPay * 100) / 100);
      if (actualPriceToPay < priceSpecifications.minPrice) {
        actualPriceToPay = priceSpecifications.minPrice;
      }
      const respondPrice = messageHelper.createDataMessage(actualPriceToPay);
      return res.json(respondPrice);
    } catch (error) {
      log.warn(error);
      const errorResponse = messageHelper.createErrorMessage(
        error.message || error,
        error.name,
        error.code,
      );
      return res.json(errorResponse);
    }
  });
}

/**
 * To redeploy via API. Cannot be performed for individual components. Force defaults to false. Only accessible by app owner, admins and flux team members.
 * @param {object} req Request.
 * @param {object} res Response.
 * @returns {object} Message.
 */
async function redeployAPI(req, res) {
  try {
    let { appname } = req.params;
    appname = appname || req.query.appname;

    if (!appname) {
      throw new Error('No Flux App specified');
    }

    if (appname.includes('_')) {
      throw new Error('Component cannot be redeployed manually');
    }

    let { force } = req.params;
    force = force || req.query.force || false;
    force = serviceHelper.ensureBoolean(force);

    const authorized = await verificationHelper.verifyPrivilege('appownerabove', req, appname);
    if (!authorized) {
      const errMessage = messageHelper.errUnauthorizedMessage();
      res.json(errMessage);
      return;
    }

    const specifications = await getApplicationSpecifications(appname);
    if (!specifications) {
      throw new Error('Application not found');
    }

    res.setHeader('Content-Type', 'application/json');

    if (force) {
      hardRedeploy(specifications, res);
    } else {
      softRedeploy(specifications, res);
    }
  } catch (error) {
    log.error(error);
    const errorResponse = messageHelper.createErrorMessage(
      error.message || error,
      error.name,
      error.code,
    );
    res.json(errorResponse);
  }
}

/**
 * To verify app registration parameters. Checks for correct format, specs and non-duplication of values/resources.
 * @param {object} req Request.
 * @param {object} res Response.
 * @returns {object} Message.
 */
async function verifyAppRegistrationParameters(req, res) {
  let body = '';
  req.on('data', (data) => {
    body += data;
  });
  req.on('end', async () => {
    try {
      const processedBody = serviceHelper.ensureObject(body);
      let appSpecification = processedBody;

      appSpecification = serviceHelper.ensureObject(appSpecification);
      const appSpecFormatted = specificationFormatter(appSpecification);

      const syncStatus = daemonService.isDaemonSynced();
      if (!syncStatus.data.synced) {
        throw new Error('Daemon not yet synced.');
      }
      const daemonHeight = syncStatus.data.height;

      // parameters are now proper format and assigned. Check for their validity, if they are within limits, have propper ports, repotag exists, string lengths, specs are ok
      await verifyAppSpecifications(appSpecFormatted, daemonHeight, true);

      // check if name is not yet registered
      await checkApplicationRegistrationNameConflicts(appSpecFormatted);

      // app is valid and can be registered
      // respond with formatted specifications
      const respondPrice = messageHelper.createDataMessage(appSpecFormatted);
      return res.json(respondPrice);
    } catch (error) {
      log.warn(error);
      const errorResponse = messageHelper.createErrorMessage(
        error.message || error,
        error.name,
        error.code,
      );
      return res.json(errorResponse);
    }
  });
}

/**
 * To verify app update parameters. Checks for correct format, specs and non-duplication of values/resources.
 * @param {object} req Request.
 * @param {object} res Response.
 * @returns {object} Message.
 */
async function verifyAppUpdateParameters(req, res) {
  let body = '';
  req.on('data', (data) => {
    body += data;
  });
  req.on('end', async () => {
    try {
      const processedBody = serviceHelper.ensureObject(body);
      let appSpecification = processedBody;

      appSpecification = serviceHelper.ensureObject(appSpecification);
      const appSpecFormatted = specificationFormatter(appSpecification);

      const syncStatus = daemonService.isDaemonSynced();
      if (!syncStatus.data.synced) {
        throw new Error('Daemon not yet synced.');
      }
      const daemonHeight = syncStatus.data.height;

      // parameters are now proper format and assigned. Check for their validity, if they are within limits, have propper ports, repotag exists, string lengths, specs are ok
      await verifyAppSpecifications(appSpecFormatted, daemonHeight, true);

      // check if name is not yet registered
      const timestamp = new Date().getTime();
      await checkApplicationUpdateNameRepositoryConflicts(appSpecFormatted, timestamp);

      // app is valid and can be registered
      // respond with formatted specifications
      const respondPrice = messageHelper.createDataMessage(appSpecFormatted);
      return res.json(respondPrice);
    } catch (error) {
      log.warn(error);
      const errorResponse = messageHelper.createErrorMessage(
        error.message || error,
        error.name,
        error.code,
      );
      return res.json(errorResponse);
    }
  });
}

/**
 * To get price and specification information required for deployment.
 * @param {object} req Request.
 * @param {object} res Response.
 */
async function deploymentInformation(req, res) {
  try {
    // respond with information needed for application deployment regarding specification limitation and prices
    const information = {
      price: config.fluxapps.price,
      appSpecsEnforcementHeights: config.fluxapps.appSpecsEnforcementHeights,
      address: config.fluxapps.address,
      portMin: config.fluxapps.portMin,
      portMax: config.fluxapps.portMax,
      maxImageSize: config.fluxapps.maxImageSize,
      minimumInstances: config.fluxapps.minimumInstances,
      maximumInstances: config.fluxapps.maximumInstances,
    };
    const respondPrice = messageHelper.createDataMessage(information);
    res.json(respondPrice);
  } catch (error) {
    log.warn(error);
    const errorResponse = messageHelper.createErrorMessage(
      error.message || error,
      error.name,
      error.code,
    );
    res.json(errorResponse);
  }
}

/**
 * To reconstruct app messages hash collection. Checks if globalAppsMessages has the message or not.
 * @returns {string} Reconstruct success message.
 */
async function reconstructAppMessagesHashCollection() {
  // go through our appsHashesCollection and check if globalAppsMessages truly has the message or not
  const db = dbHelper.databaseConnection();
  const databaseApps = db.db(config.database.appsglobal.database);
  const databaseDaemon = db.db(config.database.daemon.database);
  const query = {};
  const projection = { projection: { _id: 0 } };
  const permanentMessages = await dbHelper.findInDatabase(databaseApps, globalAppsMessages, query, projection);
  const appHashes = await dbHelper.findInDatabase(databaseDaemon, appsHashesCollection, query, projection);
  // eslint-disable-next-line no-restricted-syntax
  for (const appHash of appHashes) {
    const options = {};
    const queryUpdate = {
      hash: appHash.hash,
      txid: appHash.txid,
    };
    const permanentMessageFound = permanentMessages.find((message) => message.hash === appHash.hash);
    if (permanentMessageFound) {
      // update that we have the message
      const update = { $set: { message: true } };
      // eslint-disable-next-line no-await-in-loop
      await dbHelper.updateOneInDatabase(databaseDaemon, appsHashesCollection, queryUpdate, update, options);
    } else {
      // update that we do not have the message
      const update = { $set: { message: false } };
      // eslint-disable-next-line no-await-in-loop
      await dbHelper.updateOneInDatabase(databaseDaemon, appsHashesCollection, queryUpdate, update, options);
    }
  }
  return 'Reconstruct success';
}

/**
 * To reconstruct app messages hash collection via API. Checks if globalAppsMessages has the message or not. Only accessible by admins and Flux team members.
 * @param {object} req Request.
 * @param {object} res Response.
 */
async function reconstructAppMessagesHashCollectionAPI(req, res) {
  try {
    const authorized = await verificationHelper.verifyPrivilege('adminandfluxteam', req);
    if (authorized) {
      const result = await reconstructAppMessagesHashCollection();
      const message = messageHelper.createSuccessMessage(result);
      res.json(message);
    } else {
      const errMessage = messageHelper.errUnauthorizedMessage();
      res.json(errMessage);
    }
  } catch (error) {
    log.error(error);
    const errorResponse = messageHelper.createErrorMessage(
      error.message || error,
      error.name,
      error.code,
    );
    res.json(errorResponse);
  }
}

/**
 * To stop all non Flux running apps. Executes continuously at regular intervals.
 */
async function stopAllNonFluxRunningApps() {
  try {
    log.info('Running non Flux apps check...');
    let apps = await dockerService.dockerListContainers(false);
    apps = apps.filter((app) => (app.Names[0].slice(1, 4) !== 'zel' && app.Names[0].slice(1, 5) !== 'flux'));
    if (apps.length > 0) {
      log.info(`Found ${apps.length} apps to be stopped...`);
      // eslint-disable-next-line no-restricted-syntax
      for (const app of apps) {
        try {
          log.info(`Stopping non Flux app ${app.Names[0]}`);
          // eslint-disable-next-line no-await-in-loop
          await dockerService.appDockerStop(app.Id); // continue if failed to stop one app
          log.info(`Non Flux app ${app.Names[0]} stopped.`);
        } catch (error) {
          log.error(`Failed to stop non Flux app ${app.Names[0]}.`);
        }
      }
    } else {
      log.info('Only Flux apps are running.');
    }
    setTimeout(() => {
      stopAllNonFluxRunningApps();
    }, 2 * 60 * 60 * 1000); // execute every 2h
  } catch (error) {
    log.error(error);
    setTimeout(() => {
      stopAllNonFluxRunningApps();
    }, 30 * 60 * 1000); // In case of an error execute after 30m
  }
}

module.exports = {
  listRunningApps,
  listAllApps,
  listAppsImages,
  appStart,
  appStop,
  appRestart,
  appKill,
  appPause,
  appUnpause,
  appTop,
  appLog,
  appLogStream,
  appInspect,
  appStats,
  appChanges,
  appExec,
  fluxUsage,
  removeAppLocally,
  registerAppLocally,
  registerAppGlobalyApi,
  createFluxNetworkAPI,
  removeAppLocallyApi,
  installedApps,
  availableApps,
  appsResources,
  checkAppMessageExistence,
  checkAndRequestApp,
  checkDockerAccessibility,
  registrationInformation,
  appPricePerMonth,
  getAppsTemporaryMessages,
  getAppsPermanentMessages,
  getGlobalAppsSpecifications,
  storeAppTemporaryMessage,
  verifyRepository,
  checkHWParameters,
  verifyAppHash,
  verifyAppMessageSignature,
  reindexGlobalAppsInformation,
  rescanGlobalAppsInformation,
  continuousFluxAppHashesCheck,
  getAppHashes,
  getAppsLocation,
  getAppsLocations,
  storeAppRunningMessage,
  reindexGlobalAppsLocation,
  getRunningAppIpList,
  getRunningAppList,
  trySpawningGlobalApplication,
  getApplicationSpecifications,
  getStrictApplicationSpecifications,
  getApplicationGlobalSpecifications,
  getApplicationLocalSpecifications,
  getApplicationSpecificationAPI,
  getApplicationOwnerAPI,
  checkAndNotifyPeersOfRunningApps,
  rescanGlobalAppsInformationAPI,
  reindexGlobalAppsInformationAPI,
  reindexGlobalAppsLocationAPI,
  expireGlobalApplications,
  installTemporaryLocalApplication,
  updateAppGlobalyApi,
  getAppPrice,
  reinstallOldApplications,
  checkAndRemoveApplicationInstance,
  checkAppTemporaryMessageExistence,
  softRegisterAppLocally,
  softRemoveAppLocally,
  softRedeploy,
  redeployAPI,
  verifyAppRegistrationParameters,
  verifyAppUpdateParameters,
  deploymentInformation,
  reconstructAppMessagesHashCollection,
  reconstructAppMessagesHashCollectionAPI,
  stopAllNonFluxRunningApps,
  restorePortsSupport,
  restoreFluxPortsSupport,
  restoreAppsPortsSupport,
};<|MERGE_RESOLUTION|>--- conflicted
+++ resolved
@@ -3943,14 +3943,6 @@
   }
 }
 
-<<<<<<< HEAD
-/**
- * To ensure application ports are not already in use by another appliaction.
- * @param {object} appSpecFormatted App specifications.
- * @param {string[]} globalCheckedApps Names of global checked apps.
- * @returns {boolean} True if no errors are thrown.
- */
-=======
 async function restorePortsSupport() {
   try {
     await restoreFluxPortsSupport();
@@ -3960,7 +3952,12 @@
   }
 }
 
->>>>>>> be659c93
+/**
+ * To ensure application ports are not already in use by another appliaction.
+ * @param {object} appSpecFormatted App specifications.
+ * @param {string[]} globalCheckedApps Names of global checked apps.
+ * @returns {boolean} True if no errors are thrown.
+ */
 async function ensureApplicationPortsNotUsed(appSpecFormatted, globalCheckedApps) {
   let currentAppsPorts = await assignedPortsInstalledApps();
   if (globalCheckedApps && globalCheckedApps.length) {
