--- conflicted
+++ resolved
@@ -8863,22 +8863,6 @@
   }
 }
 
-<<<<<<< HEAD
-function removalInProgressReset() {
-  removalInProgress = false;
-}
-
-function setRemovalInProgressToTrue() {
-  removalInProgress = true;
-}
-
-function installationInProgressReset() {
-  installationInProgress = false;
-}
-
-function setInstallationInProgressTrue() {
-  installationInProgress = true;
-=======
 let dosState = 0; // we can start at bigger number later
 let dosMessage = null;
 
@@ -8969,7 +8953,22 @@
     await serviceHelper.delay(4 * 60 * 1000);
     checkMyAppsAvailability();
   }
->>>>>>> af585f12
+}
+
+function removalInProgressReset() {
+  removalInProgress = false;
+}
+
+function setRemovalInProgressToTrue() {
+  removalInProgress = true;
+}
+
+function installationInProgressReset() {
+  installationInProgress = false;
+}
+
+function setInstallationInProgressTrue() {
+  installationInProgress = true;
 }
 
 module.exports = {
@@ -9062,7 +9061,8 @@
   getAllGlobalApplicationsNamesWithLocation,
   syncthingApps,
   getChainParamsPriceUpdates,
-<<<<<<< HEAD
+  getAppsDOSState,
+  checkMyAppsAvailability,
 
   // exports for testing purposes
   setAppsMonitored,
@@ -9085,8 +9085,4 @@
   setRemovalInProgressToTrue,
   installationInProgressReset,
   setInstallationInProgressTrue,
-=======
-  getAppsDOSState,
-  checkMyAppsAvailability,
->>>>>>> af585f12
 };