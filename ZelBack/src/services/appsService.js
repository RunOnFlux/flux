const config = require('config');
// eslint-disable-next-line import/no-extraneous-dependencies
const os = require('os');
const path = require('path');
const nodecmd = require('node-cmd');
const df = require('node-df');
const LRU = require('lru-cache');
const systemcrontab = require('crontab');
// eslint-disable-next-line import/no-extraneous-dependencies
const util = require('util');
const fluxCommunicationMessagesSender = require('./fluxCommunicationMessagesSender');
const fluxNetworkHelper = require('./fluxNetworkHelper');
const {
  outgoingPeers, incomingPeers,
} = require('./utils/establishedConnections');
const serviceHelper = require('./serviceHelper');
const dbHelper = require('./dbHelper');
const verificationHelper = require('./verificationHelper');
const messageHelper = require('./messageHelper');
const daemonServiceMiscRpcs = require('./daemonService/daemonServiceMiscRpcs');
const daemonServiceBenchmarkRpcs = require('./daemonService/daemonServiceBenchmarkRpcs');
const benchmarkService = require('./benchmarkService');
const dockerService = require('./dockerService');
const generalService = require('./generalService');
const upnpService = require('./upnpService');
const log = require('../lib/log');
const userconfig = require('../../../config/userconfig');

const fluxDirPath = path.join(__dirname, '../../../');
const appsFolder = `${fluxDirPath}ZelApps/`;

const cmdAsync = util.promisify(nodecmd.get);
const crontabLoad = util.promisify(systemcrontab.load);
const dockerPullStreamPromise = util.promisify(dockerService.dockerPullStream);

const scannedHeightCollection = config.database.daemon.collections.scannedHeight;
const appsHashesCollection = config.database.daemon.collections.appsHashes;

const localAppsInformation = config.database.appslocal.collections.appsInformation;
const globalAppsMessages = config.database.appsglobal.collections.appsMessages;
const globalAppsInformation = config.database.appsglobal.collections.appsInformation;
const globalAppsTempMessages = config.database.appsglobal.collections.appsTemporaryMessages;
const globalAppsLocations = config.database.appsglobal.collections.appsLocations;

// default cache
const LRUoptions = {
  max: 500, // store 500 values, we shall not have more values at any period
  maxAge: 1000 * 60 * 10, // 10 minutes
};

const GlobalAppsSpawnLRUoptions = {
  maxAge: 1000 * 60 * 30, // 30 minutes
};
const myCache = new LRU(LRUoptions);
const trySpawningGlobalAppCache = new LRU(GlobalAppsSpawnLRUoptions);

let removalInProgress = false;
let installationInProgress = false;
let reinstallationOfOldAppsInProgress = false;

const nodeSpecs = {
  cpuCores: 0,
  ram: 0,
  ssdStorage: 0,
};

/**
 * To list running apps.
 * @param {object} req Request.
 * @param {object} res Response.
 * @returns {object} Message.
 */
async function listRunningApps(req, res) {
  try {
    let apps = await dockerService.dockerListContainers(false);
    if (apps.length > 0) {
      apps = apps.filter((app) => (app.Names[0].slice(1, 4) === 'zel' || app.Names[0].slice(1, 5) === 'flux'));
    }
    const modifiedApps = [];
    apps.forEach((app) => {
      // eslint-disable-next-line no-param-reassign
      delete app.HostConfig;
      // eslint-disable-next-line no-param-reassign
      delete app.NetworkSettings;
      // eslint-disable-next-line no-param-reassign
      delete app.Mounts;
      modifiedApps.push(app);
    });
    const appsResponse = messageHelper.createDataMessage(modifiedApps);
    return res ? res.json(appsResponse) : appsResponse;
  } catch (error) {
    log.error(error);
    const errorResponse = messageHelper.createErrorMessage(
      error.message || error,
      error.name,
      error.code,
    );
    return res ? res.json(errorResponse) : errorResponse;
  }
}

/**
 * To list all apps. Shall be identical to installedApps but this is the Docker response.
 * @param {object} req Request.
 * @param {object} res Response.
 * @returns {object} Message.
 */
async function listAllApps(req, res) {
  try {
    let apps = await dockerService.dockerListContainers(true);
    if (apps.length > 0) {
      apps = apps.filter((app) => (app.Names[0].slice(1, 4) === 'zel' || app.Names[0].slice(1, 5) === 'flux'));
    }
    const modifiedApps = [];
    apps.forEach((app) => {
      // eslint-disable-next-line no-param-reassign
      delete app.HostConfig;
      // eslint-disable-next-line no-param-reassign
      delete app.NetworkSettings;
      // eslint-disable-next-line no-param-reassign
      delete app.Mounts;
      modifiedApps.push(app);
    });
    const appsResponse = messageHelper.createDataMessage(modifiedApps);
    return res ? res.json(appsResponse) : appsResponse;
  } catch (error) {
    log.error(error);
    const errorResponse = messageHelper.createErrorMessage(
      error.message || error,
      error.name,
      error.code,
    );
    return res ? res.json(errorResponse) : errorResponse;
  }
}

/**
 * To list Docker images for apps.
 * @param {object} req Request.
 * @param {object} res Repsonse.
 * @returns {object} Message.
 */
async function listAppsImages(req, res) {
  try {
    const apps = await dockerService.dockerListImages();
    const appsResponse = messageHelper.createDataMessage(apps);
    return res ? res.json(appsResponse) : appsResponse;
  } catch (error) {
    log.error(error);
    const errorResponse = messageHelper.createErrorMessage(
      error.message || error,
      error.name,
      error.code,
    );
    return res ? res.json(errorResponse) : errorResponse;
  }
}

/**
 * To start an app. Starts each component if the app is using Docker Compose. Only accessible by app owner, admins and flux team members.
 * @param {object} req Request.
 * @param {object} res Response.
 * @returns {object} Message.
 */
async function appStart(req, res) {
  try {
    let { appname } = req.params;
    appname = appname || req.query.appname;

    if (!appname) {
      throw new Error('No Flux App specified');
    }

    const mainAppName = appname.split('_')[1] || appname;

    const authorized = await verificationHelper.verifyPrivilege('appownerabove', req, mainAppName);
    if (!authorized) {
      const errMessage = messageHelper.errUnauthorizedMessage();
      return res ? res.json(errMessage) : errMessage;
    }

    const isComponent = appname.includes('_'); // it is a component start. Proceed with starting just component

    let appRes;
    if (isComponent) {
      appRes = await dockerService.appDockerStart(appname);
    } else {
      // ask for starting entire composed application
      // eslint-disable-next-line no-use-before-define
      const appSpecs = await getApplicationSpecifications(mainAppName);
      if (!appSpecs) {
        throw new Error('Application not found');
      }
      if (appSpecs.version <= 3) {
        appRes = await dockerService.appDockerStart(appname);
      } else {
        // eslint-disable-next-line no-restricted-syntax
        for (const appComponent of appSpecs.compose) {
          // eslint-disable-next-line no-await-in-loop
          await dockerService.appDockerStart(`${appComponent.name}_${appSpecs.name}`);
        }
        appRes = `Application ${appSpecs.name} started`;
      }
    }

    const appResponse = messageHelper.createDataMessage(appRes);
    return res ? res.json(appResponse) : appResponse;
  } catch (error) {
    log.error(error);
    const errorResponse = messageHelper.createErrorMessage(
      error.message || error,
      error.name,
      error.code,
    );
    return res ? res.json(errorResponse) : errorResponse;
  }
}

/**
 * To stop an app. Stops each component if the app is using Docker Compose. Only accessible by app owner, admins and flux team members.
 * @param {object} req Request.
 * @param {object} res Response.
 * @returns {object} Message.
 */
async function appStop(req, res) {
  try {
    let { appname } = req.params;
    appname = appname || req.query.appname;

    if (!appname) {
      throw new Error('No Flux App specified');
    }

    const mainAppName = appname.split('_')[1] || appname;

    const authorized = await verificationHelper.verifyPrivilege('appownerabove', req, mainAppName);
    if (!authorized) {
      const errMessage = messageHelper.errUnauthorizedMessage();
      return res ? res.json(errMessage) : errMessage;
    }

    const isComponent = appname.includes('_'); // it is a component stop. Proceed with stopping just component

    let appRes;
    if (isComponent) {
      appRes = await dockerService.appDockerStop(appname);
    } else {
      // ask for stopping entire composed application
      // eslint-disable-next-line no-use-before-define
      const appSpecs = await getApplicationSpecifications(mainAppName);
      if (!appSpecs) {
        throw new Error('Application not found');
      }
      if (appSpecs.version <= 3) {
        appRes = await dockerService.appDockerStop(appname);
      } else {
        // eslint-disable-next-line no-restricted-syntax
        for (const appComponent of appSpecs.compose.reverse()) {
          // eslint-disable-next-line no-await-in-loop
          await dockerService.appDockerStop(`${appComponent.name}_${appSpecs.name}`);
        }
        appRes = `Application ${appSpecs.name} stopped`;
      }
    }

    const appResponse = messageHelper.createDataMessage(appRes);
    return res ? res.json(appResponse) : appResponse;
  } catch (error) {
    log.error(error);
    const errorResponse = messageHelper.createErrorMessage(
      error.message || error,
      error.name,
      error.code,
    );
    return res ? res.json(errorResponse) : errorResponse;
  }
}

/**
 * To restart an app. Restarts each component if the app is using Docker Compose. Only accessible by app owner, admins and flux team members.
 * @param {object} req Request.
 * @param {object} res Response.
 * @returns {object} Message.
 */
async function appRestart(req, res) {
  try {
    let { appname } = req.params;
    appname = appname || req.query.appname;

    if (!appname) {
      throw new Error('No Flux App specified');
    }

    const mainAppName = appname.split('_')[1] || appname;

    const authorized = await verificationHelper.verifyPrivilege('appownerabove', req, mainAppName);
    if (!authorized) {
      const errMessage = messageHelper.errUnauthorizedMessage();
      return res ? res.json(errMessage) : errMessage;
    }

    const isComponent = appname.includes('_'); // it is a component restart. Proceed with restarting just component

    let appRes;
    if (isComponent) {
      appRes = await dockerService.appDockerRestart(appname);
    } else {
      // ask for restarting entire composed application
      // eslint-disable-next-line no-use-before-define
      const appSpecs = await getApplicationSpecifications(mainAppName);
      if (!appSpecs) {
        throw new Error('Application not found');
      }
      if (appSpecs.version <= 3) {
        appRes = await dockerService.appDockerRestart(appname);
      } else {
        // eslint-disable-next-line no-restricted-syntax
        for (const appComponent of appSpecs.compose) {
          // eslint-disable-next-line no-await-in-loop
          await dockerService.appDockerRestart(`${appComponent.name}_${appSpecs.name}`);
        }
        appRes = `Application ${appSpecs.name} restarted`;
      }
    }

    const appResponse = messageHelper.createDataMessage(appRes);
    return res ? res.json(appResponse) : appResponse;
  } catch (error) {
    log.error(error);
    const errorResponse = messageHelper.createErrorMessage(
      error.message || error,
      error.name,
      error.code,
    );
    return res ? res.json(errorResponse) : errorResponse;
  }
}

/**
 * To kill an app. Kills each component if the app is using Docker Compose. Only accessible by app owner, admins and flux team members.
 * @param {object} req Request.
 * @param {object} res Response.
 * @returns {object} Message.
 */
async function appKill(req, res) {
  try {
    let { appname } = req.params;
    appname = appname || req.query.appname;

    if (!appname) {
      throw new Error('No Flux App specified');
    }

    const mainAppName = appname.split('_')[1] || appname;

    const authorized = await verificationHelper.verifyPrivilege('appownerabove', req, mainAppName);
    if (!authorized) {
      const errMessage = messageHelper.errUnauthorizedMessage();
      return res ? res.json(errMessage) : errMessage;
    }

    const isComponent = appname.includes('_'); // it is a component kill. Proceed with killing just component

    let appRes;
    if (isComponent) {
      appRes = await dockerService.appDockerKill(appname);
    } else {
      // ask for killing entire composed application
      // eslint-disable-next-line no-use-before-define
      const appSpecs = await getApplicationSpecifications(mainAppName);
      if (!appSpecs) {
        throw new Error('Application not found');
      }
      if (appSpecs.version <= 3) {
        appRes = await dockerService.appDockerKill(appname);
      } else {
        // eslint-disable-next-line no-restricted-syntax
        for (const appComponent of appSpecs.compose.reverse()) {
          // eslint-disable-next-line no-await-in-loop
          await dockerService.appDockerKill(`${appComponent.name}_${appSpecs.name}`);
        }
        appRes = `Application ${appSpecs.name} killed`;
      }
    }

    const appResponse = messageHelper.createDataMessage(appRes);
    return res ? res.json(appResponse) : appResponse;
  } catch (error) {
    log.error(error);
    const errorResponse = messageHelper.createErrorMessage(
      error.message || error,
      error.name,
      error.code,
    );
    return res ? res.json(errorResponse) : errorResponse;
  }
}

/**
 * To pause an app. Pauses each component if the app is using Docker Compose. Only accessible by app owner, admins and flux team members.
 * @param {object} req Request.
 * @param {object} res Response.
 * @returns {object} Message.
 */
async function appPause(req, res) {
  try {
    let { appname } = req.params;
    appname = appname || req.query.appname;

    if (!appname) {
      throw new Error('No Flux App specified');
    }

    const mainAppName = appname.split('_')[1] || appname;

    const authorized = await verificationHelper.verifyPrivilege('appownerabove', req, mainAppName);
    if (!authorized) {
      const errMessage = messageHelper.errUnauthorizedMessage();
      return res ? res.json(errMessage) : errMessage;
    }

    const isComponent = appname.includes('_'); // it is a component pause. Proceed with pausing just component

    let appRes;
    if (isComponent) {
      appRes = await dockerService.appDockerPause(appname);
    } else {
      // ask for pausing entire composed application
      // eslint-disable-next-line no-use-before-define
      const appSpecs = await getApplicationSpecifications(mainAppName);
      if (!appSpecs) {
        throw new Error('Application not found');
      }
      if (appSpecs.version <= 3) {
        appRes = await dockerService.appDockerPause(appname);
      } else {
        // eslint-disable-next-line no-restricted-syntax
        for (const appComponent of appSpecs.compose.reverse()) {
          // eslint-disable-next-line no-await-in-loop
          await dockerService.appDockerPause(`${appComponent.name}_${appSpecs.name}`);
        }
        appRes = `Application ${appSpecs.name} paused`;
      }
    }

    const appResponse = messageHelper.createDataMessage(appRes);
    return res ? res.json(appResponse) : appResponse;
  } catch (error) {
    log.error(error);
    const errorResponse = messageHelper.createErrorMessage(
      error.message || error,
      error.name,
      error.code,
    );
    return res ? res.json(errorResponse) : errorResponse;
  }
}

/**
 * To unpause an app. Unpauses each component if the app is using Docker Compose. Only accessible by app owner, admins and flux team members.
 * @param {object} req Request.
 * @param {object} res Restart.
 * @returns {object} Message.
 */
async function appUnpause(req, res) {
  try {
    let { appname } = req.params;
    appname = appname || req.query.appname;

    if (!appname) {
      throw new Error('No Flux App specified');
    }

    const mainAppName = appname.split('_')[1] || appname;

    const authorized = await verificationHelper.verifyPrivilege('appownerabove', req, mainAppName);
    if (!authorized) {
      const errMessage = messageHelper.errUnauthorizedMessage();
      return res ? res.json(errMessage) : errMessage;
    }

    const isComponent = appname.includes('_'); // it is a component unpause. Proceed with unpausing just component

    let appRes;
    if (isComponent) {
      appRes = await dockerService.appDockerUnpause(appname);
    } else {
      // ask for unpausing entire composed application
      // eslint-disable-next-line no-use-before-define
      const appSpecs = await getApplicationSpecifications(mainAppName);
      if (!appSpecs) {
        throw new Error('Application not found');
      }
      if (appSpecs.version <= 3) {
        appRes = await dockerService.appDockerUnpause(appname);
      } else {
        // eslint-disable-next-line no-restricted-syntax
        for (const appComponent of appSpecs.compose) {
          // eslint-disable-next-line no-await-in-loop
          await dockerService.appDockerUnpause(`${appComponent.name}_${appSpecs.name}`);
        }
        appRes = `Application ${appSpecs.name} unpaused`;
      }
    }

    const appResponse = messageHelper.createDataMessage(appRes);
    return res ? res.json(appResponse) : appResponse;
  } catch (error) {
    log.error(error);
    const errorResponse = messageHelper.createErrorMessage(
      error.message || error,
      error.name,
      error.code,
    );
    return res ? res.json(errorResponse) : errorResponse;
  }
}

/**
 * To show an app's active Docker container processes. Only accessible by app owner, admins and flux team members.
 * @param {object} req Requst.
 * @param {object} res Response.
 * @returns {object} Message.
 */
async function appTop(req, res) {
  try {
    // List processes running inside a container
    let { appname } = req.params;
    appname = appname || req.query.appname;

    if (!appname) {
      throw new Error('No Flux App specified');
    }

    const mainAppName = appname.split('_')[1] || appname;

    const authorized = await verificationHelper.verifyPrivilege('appownerabove', req, mainAppName);
    if (!authorized) {
      const errMessage = messageHelper.errUnauthorizedMessage();
      return res ? res.json(errMessage) : errMessage;
    }

    const appRes = await dockerService.appDockerTop(appname);

    const appResponse = messageHelper.createDataMessage(appRes);
    return res ? res.json(appResponse) : appResponse;
  } catch (error) {
    log.error(error);
    const errorResponse = messageHelper.createErrorMessage(
      error.message || error,
      error.name,
      error.code,
    );
    return res ? res.json(errorResponse) : errorResponse;
  }
}

/**
 * To show an app's Docker container logs. Only accessible by app owner, admins and flux team members.
 * @param {object} req Request.
 * @param {object} res Response.
 */
async function appLog(req, res) {
  try {
    let { appname } = req.params;
    appname = appname || req.query.appname;

    let { lines } = req.params;
    lines = lines || req.query.lines || 'all';

    if (!appname) {
      throw new Error('No Flux App specified');
    }

    const mainAppName = appname.split('_')[1] || appname;

    const authorized = await verificationHelper.verifyPrivilege('appownerabove', req, mainAppName);
    if (authorized === true) {
      const logs = await dockerService.dockerContainerLogs(appname, lines);
      const dataMessage = messageHelper.createDataMessage(logs);
      res.json(dataMessage);
    } else {
      const errMessage = messageHelper.errUnauthorizedMessage();
      res.json(errMessage);
    }
  } catch (error) {
    log.error(error);
    const errorResponse = messageHelper.createErrorMessage(
      error.message || error,
      error.name,
      error.code,
    );
    res.json(errorResponse);
  }
}

/**
 * To show an app's Docker container log stream. Only accessible by app owner, admins and flux team members.
 * @param {object} req Request.
 * @param {object} res Response.
 */
async function appLogStream(req, res) {
  try {
    let { appname } = req.params;
    appname = appname || req.query.appname;

    if (!appname) {
      throw new Error('No Flux App specified');
    }

    const mainAppName = appname.split('_')[1] || appname;

    const authorized = await verificationHelper.verifyPrivilege('appownerabove', req, mainAppName);
    if (authorized === true) {
      res.setHeader('Content-Type', 'application/json');
      dockerService.dockerContainerLogsStream(appname, res, (error) => {
        if (error) {
          log.error(error);
          const errorResponse = messageHelper.createErrorMessage(
            error.message || error,
            error.name,
            error.code,
          );
          res.write(errorResponse);
          res.end();
        } else {
          res.end();
        }
      });
    } else {
      const errMessage = messageHelper.errUnauthorizedMessage();
      res.json(errMessage);
    }
  } catch (error) {
    log.error(error);
    const errorResponse = messageHelper.createErrorMessage(
      error.message || error,
      error.name,
      error.code,
    );
    res.json(errorResponse);
  }
}

/**
 * To inspect an app's Docker container and show low-level information about it. Only accessible by app owner, admins and flux team members.
 * @param {object} req Request.
 * @param {object} res Response.
 */
async function appInspect(req, res) {
  try {
    let { appname } = req.params;
    appname = appname || req.query.appname;

    if (!appname) {
      throw new Error('No Flux App specified');
    }

    const mainAppName = appname.split('_')[1] || appname;

    const authorized = await verificationHelper.verifyPrivilege('appownerabove', req, mainAppName);
    if (authorized === true) {
      const response = await dockerService.dockerContainerInspect(appname);
      const appResponse = messageHelper.createDataMessage(response);
      res.json(appResponse);
    } else {
      const errMessage = messageHelper.errUnauthorizedMessage();
      res.json(errMessage);
    }
  } catch (error) {
    log.error(error);
    const errMessage = messageHelper.createErrorMessage(
      error.message,
      error.name,
      error.code,
    );
    res.json(errMessage);
  }
}

/**
 * To show resource usage statistics for an app's Docker container. Only accessible by app owner, admins and flux team members.
 * @param {object} req Request.
 * @param {object} res Response.
 */
async function appStats(req, res) {
  try {
    let { appname } = req.params;
    appname = appname || req.query.appname;

    if (!appname) {
      throw new Error('No Flux App specified');
    }

    const mainAppName = appname.split('_')[1] || appname;

    const authorized = await verificationHelper.verifyPrivilege('appownerabove', req, mainAppName);
    if (authorized === true) {
      const response = await dockerService.dockerContainerStats(appname);
      const appResponse = messageHelper.createDataMessage(response);
      res.json(appResponse);
    } else {
      const errMessage = messageHelper.errUnauthorizedMessage();
      res.json(errMessage);
    }
  } catch (error) {
    log.error(error);
    const errMessage = messageHelper.createErrorMessage(
      error.message,
      error.name,
      error.code,
    );
    res.json(errMessage);
  }
}

/**
 * To show filesystem changes for an app's Docker container. Only accessible by app owner, admins and flux team members.
 * @param {object} req Request.
 * @param {object} res Response.
 */
async function appChanges(req, res) {
  try {
    let { appname } = req.params;
    appname = appname || req.query.appname;

    if (!appname) {
      throw new Error('No Flux App specified');
    }

    const mainAppName = appname.split('_')[1] || appname;

    const authorized = await verificationHelper.verifyPrivilege('appownerabove', req, mainAppName);
    if (authorized === true) {
      const response = await dockerService.dockerContainerChanges(appname);
      const appResponse = messageHelper.createDataMessage(response);
      res.json(appResponse);
    } else {
      const errMessage = messageHelper.errUnauthorizedMessage();
      res.json(errMessage);
    }
  } catch (error) {
    log.error(error);
    const errMessage = messageHelper.createErrorMessage(
      error.message,
      error.name,
      error.code,
    );
    res.json(errMessage);
  }
}

/**
 * To run a command inside an app's running Docker container. Only accessible by app owner.
 * @param {object} req Request.
 * @param {object} res Response.
 */
async function appExec(req, res) {
  let body = '';
  req.on('data', (data) => {
    body += data;
  });
  req.on('end', async () => {
    try {
      const processedBody = serviceHelper.ensureObject(body);

      if (!processedBody.appname) {
        throw new Error('No Flux App specified');
      }

      if (!processedBody.cmd) {
        throw new Error('No command specified');
      }

      const mainAppName = processedBody.appname.split('_')[1] || processedBody.appname;

      const authorized = await verificationHelper.verifyPrivilege('appowner', req, mainAppName);
      if (authorized === true) {
        let cmd = processedBody.cmd || [];
        let env = processedBody.env || [];

        cmd = serviceHelper.ensureObject(cmd);
        env = serviceHelper.ensureObject(env);

        const containers = await dockerService.dockerListContainers(true);
        const myContainer = containers.find((container) => (container.Names[0] === dockerService.getAppDockerNameIdentifier(processedBody.appname) || container.Id === processedBody.appname));
        const dockerContainer = dockerService.getDockerContainer(myContainer.Id);

        res.setHeader('Content-Type', 'application/json');

        dockerService.dockerContainerExec(dockerContainer, cmd, env, res, (error) => {
          if (error) {
            log.error(error);
            const errorResponse = messageHelper.createErrorMessage(
              error.message || error,
              error.name,
              error.code,
            );
            res.write(errorResponse);
            res.end();
          } else {
            res.end();
          }
        });
      } else {
        const errMessage = messageHelper.errUnauthorizedMessage();
        res.json(errMessage);
      }
    } catch (error) {
      log.error(error);
      const errorResponse = messageHelper.createErrorMessage(
        error.message || error,
        error.name,
        error.code,
      );
      res.json(errorResponse);
    }
  });
}

/**
 * To create Flux Docker network API. Only accessible by admins and flux team members.
 * @param {object} req Request.
 * @param {object} res Response.
 * @returns {object} Message.
 */
async function createFluxNetworkAPI(req, res) {
  try {
    const authorized = await verificationHelper.verifyPrivilege('adminandfluxteam', req);
    if (!authorized) {
      const errMessage = messageHelper.errUnauthorizedMessage();
      return res.json(errMessage);
    }
    const dockerRes = await dockerService.createFluxDockerNetwork();
    const response = messageHelper.createDataMessage(dockerRes);
    return res.json(response);
  } catch (error) {
    log.error(error);
    const errorResponse = messageHelper.createErrorMessage(
      error.message || error,
      error.name,
      error.code,
    );
    return res.json(errorResponse);
  }
}

/**
 * To show average Flux CPU usage.
 * @param {object} req Request.
 * @param {object} res Response.
 * @returns {object} Message.
 */
async function fluxUsage(req, res) {
  try {
    const dbopen = dbHelper.databaseConnection();
    const database = dbopen.db(config.database.daemon.database);
    const query = { generalScannedHeight: { $gte: 0 } };
    const projection = {
      projection: {
        _id: 0,
        generalScannedHeight: 1,
      },
    };
    const result = await dbHelper.findOneInDatabase(database, scannedHeightCollection, query, projection);
    if (!result) {
      log.error('Scanning not initiated');
    }
    let explorerHeight = 999999999;
    if (result) {
      explorerHeight = serviceHelper.ensureNumber(result.generalScannedHeight) || 999999999;
    }
    const syncStatus = daemonServiceMiscRpcs.isDaemonSynced();
    const daemonHeight = syncStatus.data.height;
    let cpuCores = 0;
    const cpus = os.cpus();
    if (cpus) {
      cpuCores = cpus.length;
    }
    if (cpuCores > 8) {
      cpuCores = 8;
    }
    let cpuUsage = 0;
    if (explorerHeight < (daemonHeight - 5)) {
      // Initial scanning is in progress
      cpuUsage += 0.5;
    } else if (explorerHeight < daemonHeight) {
      cpuUsage += 0.25;
    } else {
      cpuUsage += 0.1; // normal load
    }
    cpuUsage *= cpuCores;

    // load usedResources of apps
    const appsDatabase = dbopen.db(config.database.appslocal.database);
    const appsQuery = {};
    const appsProjection = { projection: { _id: 0 } };
    const appsResult = await dbHelper.findInDatabase(appsDatabase, localAppsInformation, appsQuery, appsProjection);
    let appsCpusLocked = 0;
    const tier = await generalService.nodeTier().catch((error) => log.error(error));
    const cpuTier = `cpu${tier}`;
    appsResult.forEach((app) => {
      if (app.version >= 4) {
        app.compose.forEach((component) => {
          if (component.tiered && tier) {
            appsCpusLocked += serviceHelper.ensureNumber(component[cpuTier] || component.cpu) || 0;
          } else {
            appsCpusLocked += serviceHelper.ensureNumber(component.cpu) || 0;
          }
        });
      } else if (app.tiered && tier) {
        appsCpusLocked += serviceHelper.ensureNumber(app[cpuTier] || app.cpu) || 0;
      } else {
        appsCpusLocked += serviceHelper.ensureNumber(app.cpu) || 0;
      }
    });

    cpuUsage += appsCpusLocked;
    let fiveMinUsage = 0;
    const loadavg = os.loadavg();
    if (loadavg) {
      fiveMinUsage = serviceHelper.ensureNumber(loadavg[1]) || 0;
    }
    if (fiveMinUsage > cpuCores) {
      fiveMinUsage = cpuCores;
    }
    // do an average of fiveMinUsage and cpuUsage;
    const avgOfUsage = ((fiveMinUsage + cpuUsage) / 2).toFixed(8);
    const response = messageHelper.createDataMessage(avgOfUsage);
    return res ? res.json(response) : response;
  } catch (error) {
    log.error(error);
    const errorResponse = messageHelper.createErrorMessage(
      error.message || error,
      error.name,
      error.code,
    );
    return res ? res.json(errorResponse) : errorResponse;
  }
}

/**
 * To show app resources locked (CPUs, RAM and HDD).
 * @param {object} req Request.
 * @param {object} res Response.
 * @returns {object} Message.
 */
async function appsResources(req, res) {
  log.info('Checking appsResources');
  try {
    const dbopen = dbHelper.databaseConnection();
    const appsDatabase = dbopen.db(config.database.appslocal.database);
    const appsQuery = {};
    const appsProjection = { projection: { _id: 0 } };
    const appsResult = await dbHelper.findInDatabase(appsDatabase, localAppsInformation, appsQuery, appsProjection);
    let appsCpusLocked = 0;
    let appsRamLocked = 0;
    let appsHddLocked = 0;
    const tier = await generalService.nodeTier().catch((error) => log.error(error));
    const hddTier = `hdd${tier}`;
    const ramTier = `ram${tier}`;
    const cpuTier = `cpu${tier}`;
    appsResult.forEach((app) => {
      if (app.version >= 4) {
        app.compose.forEach((component) => {
          if (component.tiered && tier) {
            appsCpusLocked += serviceHelper.ensureNumber(component[cpuTier] || component.cpu) || 0;
            appsRamLocked += serviceHelper.ensureNumber(component[ramTier] || component.ram) || 0;
            appsHddLocked += serviceHelper.ensureNumber(component[hddTier] || component.hdd) || 0;
          } else {
            appsCpusLocked += serviceHelper.ensureNumber(component.cpu) || 0;
            appsRamLocked += serviceHelper.ensureNumber(component.ram) || 0;
            appsHddLocked += serviceHelper.ensureNumber(component.hdd) || 0;
          }
          appsHddLocked += 2; // 2gb per image
        });
      } else if (app.tiered && tier) {
        appsCpusLocked += serviceHelper.ensureNumber(app[cpuTier] || app.cpu) || 0;
        appsRamLocked += serviceHelper.ensureNumber(app[ramTier] || app.ram) || 0;
        appsHddLocked += serviceHelper.ensureNumber(app[hddTier] || app.hdd) || 0;
        appsHddLocked += 2; // 2gb per image
      } else {
        appsCpusLocked += serviceHelper.ensureNumber(app.cpu) || 0;
        appsRamLocked += serviceHelper.ensureNumber(app.ram) || 0;
        appsHddLocked += serviceHelper.ensureNumber(app.hdd) || 0;
        appsHddLocked += 2; // 2gb per image
      }
    });
    const appsUsage = {
      appsCpusLocked,
      appsRamLocked,
      appsHddLocked,
    };
    const response = messageHelper.createDataMessage(appsUsage);
    return res ? res.json(response) : response;
  } catch (error) {
    log.error(error);
    const errorResponse = messageHelper.createErrorMessage(
      error.message || error,
      error.name,
      error.code,
    );
    return res ? res.json(errorResponse) : errorResponse;
  }
}

/**
 * To get node specifications (CPUs, RAM and SSD).
 */
async function getNodeSpecs() {
  try {
    if (nodeSpecs.cpuCores === 0) {
      nodeSpecs.cpuCores = os.cpus().length;
    }
    if (nodeSpecs.ram === 0) {
      nodeSpecs.ram = os.totalmem() / 1024 / 1024;
    }
    if (nodeSpecs.ssdStorage === 0) {
      // get my external IP and check that it is longer than 5 in length.
      const benchmarkResponse = await daemonServiceBenchmarkRpcs.getBenchmarks();
      if (benchmarkResponse.status === 'success') {
        const benchmarkResponseData = JSON.parse(benchmarkResponse.data);
        log.info(`Gathered ssdstorage ${benchmarkResponseData.ssd}`);
        nodeSpecs.ssdStorage = benchmarkResponseData.ssd;
      } else {
        throw new Error('Error getting ssdstorage from benchmarks');
      }
    }
  } catch (error) {
    log.error(error);
  }
}

/**
 * To create an app volume. First checks for availability of disk space and chooses an available volume that meets the app specifications. Then creates the necessary file systems and mounts the volume. Finally, sets up cron job.
 * @param {object} appSpecifications App specifications.
 * @param {string} appName App name.
 * @param {boolean} isComponent True if a Docker Compose component.
 * @param {object} res Response.
 * @returns {object} Message.
 */
async function createAppVolume(appSpecifications, appName, isComponent, res) {
  const dfAsync = util.promisify(df);
  const identifier = isComponent ? `${appSpecifications.name}_${appName}` : appName;
  const appId = dockerService.getAppIdentifier(identifier);

  const searchSpace = {
    status: 'Searching available space...',
  };
  log.info(searchSpace);
  if (res) {
    res.write(serviceHelper.ensureString(searchSpace));
  }

  // we want whole numbers in GB
  const options = {
    prefixMultiplier: 'GB',
    isDisplayPrefixMultiplier: false,
    precision: 0,
  };

  const dfres = await dfAsync(options);
  const okVolumes = [];
  dfres.forEach((volume) => {
    if (volume.filesystem.includes('/dev/') && !volume.filesystem.includes('loop') && !volume.mount.includes('boot')) {
      okVolumes.push(volume);
    } else if (volume.filesystem.includes('loop') && volume.mount === '/') {
      okVolumes.push(volume);
    }
  });

  await getNodeSpecs();
  const totalSpaceOnNode = nodeSpecs.ssdStorage;
  const useableSpaceOnNode = totalSpaceOnNode - config.lockedSystemResources.hdd;
  const resourcesLocked = await appsResources();
  if (resourcesLocked.status !== 'success') {
    throw new Error('Unable to obtain locked system resources by Flux App. Aborting.');
  }
  const hddLockedByApps = resourcesLocked.data.appsHddLocked;
  const availableSpaceForApps = useableSpaceOnNode - hddLockedByApps + appSpecifications.hdd; // because our application is already accounted in locked resources
  // bigger or equal so we have the 1 gb free...
  if (appSpecifications.hdd >= availableSpaceForApps) {
    throw new Error('Insufficient space on Flux Node to spawn an application');
  }
  // now we know that most likely there is a space available. IF user does not have his own stuff on the node or space may be sharded accross hdds.
  let usedSpace = 0;
  let availableSpace = 0;
  okVolumes.forEach((volume) => {
    usedSpace += serviceHelper.ensureNumber(volume.used);
    availableSpace += serviceHelper.ensureNumber(volume.available);
  });
  // space that is further reserved for flux os and that will be later substracted from available space. Max 30.
  const fluxSystemReserve = config.lockedSystemResources.hdd - usedSpace > 0 ? config.lockedSystemResources.hdd - usedSpace : 0;
  const totalAvailableSpaceLeft = availableSpace - fluxSystemReserve;
  if (appSpecifications.hdd >= totalAvailableSpaceLeft) {
    // sadly user free space is not enough for this application
    throw new Error('Insufficient space on Flux Node. Space is already assigned to system files');
  }

  // check if space is not sharded in some bad way. Always count the fluxSystemReserve
  let useThisVolume = null;
  const totalVolumes = okVolumes.length;
  for (let i = 0; i < totalVolumes; i += 1) {
    // check available volumes one by one. If a sufficient is found. Use this one.
    if (okVolumes[i].available > appSpecifications.hdd + fluxSystemReserve) {
      useThisVolume = okVolumes[i];
      break;
    }
  }
  if (!useThisVolume) {
    // no useable volume has such a big space for the app
    throw new Error('Insufficient space on Flux Node. No useable volume found.');
  }

  // now we know there is a space and we have a volume we can operate with. Let's do volume magic
  const searchSpace2 = {
    status: 'Space found',
  };
  log.info(searchSpace2);
  if (res) {
    res.write(serviceHelper.ensureString(searchSpace2));
  }

  try {
    const allocateSpace = {
      status: 'Allocating space...',
    };
    log.info(allocateSpace);
    if (res) {
      res.write(serviceHelper.ensureString(allocateSpace));
    }

    let execDD = `sudo fallocate -l ${appSpecifications.hdd}G ${useThisVolume.mount}/${appId}FLUXFSVOL`; // eg /mnt/sthMounted/zelappTEMP
    if (useThisVolume.mount === '/') {
      execDD = `sudo fallocate -l ${appSpecifications.hdd}G ${fluxDirPath}appvolumes/${appId}FLUXFSVOL`; // if root mount then temp file is /tmp/zelappTEMP
    }

    await cmdAsync(execDD);
    const allocateSpace2 = {
      status: 'Space allocated',
    };
    log.info(allocateSpace2);
    if (res) {
      res.write(serviceHelper.ensureString(allocateSpace2));
    }

    const makeFilesystem = {
      status: 'Creating filesystem...',
    };
    log.info(makeFilesystem);
    if (res) {
      res.write(serviceHelper.ensureString(makeFilesystem));
    }
    let execFS = `sudo mke2fs -t ext4 ${useThisVolume.mount}/${appId}FLUXFSVOL`;
    if (useThisVolume.mount === '/') {
      execFS = `sudo mke2fs -t ext4 ${fluxDirPath}appvolumes/${appId}FLUXFSVOL`;
    }
    await cmdAsync(execFS);
    const makeFilesystem2 = {
      status: 'Filesystem created',
    };
    log.info(makeFilesystem2);
    if (res) {
      res.write(serviceHelper.ensureString(makeFilesystem2));
    }

    const makeDirectory = {
      status: 'Making directory...',
    };
    log.info(makeDirectory);
    if (res) {
      res.write(serviceHelper.ensureString(makeDirectory));
    }
    const execDIR = `sudo mkdir -p ${appsFolder + appId}`;
    await cmdAsync(execDIR);
    const makeDirectory2 = {
      status: 'Directory made',
    };
    log.info(makeDirectory2);
    if (res) {
      res.write(serviceHelper.ensureString(makeDirectory2));
    }

    const mountingStatus = {
      status: 'Mounting volume...',
    };
    log.info(mountingStatus);
    if (res) {
      res.write(serviceHelper.ensureString(mountingStatus));
    }
    let execMount = `sudo mount -o loop ${useThisVolume.mount}/${appId}FLUXFSVOL ${appsFolder + appId}`;
    if (useThisVolume.mount === '/') {
      execMount = `sudo mount -o loop ${fluxDirPath}appvolumes/${appId}FLUXFSVOL ${appsFolder + appId}`;
    }
    await cmdAsync(execMount);
    const mountingStatus2 = {
      status: 'Volume mounted',
    };
    log.info(mountingStatus2);
    if (res) {
      res.write(serviceHelper.ensureString(mountingStatus2));
    }

    const cronStatus = {
      status: 'Creating crontab...',
    };
    log.info(cronStatus);
    if (res) {
      res.write(serviceHelper.ensureString(cronStatus));
    }
    const crontab = await crontabLoad();
    const jobs = crontab.jobs();
    let exists = false;
    jobs.forEach((job) => {
      if (job.comment() === appId) {
        exists = true;
      }
      if (!job || !job.isValid()) {
        // remove the job as its invalid anyway
        crontab.remove(job);
      }
    });
    if (!exists) {
      const job = crontab.create(execMount, '@reboot', appId);
      // check valid
      if (job == null) {
        throw new Error('Failed to create a cron job');
      }
      if (!job.isValid()) {
        throw new Error('Failed to create a valid cron job');
      }
      // save
      crontab.save();
    }
    const cronStatusB = {
      status: 'Crontab adjusted.',
    };
    log.info(cronStatusB);
    if (res) {
      res.write(serviceHelper.ensureString(cronStatusB));
    }
    const message = messageHelper.createSuccessMessage('Flux App volume creation completed.');
    return message;
  } catch (error) {
    clearInterval(global.allocationInterval);
    clearInterval(global.verificationInterval);
    // delete allocation, then uninstall as cron may not have been set
    const cleaningRemoval = {
      status: 'ERROR OCCURED: Pre-removal cleaning...',
    };
    log.info(cleaningRemoval);
    if (res) {
      res.write(serviceHelper.ensureString(cleaningRemoval));
    }
    let execRemoveAlloc = `sudo rm -rf ${useThisVolume.mount}/${appId}FLUXFSVOL`;
    if (useThisVolume.mount === '/') {
      execRemoveAlloc = `sudo rm -rf ${fluxDirPath}appvolumes/${appId}FLUXFSVOL`;
    }
    await cmdAsync(execRemoveAlloc);
    const execFinal = `sudo rm -rf ${appsFolder + appId}/${appId}VERTEMP`;
    await cmdAsync(execFinal);
    const aloocationRemoval2 = {
      status: 'Pre-removal cleaning completed. Forcing removal.',
    };
    log.info(aloocationRemoval2);
    if (res) {
      res.write(serviceHelper.ensureString(aloocationRemoval2));
    }
    throw error;
  }
}

/**
 * To hard uninstall an app including any components. Removes container/s, removes image/s, denies all app/component ports, unmounts volumes and removes cron job.
 * @param {string} appName App name.
 * @param {string} appId App ID.
 * @param {object} appSpecifications App specifications.
 * @param {boolean} isComponent True if a Docker Compose component.
 * @param {object} res Response.
 */
async function appUninstallHard(appName, appId, appSpecifications, isComponent, res) {
  const stopStatus = {
    status: isComponent ? `Stopping Flux App Component ${appSpecifications.name}...` : `Stopping Flux App ${appName}...`,
  };
  log.info(stopStatus);
  if (res) {
    res.write(serviceHelper.ensureString(stopStatus));
  }
  await dockerService.appDockerStop(appId).catch((error) => {
    const errorResponse = messageHelper.createErrorMessage(
      error.message || error,
      error.name,
      error.code,
    );
    if (res) {
      res.write(serviceHelper.ensureString(errorResponse));
    }
  });
  const stopStatus2 = {
    status: isComponent ? `Flux App Component ${appSpecifications.name} stopped` : `Flux App ${appName} stopped`,
  };
  log.info(stopStatus2);
  if (res) {
    res.write(serviceHelper.ensureString(stopStatus2));
  }

  const removeStatus = {
    status: isComponent ? `Removing Flux App component ${appSpecifications.name} container...` : `Removing Flux App ${appName} container...`,
  };
  log.info(removeStatus);
  if (res) {
    res.write(serviceHelper.ensureString(removeStatus));
  }
  await dockerService.appDockerRemove(appId).catch((error) => {
    const errorResponse = messageHelper.createErrorMessage(
      error.message || error,
      error.name,
      error.code,
    );
    log.error(errorResponse);
    if (res) {
      res.write(serviceHelper.ensureString(errorResponse));
    }
  });
  const removeStatus2 = {
    status: isComponent ? `Flux App component ${appSpecifications.name}container removed` : `Flux App ${appName} container removed`,
  };
  log.info(removeStatus2);
  if (res) {
    res.write(serviceHelper.ensureString(removeStatus2));
  }

  const imageStatus = {
    status: isComponent ? `Removing Flux App component ${appSpecifications.name} image...` : `Removing Flux App ${appName} image...`,
  };
  log.info(imageStatus);
  if (res) {
    res.write(serviceHelper.ensureString(imageStatus));
  }
  await dockerService.appDockerImageRemove(appSpecifications.repotag).catch((error) => {
    const errorResponse = messageHelper.createErrorMessage(
      error.message || error,
      error.name,
      error.code,
    );
    log.error(errorResponse);
    if (res) {
      res.write(serviceHelper.ensureString(errorResponse));
    }
  });
  const imageStatus2 = {
    status: isComponent ? `Flux App component ${appSpecifications.name} image operations done` : `Flux App ${appName} image operations done`,
  };
  log.info(imageStatus2);
  if (res) {
    res.write(serviceHelper.ensureString(imageStatus2));
  }

  const portStatus = {
    status: isComponent ? `Denying Flux App component ${appSpecifications.name} ports...` : `Denying Flux App ${appName} ports...`,
  };
  log.info(portStatus);
  if (res) {
    res.write(serviceHelper.ensureString(portStatus));
  }
  if (appSpecifications.ports) {
    const firewallActive = await fluxNetworkHelper.isFirewallActive();
    if (firewallActive) {
      // eslint-disable-next-line no-restricted-syntax
      for (const port of appSpecifications.ports) {
        // eslint-disable-next-line no-await-in-loop
        await fluxNetworkHelper.denyPort(serviceHelper.ensureNumber(port));
      }
    }
    const isUPNP = upnpService.isUPNP();
    if ((userconfig.initial.apiport && userconfig.initial.apiport !== config.server.apiport) || isUPNP) {
      // eslint-disable-next-line no-restricted-syntax
      for (const port of appSpecifications.ports) {
        // eslint-disable-next-line no-await-in-loop
        await upnpService.removeMapUpnpPort(serviceHelper.ensureNumber(port), `Flux_App_${appName}`);
      }
    }
    // v1 compatibility
  } else if (appSpecifications.port) {
    const firewallActive = await fluxNetworkHelper.isFirewallActive();
    if (firewallActive) {
      await fluxNetworkHelper.denyPort(serviceHelper.ensureNumber(appSpecifications.port));
    }
    const isUPNP = upnpService.isUPNP();
    if ((userconfig.initial.apiport && userconfig.initial.apiport !== config.server.apiport) || isUPNP) {
      await upnpService.removeMapUpnpPort(serviceHelper.ensureNumber(appSpecifications.port), `Flux_App_${appName}`);
    }
  }
  const portStatus2 = {
    status: isComponent ? `Ports of component ${appSpecifications.name} denied` : `Ports of ${appName} denied`,
  };
  log.info(portStatus2);
  if (res) {
    res.write(serviceHelper.ensureString(portStatus2));
  }

  const unmuontStatus = {
    status: isComponent ? `Unmounting volume of component ${appName}...` : `Unmounting volume of ${appName}...`,
  };
  log.info(unmuontStatus);
  if (res) {
    res.write(serviceHelper.ensureString(unmuontStatus));
  }
  const execUnmount = `sudo umount ${appsFolder + appId}`;
  await cmdAsync(execUnmount).then(() => {
    const unmuontStatus2 = {
      status: isComponent ? `Volume of component ${appSpecifications.name} unmounted` : `Volume of ${appName} unmounted`,
    };
    log.info(unmuontStatus2);
    if (res) {
      res.write(serviceHelper.ensureString(unmuontStatus2));
    }
  }).catch((e) => {
    log.error(e);
    const unmuontStatus3 = {
      status: isComponent ? `An error occured while unmounting component ${appSpecifications.name} storage. Continuing...` : `An error occured while unmounting ${appName} storage. Continuing...`,
    };
    log.info(unmuontStatus3);
    if (res) {
      res.write(serviceHelper.ensureString(unmuontStatus3));
    }
  });

  const cleaningStatus = {
    status: isComponent ? `Cleaning up component ${appSpecifications.name} data...` : `Cleaning up ${appName} data...`,
  };
  log.info(cleaningStatus);
  if (res) {
    res.write(serviceHelper.ensureString(cleaningStatus));
  }
  const execDelete = `sudo rm -rf ${appsFolder + appId}`;
  await cmdAsync(execDelete).catch((e) => {
    log.error(e);
    const cleaningStatusE = {
      status: isComponent ? `An error occured while cleaning component ${appSpecifications.name} data. Continuing...` : `An error occured while cleaning ${appName} data. Continuing...`,
    };
    log.info(cleaningStatusE);
    if (res) {
      res.write(serviceHelper.ensureString(cleaningStatusE));
    }
  });
  const cleaningStatus2 = {
    status: isComponent ? `Data of component ${appSpecifications.name} cleaned` : `Data of ${appName} cleaned`,
  };
  log.info(cleaningStatus2);
  if (res) {
    res.write(serviceHelper.ensureString(cleaningStatus2));
  }

  let volumepath;
  // CRONTAB
  const cronStatus = {
    status: 'Adjusting crontab...',
  };
  log.info(cronStatus);
  if (res) {
    res.write(serviceHelper.ensureString(cronStatus));
  }

  const crontab = await crontabLoad().catch((e) => {
    log.error(e);
    const cronE = {
      status: 'An error occured while loading crontab. Continuing...',
    };
    log.info(cronE);
    if (res) {
      res.write(serviceHelper.ensureString(cronE));
    }
  });
  if (crontab) {
    const jobs = crontab.jobs();
    // find correct cronjob
    let jobToRemove;
    jobs.forEach((job) => {
      if (job.comment() === appId) {
        jobToRemove = job;
        // find the command that tells us where the actual fsvol is;
        const command = job.command();
        const cmdsplit = command.split(' ');
        // eslint-disable-next-line prefer-destructuring
        volumepath = cmdsplit[4]; // sudo mount -o loop /home/abcapp2TEMP /root/flux/ZelApps/abcapp2 is an example
        if (!job || !job.isValid()) {
          // remove the job as its invalid anyway
          crontab.remove(job);
        }
      }
    });
    // remove the job
    if (jobToRemove) {
      crontab.remove(jobToRemove);
      // save
      try {
        crontab.save();
      } catch (e) {
        log.error(e);
        const cronE = {
          status: 'An error occured while saving crontab. Continuing...',
        };
        log.info(cronE);
        if (res) {
          res.write(serviceHelper.ensureString(cronE));
        }
      }
      const cronStatusDone = {
        status: 'Crontab Adjusted.',
      };
      log.info(cronStatusDone);
      if (res) {
        res.write(serviceHelper.ensureString(cronStatusDone));
      }
    } else {
      const cronStatusNotFound = {
        status: 'Crontab not found.',
      };
      log.info(cronStatusNotFound);
      if (res) {
        res.write(serviceHelper.ensureString(cronStatusNotFound));
      }
    }
  }

  if (volumepath) {
    const cleaningVolumeStatus = {
      status: isComponent ? `Cleaning up data volume of ${appSpecifications.name}...` : `Cleaning up data volume of ${appName}...`,
    };
    log.info(cleaningVolumeStatus);
    if (res) {
      res.write(serviceHelper.ensureString(cleaningVolumeStatus));
    }
    const execVolumeDelete = `sudo rm -rf ${volumepath}`;
    await cmdAsync(execVolumeDelete).catch((e) => {
      log.error(e);
      const cleaningVolumeStatusE = {
        status: isComponent ? `An error occured while cleaning component ${appSpecifications.name} volume. Continuing...` : `An error occured while cleaning ${appName} volume. Continuing...`,
      };
      log.info(cleaningVolumeStatusE);
      if (res) {
        res.write(serviceHelper.ensureString(cleaningVolumeStatusE));
      }
    });
    const cleaningVolumeStatus2 = {
      status: isComponent ? `Volume of component ${appSpecifications.name} cleaned` : `Volume of ${appName} cleaned`,
    };
    log.info(cleaningVolumeStatus2);
    if (res) {
      res.write(serviceHelper.ensureString(cleaningVolumeStatus2));
    }
  }

  const appRemovalResponse = {
    status: isComponent ? `Flux App component ${appSpecifications.name} of ${appName} was successfuly removed` : `Flux App ${appName} was successfuly removed`,
  };
  log.info(appRemovalResponse);
  if (res) {
    res.write(serviceHelper.ensureString(appRemovalResponse));
  }
}

/**
 * To remove an app locally including any components. First finds app specifications in database and then deletes the app from database.
 * @param {string} app App name and app component (if applicable). A component name follows the app name after an underscore `_`.
 * @param {object} res Response.
 * @param {boolean} force Defaults to false. Force determines if a check for app not found is skipped.
 * @param {boolean} endResponse Defaults to true.
 * @returns {void} Return statement is only used here to interrupt the function and nothing is returned.
 */
async function removeAppLocally(app, res, force = false, endResponse = true) {
  try {
    // remove app from local machine.
    // find in database, stop app, remove container, close ports delete data associated on system, remove from database
    // we want to remove the image as well (repotag) what if other container uses the same image -> then it shall result in an error so ok anyway
    if (!force) {
      if (removalInProgress) {
        log.warn('Another application is undergoing removal');
        if (res) {
          res.write(serviceHelper.ensureString('Another application is undergoing removal'));
          if (endResponse) {
            res.end();
          }
        }
        return;
      }
      if (installationInProgress) {
        log.warn('Another application is undergoing installation');
        if (res) {
          res.write(serviceHelper.ensureString('Another application is undergoing installation'));
          if (endResponse) {
            res.end();
          }
        }
        return;
      }
    }
    removalInProgress = true;

    if (!app) {
      throw new Error('No App specified');
    }

    let isComponent = app.includes('_'); // copmonent is defined by appComponent.name_appSpecs.name

    const appName = isComponent ? app.split('_')[1] : app;
    const appComponent = app.split('_')[0];

    // first find the appSpecifications in our database.
    // connect to mongodb
    const dbopen = dbHelper.databaseConnection();

    const appsDatabase = dbopen.db(config.database.appslocal.database);
    const database = dbopen.db(config.database.appsglobal.database);

    const appsQuery = { name: appName };
    const appsProjection = {};
    let appSpecifications = await dbHelper.findOneInDatabase(appsDatabase, localAppsInformation, appsQuery, appsProjection);
    if (!appSpecifications) {
      if (!force) {
        throw new Error('Flux App not found');
      }
      // get it from global Specifications
      appSpecifications = await dbHelper.findOneInDatabase(database, globalAppsInformation, appsQuery, appsProjection);
      if (!appSpecifications) {
        // get it from locally available Specifications
        // eslint-disable-next-line no-use-before-define
        const allApps = await availableApps();
        appSpecifications = allApps.find((a) => a.name === appName);
        // get it from permanent messages
        if (!appSpecifications) {
          const query = {};
          const projection = { projection: { _id: 0 } };
          const messages = await dbHelper.findInDatabase(database, globalAppsMessages, query, projection);
          const appMessages = messages.filter((message) => {
            const specifications = message.appSpecifications || message.zelAppSpecifications;
            return specifications.name === appName;
          });
          let currentSpecifications;
          appMessages.forEach((message) => {
            if (!currentSpecifications || message.height > currentSpecifications.height) {
              currentSpecifications = message;
            }
          });
          if (currentSpecifications && currentSpecifications.height) {
            appSpecifications = currentSpecifications.appSpecifications || currentSpecifications.zelAppSpecifications;
          }
        }
      }
    }

    if (!appSpecifications) {
      throw new Error('Flux App not found');
    }

    let appId = dockerService.getAppIdentifier(app); // get app or app component identifier

    if (appSpecifications.version === 4 && !isComponent) {
      // it is a composed application
      // eslint-disable-next-line no-restricted-syntax
      for (const appComposedComponent of appSpecifications.compose.reverse()) {
        isComponent = true;
        appId = dockerService.getAppIdentifier(`${appComposedComponent.name}_${appSpecifications.name}`);
        const appComponentSpecifications = appComposedComponent;
        // eslint-disable-next-line no-await-in-loop
        await appUninstallHard(appName, appId, appComponentSpecifications, isComponent, res);
      }
      isComponent = false;
    } else if (isComponent) {
      const componentSpecifications = appSpecifications.compose.find((component) => component.name === appComponent);
      await appUninstallHard(appName, appId, componentSpecifications, isComponent, res);
    } else {
      await appUninstallHard(appName, appId, appSpecifications, isComponent, res);
    }
    if (!isComponent) {
      const databaseStatus = {
        status: 'Cleaning up database...',
      };
      log.info(databaseStatus);
      if (res) {
        res.write(serviceHelper.ensureString(databaseStatus));
      }
      await dbHelper.findOneAndDeleteInDatabase(appsDatabase, localAppsInformation, appsQuery, appsProjection);
      const databaseStatus2 = {
        status: 'Database cleaned',
      };
      log.info(databaseStatus2);
      if (res) {
        res.write(serviceHelper.ensureString(databaseStatus2));
      }
    }
    const appRemovalResponseDone = {
      status: `Removal step done. Result: Flux App ${appName} was successfuly removed`,
    };
    log.info(appRemovalResponseDone);

    if (res) {
      res.write(serviceHelper.ensureString(appRemovalResponseDone));
    }
    if (res && endResponse) {
      res.end();
    }
    removalInProgress = false;
  } catch (error) {
    removalInProgress = false;
    log.error(error);
    const errorResponse = messageHelper.createErrorMessage(
      error.message || error,
      error.name,
      error.code,
    );
    if (res) {
      res.write(serviceHelper.ensureString(errorResponse));
      if (endResponse) {
        res.end();
      }
    }
  }
}

/**
 * To soft uninstall an app including any components. Removes container/s, removes image/s and denies all app/component ports.
 */
async function appUninstallSoft(appName, appId, appSpecifications, isComponent, res) {
  const stopStatus = {
    status: isComponent ? `Stopping Flux App Component ${appSpecifications.name}...` : `Stopping Flux App ${appName}...`,
  };
  log.info(stopStatus);
  if (res) {
    res.write(serviceHelper.ensureString(stopStatus));
  }

  await dockerService.appDockerStop(appId);

  const stopStatus2 = {
    status: isComponent ? `Flux App Component ${appSpecifications.name} stopped` : `Flux App ${appName} stopped`,
  };
  log.info(stopStatus2);
  if (res) {
    res.write(serviceHelper.ensureString(stopStatus2));
  }

  const removeStatus = {
    status: isComponent ? `Removing Flux App component ${appSpecifications.name} container...` : `Removing Flux App ${appName} container...`,
  };
  log.info(removeStatus);
  if (res) {
    res.write(serviceHelper.ensureString(removeStatus));
  }

  await dockerService.appDockerRemove(appId);

  const removeStatus2 = {
    status: isComponent ? `Flux App component ${appSpecifications.name}container removed` : `Flux App ${appName} container removed`,
  };
  log.info(removeStatus2);
  if (res) {
    res.write(serviceHelper.ensureString(removeStatus2));
  }

  const imageStatus = {
    status: isComponent ? `Removing Flux App component ${appSpecifications.name} image...` : `Removing Flux App ${appName} image...`,
  };
  log.info(imageStatus);
  if (res) {
    res.write(serviceHelper.ensureString(imageStatus));
  }
  await dockerService.appDockerImageRemove(appSpecifications.repotag).catch((error) => {
    const errorResponse = messageHelper.createErrorMessage(
      error.message || error,
      error.name,
      error.code,
    );
    log.error(errorResponse);
    if (res) {
      res.write(serviceHelper.ensureString(errorResponse));
    }
  });
  const imageStatus2 = {
    status: isComponent ? `Flux App component ${appSpecifications.name} image operations done` : `Flux App ${appName} image operations done`,
  };
  log.info(imageStatus2);
  if (res) {
    res.write(serviceHelper.ensureString(imageStatus2));
  }

  const portStatus = {
    status: isComponent ? `Denying Flux App component ${appSpecifications.name} ports...` : `Denying Flux App ${appName} ports...`,
  };
  log.info(portStatus);
  if (res) {
    res.write(serviceHelper.ensureString(portStatus));
  }
  if (appSpecifications.ports) {
    const firewallActive = await fluxNetworkHelper.isFirewallActive();
    if (firewallActive) {
      // eslint-disable-next-line no-restricted-syntax
      for (const port of appSpecifications.ports) {
        // eslint-disable-next-line no-await-in-loop
        await fluxNetworkHelper.denyPort(serviceHelper.ensureNumber(port));
      }
    }
    const isUPNP = upnpService.isUPNP();
    if ((userconfig.initial.apiport && userconfig.initial.apiport !== config.server.apiport) || isUPNP) {
      // eslint-disable-next-line no-restricted-syntax
      for (const port of appSpecifications.ports) {
        // eslint-disable-next-line no-await-in-loop
        await upnpService.removeMapUpnpPort(serviceHelper.ensureNumber(port), `Flux_App_${appName}`);
      }
    }
    // v1 compatibility
  } else if (appSpecifications.port) {
    const firewallActive = await fluxNetworkHelper.isFirewallActive();
    if (firewallActive) {
      await fluxNetworkHelper.denyPort(serviceHelper.ensureNumber(appSpecifications.port));
    }
    const isUPNP = upnpService.isUPNP();
    if ((userconfig.initial.apiport && userconfig.initial.apiport !== config.server.apiport) || isUPNP) {
      await upnpService.removeMapUpnpPort(serviceHelper.ensureNumber(appSpecifications.port), `Flux_App_${appName}`);
    }
  }
  const portStatus2 = {
    status: isComponent ? `Ports of component ${appSpecifications.name} denied` : `Ports of ${appName} denied`,
  };
  log.info(portStatus2);
  if (res) {
    res.write(serviceHelper.ensureString(portStatus2));
  }

  const appRemovalResponse = {
    status: isComponent ? `Flux App component ${appSpecifications.name} of ${appName} was successfuly removed` : `Flux App ${appName} was successfuly removed`,
  };
  log.info(appRemovalResponse);
  if (res) {
    res.write(serviceHelper.ensureString(appRemovalResponse));
  }
}

/**
 * To remove an app locally (including any components) without storage and cache deletion (keeps mounted volumes and cron job). First finds app specifications in database and then deletes the app from database. For app reload. Only for internal usage. We are throwing in functions using this.
 * @param {string} app App name.
 * @param {object} res Response.
 */
async function softRemoveAppLocally(app, res) {
  // remove app from local machine.
  // find in database, stop app, remove container, close port, remove from database
  // we want to remove the image as well (repotag) what if other container uses the same image -> then it shall result in an error so ok anyway
  if (removalInProgress) {
    throw new Error('Another application is undergoing removal');
  }
  if (installationInProgress) {
    throw new Error('Another application is undergoing installation');
  }
  removalInProgress = true;
  if (!app) {
    throw new Error('No Flux App specified');
  }

  let isComponent = app.includes('_'); // copmonent is defined by appComponent.name_appSpecs.name

  const appName = isComponent ? app.split('_')[1] : app;
  const appComponent = app.split('_')[0];

  // first find the appSpecifications in our database.
  // connect to mongodb
  const dbopen = dbHelper.databaseConnection();

  const appsDatabase = dbopen.db(config.database.appslocal.database);

  const appsQuery = { name: appName };
  const appsProjection = {};
  const appSpecifications = await dbHelper.findOneInDatabase(appsDatabase, localAppsInformation, appsQuery, appsProjection);
  if (!appSpecifications) {
    throw new Error('Flux App not found');
  }

  let appId = dockerService.getAppIdentifier(app);

  if (appSpecifications.version === 4 && !isComponent) {
    // it is a composed application
    // eslint-disable-next-line no-restricted-syntax
    for (const appComposedComponent of appSpecifications.compose.reverse()) {
      isComponent = true;
      appId = `${appComposedComponent.name}_${appSpecifications.name}`;
      const appComponentSpecifications = appComposedComponent;
      // eslint-disable-next-line no-await-in-loop
      await appUninstallSoft(appName, appId, appComponentSpecifications, isComponent, res);
    }
    isComponent = false;
  } else if (isComponent) {
    const componentSpecifications = appSpecifications.compose.find((component) => component.name === appComponent);
    await appUninstallSoft(appName, appId, componentSpecifications, isComponent, res);
  } else {
    await appUninstallSoft(appName, appId, appSpecifications, isComponent, res);
  }

  if (!isComponent) {
    const databaseStatus = {
      status: 'Cleaning up database...',
    };
    log.info(databaseStatus);
    if (res) {
      res.write(serviceHelper.ensureString(databaseStatus));
    }
    await dbHelper.findOneAndDeleteInDatabase(appsDatabase, localAppsInformation, appsQuery, appsProjection);
    const databaseStatus2 = {
      status: 'Database cleaned',
    };
    log.info(databaseStatus2);
    if (res) {
      res.write(serviceHelper.ensureString(databaseStatus2));
    }

    const appRemovalResponseDone = {
      status: `Removal step done. Result: Flux App ${appName} was partially removed`,
    };
    log.info(appRemovalResponseDone);
    if (res) {
      res.write(serviceHelper.ensureString(appRemovalResponseDone));
    }
  }

  removalInProgress = false;
}

/**
 * To remove app locally via API call. Cannot be performed for individual components. Force defaults to false. Only accessible by app owner, admins and flux team members.
 * @param {object} req Request.
 * @param {object} res Response.
 */
async function removeAppLocallyApi(req, res) {
  try {
    let { appname } = req.params;
    appname = appname || req.query.appname;

    if (appname.includes('_')) {
      throw new Error('Components cannot be removed manually');
    }

    let { force } = req.params;
    force = force || req.query.force || false;
    force = serviceHelper.ensureBoolean(force);

    if (!appname) {
      throw new Error('No Flux App specified');
    }

    const authorized = await verificationHelper.verifyPrivilege('appownerabove', req, appname);
    if (!authorized) {
      const errMessage = messageHelper.errUnauthorizedMessage();
      res.json(errMessage);
    } else {
      // remove app from local machine.
      // find in database, stop app, remove container, close ports delete data associated on system, remove from database
      // if other container uses the same image -> then it shall result in an error so ok anyway
      res.setHeader('Content-Type', 'application/json');
      removeAppLocally(appname, res, force);
    }
  } catch (error) {
    log.error(error);
    const errorResponse = messageHelper.createErrorMessage(
      error.message || error,
      error.name,
      error.code,
    );
    res.json(errorResponse);
  }
}

/**
 * To return total app hardware requirements (CPU, RAM and HDD).
 * @param {object} appSpecifications App specifications.
 * @param {string} myNodeTier Node tier.
 * @returns {object} Values for CPU, RAM and HDD.
 */
function totalAppHWRequirements(appSpecifications, myNodeTier) {
  let cpu = 0;
  let ram = 0;
  let hdd = 0;
  const hddTier = `hdd${myNodeTier}`;
  const ramTier = `ram${myNodeTier}`;
  const cpuTier = `cpu${myNodeTier}`;
  if (appSpecifications.version <= 3) {
    if (appSpecifications.tiered) {
      cpu = appSpecifications[cpuTier] || appSpecifications.cpu;
      ram = appSpecifications[ramTier] || appSpecifications.ram;
      hdd = appSpecifications[hddTier] || appSpecifications.hdd;
    } else {
      // eslint-disable-next-line prefer-destructuring
      cpu = appSpecifications.cpu;
      // eslint-disable-next-line prefer-destructuring
      ram = appSpecifications.ram;
      // eslint-disable-next-line prefer-destructuring
      hdd = appSpecifications.hdd;
    }
  } else {
    appSpecifications.compose.forEach((appComponent) => {
      if (appComponent.tiered) {
        cpu += appComponent[cpuTier] || appComponent.cpu;
        ram += appComponent[ramTier] || appComponent.ram;
        hdd += appComponent[hddTier] || appComponent.hdd;
      } else {
        cpu += appComponent.cpu;
        ram += appComponent.ram;
        hdd += appComponent.hdd;
      }
    });
  }
  return {
    cpu,
    ram,
    hdd,
  };
}

/**
 * To check app requirements to include HDD space, CPU power and RAM.
 * @param {object} appSpecs App specifications.
 * @returns {boolean} True if all checks passed.
 */
async function checkAppRequirements(appSpecs) {
  // appSpecs has hdd, cpu and ram assigned to correct tier
  const tier = await generalService.nodeTier();
  const resourcesLocked = await appsResources();
  if (resourcesLocked.status !== 'success') {
    throw new Error('Unable to obtain locked system resources by Flux Apps. Aborting.');
  }

  const appHWrequirements = totalAppHWRequirements(appSpecs, tier);
  await getNodeSpecs();
  const totalSpaceOnNode = nodeSpecs.ssdStorage;
  if (totalSpaceOnNode === 0) {
    throw new Error('Insufficient space on Flux Node to spawn an application');
  }
  const useableSpaceOnNode = totalSpaceOnNode - config.lockedSystemResources.hdd;
  const hddLockedByApps = resourcesLocked.data.apsHddLocked;
  const availableSpaceForApps = useableSpaceOnNode - hddLockedByApps;
  // bigger or equal so we have the 1 gb free...
  if (appHWrequirements.hdd > availableSpaceForApps) {
    throw new Error('Insufficient space on Flux Node to spawn an application');
  }

  const totalCpuOnNode = nodeSpecs.cpuCores * 10;
  const useableCpuOnNode = totalCpuOnNode - config.lockedSystemResources.cpu;
  const cpuLockedByApps = resourcesLocked.data.appsCpusLocked * 10;
  const adjustedAppCpu = appHWrequirements.cpu * 10;
  const availableCpuForApps = useableCpuOnNode - cpuLockedByApps;
  if (adjustedAppCpu > availableCpuForApps) {
    throw new Error('Insufficient CPU power on Flux Node to spawn an application');
  }

  const totalRamOnNode = nodeSpecs.ram;
  const useableRamOnNode = totalRamOnNode - config.lockedSystemResources.ram;
  const ramLockedByApps = resourcesLocked.data.appsRamLocked;
  const availableRamForApps = useableRamOnNode - ramLockedByApps;
  if (appHWrequirements.ram > availableRamForApps) {
    throw new Error('Insufficient RAM on Flux Node to spawn an application');
  }
  return true;
}

/**
 * To hard install an app. Pulls image/s, creates data volumes, creates components/app, assigns ports to components/app and starts all containers.
 * @param {object} appSpecifications App specifications.
 * @param {string} appName App name.
 * @param {boolean} isComponent True if a Docker Compose component.
 * @param {object} res Response.
 * @returns {void} Return statement is only used here to interrupt the function and nothing is returned.
 */
async function installApplicationHard(appSpecifications, appName, isComponent, res) {
  // pull image
  // eslint-disable-next-line no-unused-vars
  await dockerPullStreamPromise(appSpecifications.repotag, res);
  const pullStatus = {
    status: isComponent ? `Pulling component ${appSpecifications.name} of Flux App ${appName}` : `Pulling global Flux App ${appName} was successful`,
  };
  if (res) {
    res.write(serviceHelper.ensureString(pullStatus));
  }

  await createAppVolume(appSpecifications, appName, isComponent, res);

  const createApp = {
    status: isComponent ? `Creating component ${appSpecifications.name} of Flux App ${appName}` : `Creating Flux App ${appName}`,
  };
  log.info(createApp);
  if (res) {
    res.write(serviceHelper.ensureString(createApp));
  }

  await dockerService.appDockerCreate(appSpecifications, appName, isComponent);

  const portStatusInitial = {
    status: isComponent ? `Allowing component ${appSpecifications.name} of Flux App ${appName} ports...` : `Allowing Flux App ${appName} ports...`,
  };
  log.info(portStatusInitial);
  if (res) {
    res.write(serviceHelper.ensureString(portStatusInitial));
  }
  if (appSpecifications.ports) {
    const firewallActive = await fluxNetworkHelper.isFirewallActive();
    if (firewallActive) {
      // eslint-disable-next-line no-restricted-syntax
      for (const port of appSpecifications.ports) {
        // eslint-disable-next-line no-await-in-loop
        const portResponse = await fluxNetworkHelper.allowPort(serviceHelper.ensureNumber(port));
        if (portResponse.status === true) {
          const portStatus = {
            status: `Port ${port} OK`,
          };
          log.info(portStatus);
          if (res) {
            res.write(serviceHelper.ensureString(portStatus));
          }
        } else {
          throw new Error(`Error: Port ${port} FAILed to open.`);
        }
      }
    } else {
      log.info('Firewall not active, application ports are open');
    }
    const isUPNP = upnpService.isUPNP();
    if ((userconfig.initial.apiport && userconfig.initial.apiport !== config.server.apiport) || isUPNP) {
      log.info('Custom port specified, mapping ports');
      // eslint-disable-next-line no-restricted-syntax
      for (const port of appSpecifications.ports) {
        // eslint-disable-next-line no-await-in-loop
        const portResponse = await upnpService.mapUpnpPort(serviceHelper.ensureNumber(port), `Flux_App_${appName}`);
        if (portResponse === true) {
          const portStatus = {
            status: `Port ${port} mapped OK`,
          };
          log.info(portStatus);
          if (res) {
            res.write(serviceHelper.ensureString(portStatus));
          }
        } else {
          throw new Error(`Error: Port ${port} FAILed to map.`);
        }
      }
    }
  } else if (appSpecifications.port) {
    // v1 compatibility
    const firewallActive = await fluxNetworkHelper.isFirewallActive();
    if (firewallActive) {
      const portResponse = await fluxNetworkHelper.allowPort(serviceHelper.ensureNumber(appSpecifications.port));
      if (portResponse.status === true) {
        const portStatus = {
          status: `Port ${appSpecifications.port} OK`,
        };
        log.info(portStatus);
        if (res) {
          res.write(serviceHelper.ensureString(portStatus));
        }
      } else {
        throw new Error(`Error: Port ${appSpecifications.port} FAILed to open.`);
      }
    } else {
      log.info('Firewall not active, application ports are open');
    }
    const isUPNP = upnpService.isUPNP();
    if ((userconfig.initial.apiport && userconfig.initial.apiport !== config.server.apiport) || isUPNP) {
      log.info('Custom port specified, mapping ports');
      const portResponse = await upnpService.mapUpnpPort(serviceHelper.ensureNumber(appSpecifications.port), `Flux_App_${appName}`);
      if (portResponse === true) {
        const portStatus = {
          status: `Port ${appSpecifications.port} mapped OK`,
        };
        log.info(portStatus);
        if (res) {
          res.write(serviceHelper.ensureString(portStatus));
        }
      } else {
        throw new Error(`Error: Port ${appSpecifications.port} FAILed to map.`);
      }
    }
  }
  const startStatus = {
    status: isComponent ? `Starting component ${appSpecifications.name} of Flux App ${appName}...` : `Starting Flux App ${appName}...`,
  };
  log.info(startStatus);
  if (res) {
    res.write(serviceHelper.ensureString(startStatus));
  }
  const identifier = isComponent ? `${appSpecifications.name}_${appName}` : appName;
  const app = await dockerService.appDockerStart(dockerService.getAppIdentifier(identifier));
  installationInProgress = false;
  if (!app) {
    return;
  }
  const appResponse = messageHelper.createDataMessage(app);
  log.info(appResponse);
  if (res) {
    res.write(serviceHelper.ensureString(appResponse));
  }
}

/**
 * To register an app locally. Performs pre-installation checks - database in place, Flux Docker network in place and if app already installed. Then registers app in database and performs hard install. If registration fails, the app is removed locally.
 * @param {object} appSpecs App specifications.
 * @param {object} componentSpecs Component specifications.
 * @param {object} res Response.
 * @returns {void} Return statement is only used here to interrupt the function and nothing is returned.
 */
async function registerAppLocally(appSpecs, componentSpecs, res) {
  // cpu, ram, hdd were assigned to correct tiered specs.
  // get applications specifics from app messages database
  // check if hash is in blockchain
  // register and launch according to specifications in message
  try {
    if (removalInProgress) {
      log.error('Another application is undergoing removal');
      return;
    }
    if (installationInProgress) {
      log.error('Another application is undergoing installation');
      return;
    }
    installationInProgress = true;
    const tier = await generalService.nodeTier().catch((error) => log.error(error));
    if (!tier) {
      return;
    }
    const appSpecifications = appSpecs;
    const appComponent = componentSpecs;
    const appName = appSpecifications.name;
    let isComponent = !!appComponent;
    const precheckForInstallation = {
      status: 'Running initial checks for Flux App...',
    };
    log.info(precheckForInstallation);
    if (res) {
      res.write(serviceHelper.ensureString(precheckForInstallation));
    }
    // connect to mongodb
    const dbOpenTest = {
      status: 'Connecting to database...',
    };
    log.info(dbOpenTest);
    if (res) {
      res.write(serviceHelper.ensureString(dbOpenTest));
    }
    const dbopen = dbHelper.databaseConnection();

    const appsDatabase = dbopen.db(config.database.appslocal.database);
    const appsQuery = { name: appName };
    const appsProjection = {
      projection: {
        _id: 0,
        name: 1,
      },
    };

    // check if fluxDockerNetwork exists, if not create
    const fluxNetworkStatus = {
      status: 'Checking Flux network...',
    };
    log.info(fluxNetworkStatus);
    if (res) {
      res.write(serviceHelper.ensureString(fluxNetworkStatus));
    }
    const fluxNet = await dockerService.createFluxDockerNetwork().catch((error) => log.error(error));
    if (!fluxNet) {
      return;
    }
    const fluxNetResponse = messageHelper.createDataMessage(fluxNet);
    log.info(fluxNetResponse);
    if (res) {
      res.write(serviceHelper.ensureString(fluxNetResponse));
    }

    // check if app is already installed
    const checkDb = {
      status: 'Checking database...',
    };
    log.info(checkDb);
    if (res) {
      res.write(serviceHelper.ensureString(checkDb));
    }
    const appResult = await dbHelper.findOneInDatabase(appsDatabase, localAppsInformation, appsQuery, appsProjection);
    if (appResult && !isComponent) {
      installationInProgress = false;
      log.error(`Flux App ${appName} already installed`);
      if (res) {
        res.write(`Flux App ${appName} already installed`);
        res.end();
      }
      return;
    }

    const appInstallation = {
      status: isComponent ? `Initiating Flux App component ${appComponent.name} installation...` : `Initiating Flux App ${appName} installation...`,
    };
    log.info(appInstallation);
    if (res) {
      res.write(serviceHelper.ensureString(appInstallation));
    }
    if (!isComponent) {
      // register the app
      await dbHelper.insertOneToDatabase(appsDatabase, localAppsInformation, appSpecifications);
      const hddTier = `hdd${tier}`;
      const ramTier = `ram${tier}`;
      const cpuTier = `cpu${tier}`;
      appSpecifications.cpu = appSpecifications[cpuTier] || appSpecifications.cpu;
      appSpecifications.ram = appSpecifications[ramTier] || appSpecifications.ram;
      appSpecifications.hdd = appSpecifications[hddTier] || appSpecifications.hdd;
    } else {
      const hddTier = `hdd${tier}`;
      const ramTier = `ram${tier}`;
      const cpuTier = `cpu${tier}`;
      appComponent.cpu = appComponent[cpuTier] || appComponent.cpu;
      appComponent.ram = appComponent[ramTier] || appComponent.ram;
      appComponent.hdd = appComponent[hddTier] || appComponent.hdd;
    }

    const specificationsToInstall = isComponent ? appComponent : appSpecifications;

    if (specificationsToInstall.version >= 4) { // version is undefined for component
      // eslint-disable-next-line no-restricted-syntax
      for (const appComponentSpecs of specificationsToInstall.compose) {
        isComponent = true;
        const hddTier = `hdd${tier}`;
        const ramTier = `ram${tier}`;
        const cpuTier = `cpu${tier}`;
        appComponentSpecs.cpu = appComponentSpecs[cpuTier] || appComponentSpecs.cpu;
        appComponentSpecs.ram = appComponentSpecs[ramTier] || appComponentSpecs.ram;
        appComponentSpecs.hdd = appComponentSpecs[hddTier] || appComponentSpecs.hdd;
        // eslint-disable-next-line no-await-in-loop
        await installApplicationHard(appComponentSpecs, appName, isComponent, res);
      }
    } else {
      await installApplicationHard(specificationsToInstall, appName, isComponent, res);
    }

    // all done message
    const successStatus = {
      status: `Flux App ${appName} successfully installed and launched`,
    };
    log.info(successStatus);
    if (res) {
      res.write(serviceHelper.ensureString(successStatus));
      res.end();
    }
  } catch (error) {
    installationInProgress = false;
    const errorResponse = messageHelper.createErrorMessage(
      error.message || error,
      error.name,
      error.code,
    );
    log.error(errorResponse);
    if (res) {
      res.write(serviceHelper.ensureString(errorResponse));
    }
    const removeStatus = messageHelper.createErrorMessage(`Error occured. Initiating Flux App ${appSpecs.name} removal`);
    log.info(removeStatus);
    if (res) {
      res.write(serviceHelper.ensureString(removeStatus));
    }
    installationInProgress = false;
    removeAppLocally(appSpecs.name, res, true);
  }
}

/**
 * To soft install app. Pulls image/s, creates components/app, assigns ports to components/app and starts all containers. Does not create data volumes.
 * @param {object} appSpecifications App specifications.
 * @param {string} appName App name.
 * @param {boolean} isComponent True if a Docker Compose component.
 * @param {object} res Response.
 * @returns {void} Return statement is only used here to interrupt the function and nothing is returned.
 */
async function installApplicationSoft(appSpecifications, appName, isComponent, res) {
  // pull image
  // eslint-disable-next-line no-unused-vars
  await dockerPullStreamPromise(appSpecifications.repotag, res);
  const pullStatus = {
    status: isComponent ? `Pulling global Flux App ${appSpecifications.name} was successful` : `Pulling global Flux App ${appName} was successful`,
  };
  if (res) {
    res.write(serviceHelper.ensureString(pullStatus));
  }

  const createApp = {
    status: isComponent ? `Creating component ${appSpecifications.name} of local Flux App ${appName}` : `Creating local Flux App ${appName}`,
  };
  log.info(createApp);
  if (res) {
    res.write(serviceHelper.ensureString(createApp));
  }

  await dockerService.appDockerCreate(appSpecifications, appName, isComponent);

  const portStatusInitial = {
    status: isComponent ? `Allowing component ${appSpecifications.name} of Flux App ${appName} ports...` : `Allowing Flux App ${appName} ports...`,
  };
  log.info(portStatusInitial);
  if (res) {
    res.write(serviceHelper.ensureString(portStatusInitial));
  }
  if (appSpecifications.ports) {
    const firewallActive = await fluxNetworkHelper.isFirewallActive();
    if (firewallActive) {
      // eslint-disable-next-line no-restricted-syntax
      for (const port of appSpecifications.ports) {
        // eslint-disable-next-line no-await-in-loop
        const portResponse = await fluxNetworkHelper.allowPort(serviceHelper.ensureNumber(port));
        if (portResponse.status === true) {
          const portStatus = {
            status: `Port ${port} OK`,
          };
          log.info(portStatus);
          if (res) {
            res.write(serviceHelper.ensureString(portStatus));
          }
        } else {
          throw new Error(`Error: Port ${port} FAILed to open.`);
        }
      }
    } else {
      log.info('Firewall not active, application ports are open');
    }
    const isUPNP = upnpService.isUPNP();
    if ((userconfig.initial.apiport && userconfig.initial.apiport !== config.server.apiport) || isUPNP) {
      log.info('Custom port specified, mapping ports');
      // eslint-disable-next-line no-restricted-syntax
      for (const port of appSpecifications.ports) {
        // eslint-disable-next-line no-await-in-loop
        const portResponse = await upnpService.mapUpnpPort(serviceHelper.ensureNumber(port), `Flux_App_${appName}`);
        if (portResponse === true) {
          const portStatus = {
            status: `Port ${port} mapped OK`,
          };
          log.info(portStatus);
          if (res) {
            res.write(serviceHelper.ensureString(portStatus));
          }
        } else {
          throw new Error(`Error: Port ${port} FAILed to map.`);
        }
      }
    }
  } else if (appSpecifications.port) {
    const firewallActive = await fluxNetworkHelper.isFirewallActive();
    if (firewallActive) {
      // v1 compatibility
      const portResponse = await fluxNetworkHelper.allowPort(serviceHelper.ensureNumber(appSpecifications.port));
      if (portResponse.status === true) {
        const portStatus = {
          status: 'Port OK',
        };
        log.info(portStatus);
        if (res) {
          res.write(serviceHelper.ensureString(portStatus));
        }
      } else {
        throw new Error(`Error: Port ${appSpecifications.port} FAILed to open.`);
      }
    } else {
      log.info('Firewall not active, application ports are open');
    }
    const isUPNP = upnpService.isUPNP();
    if ((userconfig.initial.apiport && userconfig.initial.apiport !== config.server.apiport) || isUPNP) {
      log.info('Custom port specified, mapping ports');
      const portResponse = await upnpService.mapUpnpPort(serviceHelper.ensureNumber(appSpecifications.port), `Flux_App_${appName}`);
      if (portResponse === true) {
        const portStatus = {
          status: `Port ${appSpecifications.port} mapped OK`,
        };
        log.info(portStatus);
        if (res) {
          res.write(serviceHelper.ensureString(portStatus));
        }
      } else {
        throw new Error(`Error: Port ${appSpecifications.port} FAILed to map.`);
      }
    }
  }
  const startStatus = {
    status: isComponent ? `Starting component ${appSpecifications.name} of Flux App ${appName}...` : `Starting Flux App ${appName}...`,
  };
  log.info(startStatus);
  if (res) {
    res.write(serviceHelper.ensureString(startStatus));
  }
  const identifier = isComponent ? `${appSpecifications.name}_${appName}` : appName;
  const app = await dockerService.appDockerStart(dockerService.getAppIdentifier(identifier));
  installationInProgress = false;
  if (!app) {
    return;
  }
  const appResponse = messageHelper.createDataMessage(app);
  log.info(appResponse);
  if (res) {
    res.write(serviceHelper.ensureString(appResponse));
  }
}

/**
 * To soft register an app locally (with data volume already in existence). Performs pre-installation checks - database in place, Flux Docker network in place and if app already installed. Then registers app in database and performs soft install. If registration fails, the app is removed locally.
 * @param {object} appSpecs App specifications.
 * @param {object} componentSpecs Component specifications.
 * @param {object} res Response.
 * @returns {void} Return statement is only used here to interrupt the function and nothing is returned.
 */
async function softRegisterAppLocally(appSpecs, componentSpecs, res) {
  // cpu, ram, hdd were assigned to correct tiered specs.
  // get applications specifics from app messages database
  // check if hash is in blockchain
  // register and launch according to specifications in message
  // throw without catching
  try {
    if (removalInProgress) {
      log.error('Another application is undergoing removal');
      return;
    }
    if (installationInProgress) {
      log.error('Another application is undergoing installation');
      return;
    }
    installationInProgress = true;
    const tier = await generalService.nodeTier().catch((error) => log.error(error));
    if (!tier) {
      return;
    }
    const appSpecifications = appSpecs;
    const appComponent = componentSpecs;
    const appName = appSpecifications.name;
    let isComponent = !!appComponent;
    const precheckForInstallation = {
      status: 'Running initial checks for Flux App...',
    };
    log.info(precheckForInstallation);
    if (res) {
      res.write(serviceHelper.ensureString(precheckForInstallation));
    }
    // connect to mongodb
    const dbOpenTest = {
      status: 'Connecting to database...',
    };
    log.info(dbOpenTest);
    if (res) {
      res.write(serviceHelper.ensureString(dbOpenTest));
    }
    const dbopen = dbHelper.databaseConnection();

    const appsDatabase = dbopen.db(config.database.appslocal.database);
    const appsQuery = { name: appName };
    const appsProjection = {
      projection: {
        _id: 0,
        name: 1,
      },
    };

    // check if fluxDockerNetwork exists, if not create
    const fluxNetworkStatus = {
      status: 'Checking Flux network...',
    };
    log.info(fluxNetworkStatus);
    if (res) {
      res.write(serviceHelper.ensureString(fluxNetworkStatus));
    }
    const fluxNet = await dockerService.createFluxDockerNetwork().catch((error) => log.error(error));
    if (!fluxNet) {
      return;
    }
    const fluxNetResponse = messageHelper.createDataMessage(fluxNet);
    log.info(fluxNetResponse);
    if (res) {
      res.write(serviceHelper.ensureString(fluxNetResponse));
    }

    // check if app is already installed
    const checkDb = {
      status: 'Checking database...',
    };
    log.info(checkDb);
    if (res) {
      res.write(serviceHelper.ensureString(checkDb));
    }
    const appResult = await dbHelper.findOneInDatabase(appsDatabase, localAppsInformation, appsQuery, appsProjection);
    if (appResult && !isComponent) {
      installationInProgress = false;
      log.error(`Flux App ${appName} already installed`);
      if (res) {
        res.write(`Flux App ${appName} already installed`);
        res.end();
      }
      return;
    }

    const appInstallation = {
      status: isComponent ? `Initiating Flux App component ${appComponent.name} installation...` : `Initiating Flux App ${appName} installation...`,
    };
    log.info(appInstallation);
    if (res) {
      res.write(serviceHelper.ensureString(appInstallation));
    }
    if (!isComponent) {
      // register the app
      await dbHelper.insertOneToDatabase(appsDatabase, localAppsInformation, appSpecifications);
      const hddTier = `hdd${tier}`;
      const ramTier = `ram${tier}`;
      const cpuTier = `cpu${tier}`;
      appSpecifications.cpu = appSpecifications[cpuTier] || appSpecifications.cpu;
      appSpecifications.ram = appSpecifications[ramTier] || appSpecifications.ram;
      appSpecifications.hdd = appSpecifications[hddTier] || appSpecifications.hdd;
    } else {
      const hddTier = `hdd${tier}`;
      const ramTier = `ram${tier}`;
      const cpuTier = `cpu${tier}`;
      appComponent.cpu = appComponent[cpuTier] || appComponent.cpu;
      appComponent.ram = appComponent[ramTier] || appComponent.ram;
      appComponent.hdd = appComponent[hddTier] || appComponent.hdd;
    }

    const specificationsToInstall = isComponent ? appComponent : appSpecifications;

    if (specificationsToInstall.version >= 4) { // version is undefined for component
      // eslint-disable-next-line no-restricted-syntax
      for (const appComponentSpecs of specificationsToInstall.compose) {
        isComponent = true;
        const hddTier = `hdd${tier}`;
        const ramTier = `ram${tier}`;
        const cpuTier = `cpu${tier}`;
        appComponentSpecs.cpu = appComponentSpecs[cpuTier] || appComponentSpecs.cpu;
        appComponentSpecs.ram = appComponentSpecs[ramTier] || appComponentSpecs.ram;
        appComponentSpecs.hdd = appComponentSpecs[hddTier] || appComponentSpecs.hdd;
        // eslint-disable-next-line no-await-in-loop
        await installApplicationSoft(appComponentSpecs, appName, isComponent, res);
      }
    } else {
      await installApplicationSoft(specificationsToInstall, appName, isComponent, res);
    }
    // all done message
    const successStatus = {
      status: `Flux App ${appName} successfully installed and launched`,
    };
    log.info(successStatus);
    if (res) {
      res.write(serviceHelper.ensureString(successStatus));
      res.end();
    }
  } catch (error) {
    installationInProgress = false;
    const errorResponse = messageHelper.createErrorMessage(
      error.message || error,
      error.name,
      error.code,
    );
    log.error(errorResponse);
    if (res) {
      res.write(serviceHelper.ensureString(errorResponse));
    }
    const removeStatus = messageHelper.createErrorMessage(`Error occured. Initiating Flux App ${appSpecs.name} removal`);
    log.info(removeStatus);
    if (res) {
      res.write(serviceHelper.ensureString(removeStatus));
    }
    installationInProgress = false;
    removeAppLocally(appSpecs.name, res, true);
  }
}

/**
 * To return the monthly app hosting price.
 * @param {string} dataForAppRegistration App registration date.
 * @param {number} height Block height.
 * @returns {number} App price.
 */
function appPricePerMonth(dataForAppRegistration, height) {
  if (!dataForAppRegistration) {
    return new Error('Application specification not provided');
  }
  const intervals = config.fluxapps.price.filter((i) => i.height <= height);
  const priceSpecifications = intervals[intervals.length - 1]; // filter does not change order
  let instancesAdditional = 0;
  if (dataForAppRegistration.instances) {
    // spec of version >= 3
    // specification version 3 is saying. 3 instances are standard, every 3 additional is double the price.
    instancesAdditional = dataForAppRegistration.instances - 3; // has to always be >=0 as of checks before.
  }
  if (dataForAppRegistration.version <= 3) {
    if (dataForAppRegistration.tiered) {
      const cpuTotalCount = dataForAppRegistration.cpubasic + dataForAppRegistration.cpusuper + dataForAppRegistration.cpubamf;
      const cpuPrice = cpuTotalCount * priceSpecifications.cpu * 10;
      const cpuTotal = cpuPrice / 3;
      const ramTotalCount = dataForAppRegistration.rambasic + dataForAppRegistration.ramsuper + dataForAppRegistration.rambamf;
      const ramPrice = (ramTotalCount * priceSpecifications.ram) / 100;
      const ramTotal = ramPrice / 3;
      const hddTotalCount = dataForAppRegistration.hddbasic + dataForAppRegistration.hddsuper + dataForAppRegistration.hddbamf;
      const hddPrice = hddTotalCount * priceSpecifications.hdd;
      const hddTotal = hddPrice / 3;
      const totalPrice = cpuTotal + ramTotal + hddTotal;
      let appPrice = Number(Math.ceil(totalPrice * 100) / 100);
      if (instancesAdditional > 0) {
        const additionalPrice = (appPrice * instancesAdditional) / 3;
        appPrice = (Math.ceil(additionalPrice * 100) + Math.ceil(appPrice * 100)) / 100;
      }
      if (appPrice < priceSpecifications.minPrice) {
        appPrice = priceSpecifications.minPrice;
      }
      return appPrice;
    }
    const cpuTotal = dataForAppRegistration.cpu * priceSpecifications.cpu * 10;
    const ramTotal = (dataForAppRegistration.ram * priceSpecifications.ram) / 100;
    const hddTotal = dataForAppRegistration.hdd * priceSpecifications.hdd;
    const totalPrice = cpuTotal + ramTotal + hddTotal;
    let appPrice = Number(Math.ceil(totalPrice * 100) / 100);
    if (instancesAdditional > 0) {
      const additionalPrice = (appPrice * instancesAdditional) / 3;
      appPrice = (Math.ceil(additionalPrice * 100) + Math.ceil(appPrice * 100)) / 100;
    }
    if (appPrice < priceSpecifications.minPrice) {
      appPrice = priceSpecifications.minPrice;
    }
    return appPrice;
  }
  // v4+ compose
  let cpuTotalCount = 0;
  let ramTotalCount = 0;
  let hddTotalCount = 0;
  dataForAppRegistration.compose.forEach((appComponent) => {
    if (appComponent.tiered) {
      cpuTotalCount += ((appComponent.cpubasic + appComponent.cpusuper + appComponent.cpubamf) / 3);
      ramTotalCount += ((appComponent.rambasic + appComponent.ramsuper + appComponent.rambamf) / 3);
      hddTotalCount += ((appComponent.hddbasic + appComponent.hddsuper + appComponent.hddbamf) / 3);
    } else {
      cpuTotalCount += appComponent.cpu;
      ramTotalCount += appComponent.ram;
      hddTotalCount += appComponent.hdd;
    }
  });
  const cpuPrice = cpuTotalCount * priceSpecifications.cpu * 10;
  const ramPrice = (ramTotalCount * priceSpecifications.ram) / 100;
  const hddPrice = hddTotalCount * priceSpecifications.hdd;
  const totalPrice = cpuPrice + ramPrice + hddPrice;
  let appPrice = Number(Math.ceil(totalPrice * 100) / 100);
  if (instancesAdditional > 0) {
    const additionalPrice = (appPrice * instancesAdditional) / 3;
    appPrice = (Math.ceil(additionalPrice * 100) + Math.ceil(appPrice * 100)) / 100;
  }
  if (appPrice < priceSpecifications.minPrice) {
    appPrice = priceSpecifications.minPrice;
  }
  return appPrice;
}

/**
 * To check if a node's hardware is suitable for running the assigned app.
 * @param {object} appSpecs App specifications.
 * @returns {boolean} True if no errors are thrown.
 */
function checkHWParameters(appSpecs) {
  // check specs parameters. JS precision
  if ((appSpecs.cpu * 10) % 1 !== 0 || (appSpecs.cpu * 10) > (config.fluxSpecifics.cpu.stratus - config.lockedSystemResources.cpu) || appSpecs.cpu < 0.1) {
    throw new Error(`CPU badly assigned for ${appSpecs.name}`);
  }
  if (appSpecs.ram % 100 !== 0 || appSpecs.ram > (config.fluxSpecifics.ram.stratus - config.lockedSystemResources.ram) || appSpecs.ram < 100) {
    throw new Error(`RAM badly assigned for ${appSpecs.name}`);
  }
  if (appSpecs.hdd % 1 !== 0 || appSpecs.hdd > (config.fluxSpecifics.hdd.stratus - config.lockedSystemResources.hdd) || appSpecs.hdd < 1) {
    throw new Error(`SSD badly assigned for ${appSpecs.name}`);
  }
  if (appSpecs.tiered) {
    if ((appSpecs.cpubasic * 10) % 1 !== 0 || (appSpecs.cpubasic * 10) > (config.fluxSpecifics.cpu.cumulus - config.lockedSystemResources.cpu) || appSpecs.cpubasic < 0.1) {
      throw new Error(`CPU for Cumulus badly assigned for ${appSpecs.name}`);
    }
    if (appSpecs.rambasic % 100 !== 0 || appSpecs.rambasic > (config.fluxSpecifics.ram.cumulus - config.lockedSystemResources.ram) || appSpecs.rambasic < 100) {
      throw new Error(`RAM for Cumulus badly assigned for ${appSpecs.name}`);
    }
    if (appSpecs.hddbasic % 1 !== 0 || appSpecs.hddbasic > (config.fluxSpecifics.hdd.cumulus - config.lockedSystemResources.hdd) || appSpecs.hddbasic < 1) {
      throw new Error(`SSD for Cumulus badly assigned for ${appSpecs.name}`);
    }
    if ((appSpecs.cpusuper * 10) % 1 !== 0 || (appSpecs.cpusuper * 10) > (config.fluxSpecifics.cpu.nimbus - config.lockedSystemResources.cpu) || appSpecs.cpusuper < 0.1) {
      throw new Error(`CPU for Nimbus badly assigned for ${appSpecs.name}`);
    }
    if (appSpecs.ramsuper % 100 !== 0 || appSpecs.ramsuper > (config.fluxSpecifics.ram.nimbus - config.lockedSystemResources.ram) || appSpecs.ramsuper < 100) {
      throw new Error(`RAM for Nimbus badly assigned for ${appSpecs.name}`);
    }
    if (appSpecs.hddsuper % 1 !== 0 || appSpecs.hddsuper > (config.fluxSpecifics.hdd.nimbus - config.lockedSystemResources.hdd) || appSpecs.hddsuper < 1) {
      throw new Error(`SSD for Nimbus badly assigned for ${appSpecs.name}`);
    }
    if ((appSpecs.cpubamf * 10) % 1 !== 0 || (appSpecs.cpubamf * 10) > (config.fluxSpecifics.cpu.stratus - config.lockedSystemResources.cpu) || appSpecs.cpubamf < 0.1) {
      throw new Error(`CPU for Stratus badly assigned for ${appSpecs.name}`);
    }
    if (appSpecs.rambamf % 100 !== 0 || appSpecs.rambamf > (config.fluxSpecifics.ram.stratus - config.lockedSystemResources.ram) || appSpecs.rambamf < 100) {
      throw new Error(`RAM for Stratus badly assigned for ${appSpecs.name}`);
    }
    if (appSpecs.hddbamf % 1 !== 0 || appSpecs.hddbamf > (config.fluxSpecifics.hdd.stratus - config.lockedSystemResources.hdd) || appSpecs.hddbamf < 1) {
      throw new Error(`SSD for Stratus badly assigned for ${appSpecs.name}`);
    }
  }
  return true;
}

/**
 * To check if a node's hardware is suitable for running the assigned Docker Compose app. Advises if too much resources being assigned to an app.
 * @param {object} appSpecsComposed App specifications composed.
 * @returns {boolean} True if no errors are thrown.
 */
function checkComposeHWParameters(appSpecsComposed) {
  // calculate total HW assigned
  let totalCpu = 0;
  let totalRam = 0;
  let totalHdd = 0;
  let totalCpuBasic = 0;
  let totalCpuSuper = 0;
  let totalCpuBamf = 0;
  let totalRamBasic = 0;
  let totalRamSuper = 0;
  let totalRamBamf = 0;
  let totalHddBasic = 0;
  let totalHddSuper = 0;
  let totalHddBamf = 0;
  const isTiered = appSpecsComposed.compose.find((appComponent) => appComponent.tiered === true);
  appSpecsComposed.compose.forEach((appComponent) => {
    if (isTiered) {
      totalCpuBamf += ((appComponent.cpubamf || appComponent.cpu) * 10);
      totalRamBamf += appComponent.rambamf || appComponent.ram;
      totalHddBamf += appComponent.hddbamf || appComponent.hdd;
      totalCpuSuper += ((appComponent.cpusuper || appComponent.cpu) * 10);
      totalRamSuper += appComponent.ramsuper || appComponent.ram;
      totalHddSuper += appComponent.hddsuper || appComponent.hdd;
      totalCpuBasic += ((appComponent.cpubasic || appComponent.cpu) * 10);
      totalRamBasic += appComponent.rambasic || appComponent.ram;
      totalHddBasic += appComponent.hddbasic || appComponent.hdd;
    } else {
      totalCpu += (appComponent.cpu * 10);
      totalRam += appComponent.ram;
      totalHdd += appComponent.hdd;
    }
  });
  // check specs parameters. JS precision
  if (totalCpu > (config.fluxSpecifics.cpu.stratus - config.lockedSystemResources.cpu)) {
    throw new Error(`Too much CPU resources assigned for ${appSpecsComposed.name}`);
  }
  if (totalRam > (config.fluxSpecifics.ram.stratus - config.lockedSystemResources.ram)) {
    throw new Error(`Too much RAM resources assigned for ${appSpecsComposed.name}`);
  }
  if (totalHdd > (config.fluxSpecifics.hdd.stratus - config.lockedSystemResources.hdd)) {
    throw new Error(`Too much SSD resources assigned for ${appSpecsComposed.name}`);
  }
  if (isTiered) {
    if (totalCpuBasic > (config.fluxSpecifics.cpu.cumulus - config.lockedSystemResources.cpu)) {
      throw new Error(`Too much CPU for Cumulus resources assigned for ${appSpecsComposed.name}`);
    }
    if (totalRamBasic > (config.fluxSpecifics.ram.cumulus - config.lockedSystemResources.ram)) {
      throw new Error(`Too much RAM for Cumulus resources assigned for ${appSpecsComposed.name}`);
    }
    if (totalHddBasic > (config.fluxSpecifics.hdd.cumulus - config.lockedSystemResources.hdd)) {
      throw new Error(`Too much SSD for Cumulus resources assigned for ${appSpecsComposed.name}`);
    }
    if (totalCpuSuper > (config.fluxSpecifics.cpu.nimbus - config.lockedSystemResources.cpu)) {
      throw new Error(`Too much CPU for Nimbus resources assigned for ${appSpecsComposed.name}`);
    }
    if (totalRamSuper > (config.fluxSpecifics.ram.nimbus - config.lockedSystemResources.ram)) {
      throw new Error(`Too much RAM for Nimbus resources assigned for ${appSpecsComposed.name}`);
    }
    if (totalHddSuper > (config.fluxSpecifics.hdd.nimbus - config.lockedSystemResources.hdd)) {
      throw new Error(`Too much SSD for Nimbus resources assigned for ${appSpecsComposed.name}`);
    }
    if (totalCpuBamf > (config.fluxSpecifics.cpu.stratus - config.lockedSystemResources.cpu)) {
      throw new Error(`Too much CPU for Stratus resources assigned for ${appSpecsComposed.name}`);
    }
    if (totalRamBamf > (config.fluxSpecifics.ram.stratus - config.lockedSystemResources.ram)) {
      throw new Error(`Too much RAM for Stratus resources assigned for ${appSpecsComposed.name}`);
    }
    if (totalHddBamf > (config.fluxSpecifics.hdd.stratus - config.lockedSystemResources.hdd)) {
      throw new Error(`Too much SSD for Stratus resources assigned for ${appSpecsComposed.name}`);
    }
  }
  return true;
}

/**
 * To get temporary hash messages for global apps.
 * @param {object} req Request.
 * @param {object} res Response.
 */
async function getAppsTemporaryMessages(req, res) {
  try {
    const db = dbHelper.databaseConnection();

    const database = db.db(config.database.appsglobal.database);
    let query = {};
    let { hash } = req.params;
    hash = hash || req.query.hash;
    if (hash) {
      query = { hash };
    }
    const projection = { projection: { _id: 0 } };
    const results = await dbHelper.findInDatabase(database, globalAppsTempMessages, query, projection);
    const resultsResponse = messageHelper.createDataMessage(results);
    res.json(resultsResponse);
  } catch (error) {
    log.error(error);
    const errorResponse = messageHelper.createErrorMessage(
      error.message || error,
      error.name,
      error.code,
    );
    res.json(errorResponse);
  }
}

/**
 * To get permanent hash messages for global apps.
 * @param {object} req Request.
 * @param {object} res Response.
 */
async function getAppsPermanentMessages(req, res) {
  try {
    const db = dbHelper.databaseConnection();

    const database = db.db(config.database.appsglobal.database);
    let query = {};
    let { hash } = req.params;
    hash = hash || req.query.hash;
    if (hash) {
      query = { hash };
    }
    const projection = { projection: { _id: 0 } };
    const results = await dbHelper.findInDatabase(database, globalAppsMessages, query, projection);
    const resultsResponse = messageHelper.createDataMessage(results);
    res.json(resultsResponse);
  } catch (error) {
    log.error(error);
    const errorResponse = messageHelper.createErrorMessage(
      error.message || error,
      error.name,
      error.code,
    );
    res.json(errorResponse);
  }
}

/**
 * To get specifications for global apps.
 * @param {object} req Request.
 * @param {object} res Response.
 */
async function getGlobalAppsSpecifications(req, res) {
  try {
    const db = dbHelper.databaseConnection();
    const database = db.db(config.database.appsglobal.database);
    const query = {};
    const projection = { projection: { _id: 0 } };
    const results = await dbHelper.findInDatabase(database, globalAppsInformation, query, projection);
    const resultsResponse = messageHelper.createDataMessage(results);
    res.json(resultsResponse);
  } catch (error) {
    log.error(error);
    const errMessage = messageHelper.createErrorMessage(error.message, error.name, error.code);
    res.json(errMessage);
  }
}

/**
 * To return available apps.
 * @param {object} req Request.
 * @param {object} res Response.
 * @returns {(object|object[])} Returns a response or an array of app objects.
 */
async function availableApps(req, res) {
  // calls to global mongo db
  // simulate a similar response
  const apps = [
    { // app specifications
      version: 2,
      name: 'FoldingAtHomeB',
      description: 'Folding @ Home for AMD64 Devices. Folding@home is a project focused on disease research. Client Visit was disabled, to check your stats go to https://stats.foldingathome.org/donor and search for your zelid.',
      repotag: 'yurinnick/folding-at-home:latest',
      owner: '1CbErtneaX2QVyUfwU7JGB7VzvPgrgc3uC',
      tiered: true,
      ports: [30000],
      containerPorts: [7396],
      domains: [''],
      cpu: 0.5,
      ram: 500,
      hdd: 5,
      cpubasic: 0.5,
      cpusuper: 1,
      cpubamf: 2,
      rambasic: 500,
      ramsuper: 500,
      rambamf: 500,
      hddbasic: 5,
      hddsuper: 5,
      hddbamf: 5,
      enviromentParameters: [`USER=${userconfig.initial.zelid}`, 'TEAM=262156', 'ENABLE_GPU=false', 'ENABLE_SMP=true'],
      commands: [],
      containerData: '/config',
      hash: 'localappinstancehashABCDEF', // hash of app message
      height: 0, // height of tx on which it was
    },
    {
      version: 2,
      name: 'KadenaChainWebNode', // corresponds to docker name and this name is stored in apps mongo database
      description: 'Kadena is a fast, secure, and scalable blockchain using the Chainweb consensus protocol. '
        + 'Chainweb is a braided, parallelized Proof Of Work consensus mechanism that improves throughput and scalability in executing transactions on the blockchain while maintaining the security and integrity found in Bitcoin. '
        + 'The healthy information tells you if your node is running and synced. If you just installed the docker it can say unhealthy for long time because on first run a bootstrap is downloaded and extracted to make your node sync faster before the node is started. '
        + 'Do not stop or restart the docker in the first hour after installation. You can also check if your kadena node is synced, by going to running apps and press visit button on kadena and compare your node height with Kadena explorer. Thank you.',
      repotag: 'runonflux/kadena-chainweb-node:2.13.0',
      owner: '1hjy4bCYBJr4mny4zCE85J94RXa8W6q37',
      ports: [30004, 30005],
      containerPorts: [30004, 30005],
      domains: ['', ''],
      tiered: false,
      cpu: 2.5, // true resource registered for app. If not tiered only this is available
      ram: 4000, // true resource registered for app
      hdd: 120, // true resource registered for app
      enviromentParameters: ['CHAINWEB_P2P_PORT=30004', 'CHAINWEB_SERVICE_PORT=30005', 'LOGLEVEL=warn'],
      commands: ['/bin/bash', '-c', '(test -d /data/chainweb-db/0 && ./run-chainweb-node.sh) || (/chainweb/initialize-db.sh && ./run-chainweb-node.sh)'],
      containerData: '/data', // cannot be root todo in verification
      hash: 'localSpecificationsVersion17', // hash of app message
      height: 680000, // height of tx on which it was
    },
    {
      version: 2,
      name: 'KadenaChainWebData', // corresponds to docker name and this name is stored in apps mongo database
      description: 'Kadena Chainweb Data is extension to Chainweb Node offering additional data about Kadena blockchain. Chainweb Data offers statistics, coins circulation and mainly transaction history and custom searching through transactions',
      repotag: 'runonflux/kadena-chainweb-data:v1.1.0',
      owner: '1hjy4bCYBJr4mny4zCE85J94RXa8W6q37',
      ports: [30006],
      containerPorts: [8888],
      domains: [''],
      tiered: false,
      cpu: 3, // true resource registered for app. If not tiered only this is available
      ram: 6000, // true resource registered for app
      hdd: 60, // true resource registered for app
      enviromentParameters: [],
      commands: [],
      containerData: '/var/lib/postgresql/data', // cannot be root todo in verification
      hash: 'chainwebDataLocalSpecificationsVersion3', // hash of app message
      height: 900000, // height of tx on which it was
    },
    { // app specifications
      version: 2,
      name: 'FoldingAtHomeArm64',
      description: 'Folding @ Home For ARM64. Folding@home is a project focused on disease research. Client Visit was disabled, to check your stats go to https://stats.foldingathome.org/donor and search for your zelid.',
      repotag: 'beastob/foldingathome-arm64',
      owner: '1hjy4bCYBJr4mny4zCE85J94RXa8W6q37',
      tiered: true,
      ports: [30000],
      containerPorts: [7396],
      domains: [''],
      cpu: 1,
      ram: 500,
      hdd: 5,
      cpubasic: 1,
      cpusuper: 2,
      cpubamf: 2,
      rambasic: 500,
      ramsuper: 500,
      rambamf: 500,
      hddbasic: 5,
      hddsuper: 5,
      hddbamf: 5,
      enviromentParameters: [`FOLD_USER=${userconfig.initial.zelid}`, 'FOLD_TEAM=262156', 'FOLD_ANON=false'],
      commands: [],
      containerData: '/config',
      hash: 'localSpecificationsFoldingVersion1', // hash of app message
      height: 0, // height of tx on which it was
    },
  ];

  const dataResponse = messageHelper.createDataMessage(apps);
  return res ? res.json(dataResponse) : apps;
}

/**
 * To verify an app hash message.
 * @param {object} message Message.
 * @returns {boolean} True if no error is thrown.
 */
async function verifyAppHash(message) {
  /* message object
  * @param type string
  * @param version number
  * @param appSpecifications object
  * @param hash string
  * @param timestamp number
  * @param signature string
  */
  const messToHash = message.type + message.version + JSON.stringify(message.appSpecifications || message.zelAppSpecifications) + message.timestamp + message.signature;
  const messageHASH = await generalService.messageHash(messToHash);
  if (messageHASH !== message.hash) {
    throw new Error('Invalid Flux App hash received!');
  }
  return true;
}

/**
 * To verify an app message signature.
 * @param {string} type Type.
 * @param {number} version Version.
 * @param {object} appSpec App specifications.
 * @param {number} timestamp Time stamp.
 * @param {string} signature Signature.
 * @returns {boolean} True if no error is thrown.
 */
async function verifyAppMessageSignature(type, version, appSpec, timestamp, signature) {
  if (!appSpec || typeof appSpec !== 'object' || Array.isArray(appSpec) || typeof timestamp !== 'number' || typeof signature !== 'string' || typeof version !== 'number' || typeof type !== 'string') {
    throw new Error('Invalid Flux App message specifications');
  }
  const messageToVerify = type + version + JSON.stringify(appSpec) + timestamp;
  const isValidSignature = verificationHelper.verifyMessage(messageToVerify, appSpec.owner, signature);
  if (isValidSignature !== true) {
    const errorMessage = isValidSignature === false ? 'Received signature is invalid or Flux App specifications are not properly formatted' : isValidSignature;
    throw new Error(errorMessage);
  }
  return true;
}

/**
 * To verify an app message signature update.
 * @param {string} type Type.
 * @param {number} version Version.
 * @param {object} appSpec App specifications.
 * @param {number} timestamp Time stamp.
 * @param {string} signature Signature.
 * @param {string} appOwner App owner.
 * @returns {boolean} True if no errors are thrown.
 */
async function verifyAppMessageUpdateSignature(type, version, appSpec, timestamp, signature, appOwner) {
  if (!appSpec || typeof appSpec !== 'object' || Array.isArray(appSpec) || typeof timestamp !== 'number' || typeof signature !== 'string' || typeof version !== 'number' || typeof type !== 'string') {
    throw new Error('Invalid Flux App message specifications');
  }
  const messageToVerify = type + version + JSON.stringify(appSpec) + timestamp;
  const isValidSignature = verificationHelper.verifyMessage(messageToVerify, appOwner, signature);
  if (isValidSignature !== true) {
    const errorMessage = isValidSignature === false ? 'Received signature does not correspond with Flux App owner or Flux App specifications are not properly formatted' : isValidSignature;
    throw new Error(errorMessage);
  }
  return true;
}

/**
 * To verfiy a Docker Hub repository.
 * @param {string} repotag Docker Hub repository tag.
 * @returns {boolean} True if no errors are thrown.
 */
async function verifyRepository(repotag) {
  if (typeof repotag !== 'string') {
    throw new Error('Invalid repotag');
  }
  const splittedRepo = repotag.split(':');
  if (splittedRepo[0] && splittedRepo[1] && !splittedRepo[2]) {
    let repoToFetch = splittedRepo[0];
    if (!repoToFetch.includes('/')) {
      repoToFetch = `library/${splittedRepo[0]}`;
    }
    const resDocker = await serviceHelper.axiosGet(`https://hub.docker.com/v2/repositories/${repoToFetch}/tags/${splittedRepo[1]}`).catch(() => {
      throw new Error(`Repository ${repotag} is not found on docker hub in expected format`);
    });
    if (!resDocker) {
      throw new Error('Unable to communicate with Docker Hub! Try again later.');
    }
    if (resDocker.data.errinfo) {
      throw new Error('Docker image not found');
    }
    if (!resDocker.data.images) {
      throw new Error('Docker image not found2');
    }
    if (!resDocker.data.images[0]) {
      throw new Error('Docker image not found3');
    }
    // eslint-disable-next-line no-restricted-syntax
    for (const image of resDocker.data.images) {
      if (image.size > config.fluxapps.maxImageSize) {
        throw new Error(`Docker image ${repotag} of architecture ${image.architecture} size is over Flux limit`);
      }
    }
    if (resDocker.data.full_size > config.fluxapps.maxImageSize) {
      throw new Error(`Docker image ${repotag} size is over Flux limit`);
    }
  } else {
    throw new Error(`Repository ${repotag} is not in valid format namespace/repository:tag`);
  }
  return true;
}

/**
 * To check compliance of app images (including images for each component if a Docker Compose app). Checks Flux OS's GitHub repository for list of blocked Docker Hub repositories.
 * @param {object} appSpecs App specifications.
 * @returns {boolean} True if no errors are thrown.
 */
async function checkApplicationImagesComplience(appSpecs) {
  const resBlockedRepo = await serviceHelper.axiosGet('https://raw.githubusercontent.com/runonflux/flux/master/helpers/blockedrepositories.json');

  if (!resBlockedRepo) {
    throw new Error('Unable to communicate with Flux Services! Try again later.');
  }

  const repos = resBlockedRepo.data;

  const pureImagesRepos = [];
  repos.forEach((repo) => {
    pureImagesRepos.push(repo.split(':')[0]);
  });

  const images = [];
  if (appSpecs.version <= 3) {
    images.push(appSpecs.repotag.split(':')[0]);
  } else {
    appSpecs.compose.forEach((component) => {
      images.push(component.repotag.split(':')[0]);
    });
  }

  images.forEach((image) => {
    if (pureImagesRepos.includes(image)) {
      throw new Error(`Image ${image} is blocked. Application ${appSpecs.name} connot be spawned.`);
    }
  });

  return true;
}

/**
 * To verify correctness of attribute values within an app specification object. Checks for types and that required attributes exist.
 * @param {object} appSpecification App specifications.
 * @returns {boolean} True if no errors are thrown.
 */
function verifyCorrectnessOfApp(appSpecification) {
  const { version } = appSpecification;
  const { name } = appSpecification;
  const { description } = appSpecification;
  const { owner } = appSpecification;
  const { port } = appSpecification;
  const { containerPort } = appSpecification;
  const { compose } = appSpecification;
  const { repotag } = appSpecification;
  const { ports } = appSpecification;
  const { domains } = appSpecification;
  const { enviromentParameters } = appSpecification;
  const { commands } = appSpecification;
  const { containerPorts } = appSpecification;
  const { containerData } = appSpecification;
  const { instances } = appSpecification;
  const { cpu } = appSpecification;
  const { ram } = appSpecification;
  const { hdd } = appSpecification;
  const { tiered } = appSpecification;

  if (!version) {
    throw new Error('Missing Flux App specification parameter');
  }
  if (version === 1) {
    throw new Error('Specifications of version 1 is depreceated');
  }

  // commons
  if (!version || !name || !description || !owner) {
    throw new Error('Missing Flux App specification parameter');
  }

  if (typeof version !== 'number') {
    throw new Error('Invalid Flux App version');
  }

  if (typeof name !== 'string') {
    throw new Error('Invalid Flux App name');
  }

  if (typeof description !== 'string') {
    throw new Error('Invalid Flux App description');
  }

  if (typeof owner !== 'string') {
    throw new Error('Invalid Flux App owner');
  }

  if (version === 1) {
    if (!port || !containerPort) {
      throw new Error('Missing Flux App specification parameter');
    }
  } else if (version >= 2 && version <= 3) {
    if (!ports || !domains || !containerPorts) {
      throw new Error('Missing Flux App specification parameter');
    }
  }

  if (version <= 3) {
    if (!repotag || !enviromentParameters || !commands || !containerData || !cpu || !ram || !hdd) {
      throw new Error('Missing Flux App specification parameter');
    }

    if (Array.isArray(ports)) {
      ports.forEach((parameter) => {
        if (typeof parameter !== 'string') {
          throw new Error('Ports for Flux App are invalid');
        }
      });
    } else {
      throw new Error('Ports for Flux App are invalid');
    }
    if (Array.isArray(domains)) {
      domains.forEach((parameter) => {
        if (typeof parameter !== 'string') {
          throw new Error('Domains for Flux App are invalid');
        }
      });
    } else {
      throw new Error('Domains for Flux App are invalid');
    }
    if (Array.isArray(enviromentParameters)) {
      enviromentParameters.forEach((parameter) => {
        if (typeof parameter !== 'string') {
          throw new Error('Environmental parameters for Flux App are invalid');
        }
      });
    } else {
      throw new Error('Environmental parameters for Flux App are invalid');
    }
    if (Array.isArray(commands)) {
      commands.forEach((command) => {
        if (typeof command !== 'string') {
          throw new Error('Flux App commands are invalid');
        }
      });
    } else {
      throw new Error('Flux App commands are invalid');
    }
    if (Array.isArray(containerPorts)) {
      containerPorts.forEach((parameter) => {
        if (typeof parameter !== 'string') {
          throw new Error('Container Ports for Flux App are invalid');
        }
      });
    } else {
      throw new Error('Container Ports for Flux App are invalid');
    }
    if (typeof tiered !== 'boolean') {
      throw new Error('Invalid tiered value obtained. Only boolean as true or false allowed.');
    }
    if (typeof cpu !== 'number' || typeof hdd !== 'number' || typeof ram !== 'number') {
      throw new Error('Invalid HW specifications');
    }

    if (tiered) {
      const { cpubasic } = appSpecification;
      const { cpusuper } = appSpecification;
      const { cpubamf } = appSpecification;
      const { rambasic } = appSpecification;
      const { ramsuper } = appSpecification;
      const { rambamf } = appSpecification;
      const { hddbasic } = appSpecification;
      const { hddsuper } = appSpecification;
      const { hddbamf } = appSpecification;
      if (typeof cpubasic !== 'number' || typeof cpusuper !== 'number' || typeof cpubamf !== 'number'
        || typeof rambasic !== 'number' || typeof ramsuper !== 'number' || typeof rambamf !== 'number'
        || typeof hddbasic !== 'number' || typeof hddsuper !== 'number' || typeof hddbamf !== 'number') {
        throw new Error('Invalid tiered HW specifications');
      }
    }
  } else { // v4+
    if (!compose) {
      throw new Error('Missing Flux App specification parameter');
    }
    if (compose.length < 1) {
      throw new Error('Flux App does not contain any components');
    }
    if (compose.length > 5) {
      throw new Error('Flux App has too many components');
    }
    compose.forEach((appComponent) => {
      if (typeof appComponent.name !== 'string') {
        throw new Error('Invalid Flux App component name');
      }
      if (typeof appComponent.description !== 'string') {
        throw new Error(`Invalid Flux App component ${appComponent.name} description`);
      }
      if (Array.isArray(appComponent.ports)) {
        appComponent.ports.forEach((parameter) => {
          if (typeof parameter !== 'number') {
            throw new Error(`Ports for Flux App component ${appComponent.name} are invalid`);
          }
        });
      } else {
        throw new Error(`Ports for Flux App component ${appComponent.name} are invalid`);
      }
      if (Array.isArray(appComponent.domains)) {
        appComponent.domains.forEach((parameter) => {
          if (typeof parameter !== 'string') {
            throw new Error(`Domains for Flux App component ${appComponent.name} are invalid`);
          }
        });
      } else {
        throw new Error(`Domains for Flux App component ${appComponent.name} are invalid`);
      }
      if (Array.isArray(appComponent.environmentParameters)) {
        appComponent.environmentParameters.forEach((parameter) => {
          if (typeof parameter !== 'string') {
            throw new Error(`Environment parameters for Flux App component ${appComponent.name} are invalid`);
          }
        });
      } else {
        throw new Error(`Environment parameters for Flux App component ${appComponent.name} are invalid`);
      }
      if (Array.isArray(appComponent.commands)) {
        appComponent.commands.forEach((command) => {
          if (typeof command !== 'string') {
            throw new Error(`Flux App component ${appComponent.name} commands are invalid`);
          }
        });
      } else {
        throw new Error(`Flux App component ${appComponent.name} commands are invalid`);
      }
      if (Array.isArray(appComponent.containerPorts)) {
        appComponent.containerPorts.forEach((parameter) => {
          if (typeof parameter !== 'number') {
            throw new Error(`Container Ports for Flux App component ${appComponent.name} are invalid`);
          }
        });
      } else {
        throw new Error(`Container Ports for Flux App component ${appComponent.name} are invalid`);
      }
      if (typeof appComponent.tiered !== 'boolean') {
        throw new Error('Invalid tiered value obtained. Only boolean as true or false allowed.');
      }
      const cpuB = appComponent.cpu;
      const ramB = appComponent.ram;
      const hddB = appComponent.hdd;
      if (typeof cpuB !== 'number' || typeof ramB !== 'number' || typeof hddB !== 'number') {
        throw new Error('Invalid HW specifications');
      }
      if (appComponent.tiered) {
        const { cpubasic } = appComponent;
        const { cpusuper } = appComponent;
        const { cpubamf } = appComponent;
        const { rambasic } = appComponent;
        const { ramsuper } = appComponent;
        const { rambamf } = appComponent;
        const { hddbasic } = appComponent;
        const { hddsuper } = appComponent;
        const { hddbamf } = appComponent;
        if (typeof cpubasic !== 'number' || typeof cpusuper !== 'number' || typeof cpubamf !== 'number'
          || typeof rambasic !== 'number' || typeof ramsuper !== 'number' || typeof rambamf !== 'number'
          || typeof hddbasic !== 'number' || typeof hddsuper !== 'number' || typeof hddbamf !== 'number') {
          throw new Error('Invalid tiered HW specifications');
        }
      }
    });
  }

  if (version >= 3) {
    if (!instances) {
      throw new Error('Missing Flux App specification parameter');
    }
    if (typeof instances !== 'number') {
      throw new Error('Invalid instances specification');
    }
    if (Number.isInteger(instances) !== true) {
      throw new Error('Invalid instances specified');
    }
    if (instances < config.fluxapps.minimumInstances) {
      throw new Error(`Minimum number of instances is ${config.fluxapps.minimumInstances}`);
    }
    if (instances > config.fluxapps.maximumInstances) {
      throw new Error(`Maximum number of instances is ${config.fluxapps.maximumInstances}`);
    }
  }

  return true;
}

/**
 * To convert an array of ports to a set object containing a list of unique ports.
 * @param {number[]} portsArray Array of ports.
 * @returns {object} Set object.
 */
function appPortsUnique(portsArray) {
  return (new Set(portsArray)).size === portsArray.length;
}

/**
 * To ensure that the app ports are unique.
 * @param {object} appSpecFormatted App specifications.
 * @returns True if Docker version 1. If Docker version 2 to 3, returns true if no errors are thrown.
 */
function ensureAppUniquePorts(appSpecFormatted) {
  if (appSpecFormatted.version === 1) {
    return true;
  }
  if (appSpecFormatted.version <= 3) {
    const portsUnique = appPortsUnique(appSpecFormatted.ports);
    if (!portsUnique) {
      throw new Error(`Flux App ${appSpecFormatted.name} must have unique ports specified`);
    }
  } else {
    const allPorts = [];
    appSpecFormatted.compose.forEach((component) => {
      component.ports.forEach((port) => {
        allPorts.push(port);
      });
    });
    const portsUnique = appPortsUnique(allPorts);
    if (!portsUnique) {
      throw new Error(`Flux App ${appSpecFormatted.name} must have unique ports specified accross all composition`);
    }
  }
  return true;
}

/**
 * To verify app specifications. Checks the attribute values of the appSpecifications object.
 * @param {object} appSpecifications App specifications.
 * @param {number} height Block height.
 * @param {boolean} checkDockerAndWhitelist Defaults to false.
 */
async function verifyAppSpecifications(appSpecifications, height, checkDockerAndWhitelist = false) {
  if (!appSpecifications) {
    throw new Error('Invalid Flux App Specifications');
  }
  if (typeof appSpecifications !== 'object') {
    throw new Error('Invalid Flux App Specifications');
  }
  if (Array.isArray(appSpecifications)) {
    throw new Error('Invalid Flux App Specifications');
  }
  const typeCheckVerification = verifyCorrectnessOfApp(appSpecifications); // throw if wrong
  if (typeCheckVerification !== true) {
    const errorMessage = typeCheckVerification;
    throw new Error(errorMessage);
  }
  if (appSpecifications.version !== 1 && appSpecifications.version !== 2 && appSpecifications.version !== 3 && appSpecifications.version !== 4) {
    throw new Error('Flux App message version specification is invalid');
  }
  if (height < config.fluxapps.appSpecsEnforcementHeights[appSpecifications.version]) {
    throw new Error(`Flux apps specifications of version ${appSpecifications.version} not yet supported`);
  }
  if (appSpecifications.name.length > 32) {
    throw new Error('Flux App name is too long');
  }
  // furthermore name cannot contain any special character
  if (!appSpecifications.name.match(/^[a-zA-Z0-9]+$/)) {
    throw new Error('Flux App name contains special characters. Only a-z, A-Z and 0-9 are allowed');
  }
  if (appSpecifications.name.startsWith('zel')) {
    throw new Error('Flux App name can not start with zel');
  }
  if (appSpecifications.name.startsWith('flux')) {
    throw new Error('Flux App name can not start with flux');
  }
  if (appSpecifications.description.length > 256) {
    throw new Error('Description is too long. Maximum of 256 characters is allowed');
  }

  if (appSpecifications.version === 1) {
    // check port is within range
    if (appSpecifications.port < config.fluxapps.portMin || appSpecifications.port > config.fluxapps.portMax) {
      throw new Error(`Assigned port ${appSpecifications.port} is not within Flux Apps range ${config.fluxapps.portMin}-${config.fluxapps.portMax}`);
    }

    // check if containerPort makes sense{
    if (appSpecifications.containerPort < 0 || appSpecifications.containerPort > 65535) {
      throw new Error(`Container Port ${appSpecifications.containerPort} is not within system limits 0-65535`);
    }
  } else if (appSpecifications.version <= 3) {
    // check port is within range
    appSpecifications.ports.forEach((port) => {
      if (port < config.fluxapps.portMin || port > config.fluxapps.portMax) {
        throw new Error(`Assigned port ${port} is not within Flux Apps range ${config.fluxapps.portMin}-${config.fluxapps.portMax}`);
      }
    });

    // check if containerPort makes sense
    appSpecifications.containerPorts.forEach((port) => {
      if (port < 0 || port > 65535) {
        throw new Error(`Container Port ${port} is not within system limits 0-65535`);
      }
    });

    if (appSpecifications.containerPorts.length !== appSpecifications.ports.length) {
      throw new Error('Ports specifications do not match');
    }

    if (appSpecifications.domains.length !== appSpecifications.ports.length) {
      throw new Error('Domains specifications do not match available ports');
    }

    if (appSpecifications.ports.length > 5) {
      throw new Error('Too many ports defined. Maximum of 5 allowed.');
    }
  }

  if (appSpecifications.version <= 3) {
    checkHWParameters(appSpecifications);

    // check wheter shared Folder is not root
    if (appSpecifications.containerData.length < 2) {
      throw new Error('Flux App container data folder not specified. If no data folder is whished, use /tmp');
    }

    if (checkDockerAndWhitelist) {
      // check repository whitelisted
      await generalService.checkWhitelistedRepository(appSpecifications.repotag);

      // check repotag if available for download
      await verifyRepository(appSpecifications.repotag);
    }
  } else {
    console.log(appSpecifications);
    if (!Array.isArray(appSpecifications.compose)) {
      throw new Error('Invalid Flux App Specifications');
    }
    if (appSpecifications.compose.length < 1) {
      throw new Error('Flux App does not contain any composition');
    }
    if (appSpecifications.compose.length > 5) {
      throw new Error('Flux App has too many components');
    }
    // check port is within range
    const usedNames = [];
    // eslint-disable-next-line no-restricted-syntax
    for (const appComponent of appSpecifications.compose) {
      if (!appComponent) {
        throw new Error('Invalid Flux App Specifications');
      }
      if (typeof appComponent !== 'object') {
        throw new Error('Invalid Flux App Specifications');
      }
      if (Array.isArray(appComponent)) {
        throw new Error('Invalid Flux App Specifications');
      }
      if (appComponent.name.length > 32) {
        throw new Error('Flux App name is too long');
      }
      if (appComponent.name.startsWith('zel')) {
        throw new Error('Flux App Component name can not start with zel');
      }
      if (appComponent.name.startsWith('flux')) {
        throw new Error('Flux App Component name can not start with flux');
      }
      // furthermore name cannot contain any special character
      if (!appComponent.name.match(/^[a-zA-Z0-9]+$/)) {
        throw new Error('Flux App name contains special characters. Only a-z, A-Z and 0-9 are allowed');
      }
      if (usedNames.includes(appComponent.name)) {
        throw new Error(`Flux App component ${appComponent.name} already assigned. Use different name.`);
      }
      usedNames.push(appComponent.name);
      if (appComponent.description.length > 256) {
        throw new Error('Description is too long. Maximum of 256 characters is allowed');
      }
      appComponent.ports.forEach((port) => {
        if (port < config.fluxapps.portMin || port > config.fluxapps.portMax) {
          throw new Error(`Assigned port ${port} is not within Flux Apps range ${config.fluxapps.portMin}-${config.fluxapps.portMax}`);
        }
      });

      // check if containerPort makes sense
      appComponent.containerPorts.forEach((port) => {
        if (port < 0 || port > 65535) {
          throw new Error(`Container Port ${port} in in ${appComponent.name} is not within system limits 0-65535`);
        }
      });

      if (appComponent.containerPorts.length !== appComponent.ports.length) {
        throw new Error(`Ports specifications in ${appComponent.name} do not match`);
      }

      if (appComponent.domains.length !== appComponent.ports.length) {
        throw new Error(`Domains specifications in ${appComponent.name} do not match available ports`);
      }

      if (appComponent.ports.length > 5) {
        throw new Error(`Too many ports defined in ${appComponent.name}. Maximum of 5 allowed.`);
      }

      // check wheter shared Folder is not root
      if (appComponent.containerData.length < 2) {
        throw new Error(`Flux App container data folder not specified in in ${appComponent.name}. If no data folder is whished, use /tmp`);
      }

      checkHWParameters(appComponent);

      checkComposeHWParameters(appSpecifications);

      if (checkDockerAndWhitelist) {
        // check repository whitelisted
        // eslint-disable-next-line no-await-in-loop
        await generalService.checkWhitelistedRepository(appComponent.repotag);

        // check repotag if available for download
        // eslint-disable-next-line no-await-in-loop
        await verifyRepository(appComponent.repotag);
      }
    }
  }

  if (appSpecifications.version >= 3) {
    if (typeof appSpecifications.instances !== 'number') {
      throw new Error('Instances is not a number');
    }
    if (Number.isInteger(appSpecifications.instances) !== true) {
      throw new Error('Instances is not an integer');
    }
    if (appSpecifications.instances < config.fluxapps.minimumInstances) {
      throw new Error(`Minimum number of instances is ${config.fluxapps.minimumInstances}`);
    }
    if (appSpecifications.instances > config.fluxapps.maximumInstances) {
      throw new Error(`Maximum number of instances is ${config.fluxapps.maximumInstances}`);
    }
  }

  // verify ports are unique accross app
  const portsAreUnique = ensureAppUniquePorts(appSpecifications);
  if (portsAreUnique !== true) {
    throw new Error('Application ports are not unique');
  }

  // check for Object.keys in applications. App can have only the fields that are in the version specification.
  if (appSpecifications.version === 1) {
    // appSpecs: {
    //   version: 2,
    //   name: 'FoldingAtHomeB',
    //   description: 'Folding @ Home is cool :)',
    //   repotag: 'yurinnick/folding-at-home:latest',
    //   owner: '1CbErtneaX2QVyUfwU7JGB7VzvPgrgc3uC',
    //   ports: '[30001]', // []
    //   containerPorts: '[7396]', // []
    //   domains: '[""]', // []
    //   enviromentParameters: '["USER=foldingUser", "TEAM=262156", "ENABLE_GPU=false", "ENABLE_SMP=true"]', // []
    //   commands: '["--allow","0/0","--web-allow","0/0"]', // []
    //   containerData: '/config',
    //   cpu: 0.5,
    //   ram: 500,
    //   hdd: 5,
    //   tiered: true,
    //   cpubasic: 0.5,
    //   rambasic: 500,
    //   hddbasic: 5,
    //   cpusuper: 1,
    //   ramsuper: 1000,
    //   hddsuper: 5,
    //   cpubamf: 2,
    //   rambamf: 2000,
    //   hddbamf: 5,
    //   hash: hash of message that has these paramenters,
    //   height: height containing the message
    // };
    const specifications = [
      'version', 'name', 'description', 'owner', 'repotag', 'port', 'containerPort', 'enviromentParameters', 'commands', 'containerData',
      'cpu', 'ram', 'hdd', 'tiered', 'cpubasic', 'rambasic', 'hddbasic', 'cpusuper', 'ramsuper', 'hddsuper', 'cpubamf', 'rambamf', 'hddbamf',
    ];
    const specsKeys = Object.keys(appSpecifications);
    specsKeys.forEach((sKey) => {
      if (!specifications.includes((sKey))) {
        throw new Error('Unsupported parameter for v1 app specifications');
      }
    });
  } else if (appSpecifications.version === 2) {
    const specifications = [
      'version', 'name', 'description', 'owner', 'repotag', 'ports', 'containerPorts', 'enviromentParameters', 'commands', 'containerData', 'domains',
      'cpu', 'ram', 'hdd', 'tiered', 'cpubasic', 'rambasic', 'hddbasic', 'cpusuper', 'ramsuper', 'hddsuper', 'cpubamf', 'rambamf', 'hddbamf',
    ];
    const specsKeys = Object.keys(appSpecifications);
    specsKeys.forEach((sKey) => {
      if (!specifications.includes((sKey))) {
        throw new Error('Unsupported parameter for v2 app specifications');
      }
    });
  } else if (appSpecifications.version === 3) {
    const specifications = [
      'version', 'name', 'description', 'owner', 'repotag', 'ports', 'containerPorts', 'enviromentParameters', 'commands', 'containerData', 'domains', 'instances',
      'cpu', 'ram', 'hdd', 'tiered', 'cpubasic', 'rambasic', 'hddbasic', 'cpusuper', 'ramsuper', 'hddsuper', 'cpubamf', 'rambamf', 'hddbamf',
    ];
    const specsKeys = Object.keys(appSpecifications);
    specsKeys.forEach((sKey) => {
      if (!specifications.includes((sKey))) {
        throw new Error('Unsupported parameter for v3 app specifications');
      }
    });
  } else {
    const specifications = [
      'version', 'name', 'description', 'owner', 'compose', 'instances',
    ];
    const componentSpecifications = [
      'name', 'description', 'repotag', 'ports', 'containerPorts', 'environmentParameters', 'commands', 'containerData', 'domains',
      'cpu', 'ram', 'hdd', 'tiered', 'cpubasic', 'rambasic', 'hddbasic', 'cpusuper', 'ramsuper', 'hddsuper', 'cpubamf', 'rambamf', 'hddbamf',
    ];
    const specsKeys = Object.keys(appSpecifications);
    specsKeys.forEach((sKey) => {
      if (!specifications.includes((sKey))) {
        throw new Error('Unsupported parameter for v4 app specifications');
      }
    });
    appSpecifications.compose.forEach((appComponent) => {
      const specsKeysComponent = Object.keys(appComponent);
      specsKeysComponent.forEach((sKey) => {
        if (!componentSpecifications.includes((sKey))) {
          throw new Error('Unsupported parameter for v4 app specifications');
        }
      });
    });
  }

  if (checkDockerAndWhitelist) {
    await checkApplicationImagesComplience(appSpecifications); // check blacklist
  }
}

/**
 * To create a list of ports assigned to each local app.
 * @returns {object[]} Array of app specs objects.
 */
async function assignedPortsInstalledApps() {
  // construct object ob app name and ports array
  const db = dbHelper.databaseConnection();
  const database = db.db(config.database.appslocal.database);
  const query = {};
  const projection = { projection: { _id: 0 } };
  const results = await dbHelper.findInDatabase(database, localAppsInformation, query, projection);
  const apps = [];
  results.forEach((app) => {
    // there is no app
    if (app.version === 1) {
      const appSpecs = {
        name: app.name,
        ports: [Number(app.port)],
      };
      apps.push(appSpecs);
    } else if (app.version <= 3) {
      const appSpecs = {
        name: app.name,
        ports: [],
      };
      app.ports.forEach((port) => {
        appSpecs.ports.push(Number(port));
      });
      apps.push(appSpecs);
    } else if (app.version >= 4) {
      const appSpecs = {
        name: app.name,
        ports: [],
      };
      app.compose.forEach((composeApp) => {
        appSpecs.ports = appSpecs.ports.concat(composeApp.ports);
      });
      apps.push(appSpecs);
    }
  });
  return apps;
}

/**
 * To create a list of ports assigned to each global app.
 * @param {string[]} appNames App names.
 * @returns {object[]} Array of app specs objects.
 */
async function assignedPortsGlobalApps(appNames) {
  // construct object ob app name and ports array
  const db = dbHelper.databaseConnection();
  const database = db.db(config.database.appsglobal.database);
  const appsQuery = [];
  appNames.forEach((app) => {
    appsQuery.push({
      name: app,
    });
  });
  if (!appsQuery.length) {
    return [];
  }
  const query = {
    $or: appsQuery,
  };
  const projection = { projection: { _id: 0 } };
  const results = await dbHelper.findInDatabase(database, globalAppsInformation, query, projection);
  const apps = [];
  results.forEach((app) => {
    // there is no app
    if (app.version === 1) {
      const appSpecs = {
        name: app.name,
        ports: [Number(app.port)],
      };
      apps.push(appSpecs);
    } else if (app.version <= 3) {
      const appSpecs = {
        name: app.name,
        ports: [],
      };
      app.ports.forEach((port) => {
        appSpecs.ports.push(Number(port));
      });
      apps.push(appSpecs);
    } else if (app.version >= 4) {
      const appSpecs = {
        name: app.name,
        ports: [],
      };
      app.compose.forEach((composeApp) => {
        appSpecs.ports = appSpecs.ports.concat(composeApp.ports);
      });
      apps.push(appSpecs);
    }
  });
  return apps;
}

async function restoreFluxPortsSupport() {
  try {
    const isUPNP = upnpService.isUPNP();

    const apiPort = userconfig.initial.apiport || config.server.apiport;
    const homePort = +apiPort - 1;

    // setup UFW if active
<<<<<<< HEAD
    await fluxCommunication.allowPort(serviceHelper.ensureNumber(apiPort));
    await fluxCommunication.allowPort(serviceHelper.ensureNumber(homePort));
=======
    await fluxNetworkHelper.allowPort(serviceHelper.ensureNumber(apiPort));
    await fluxNetworkHelper.allowPort(serviceHelper.ensureNumber(homePort));
>>>>>>> d05dda4f

    // UPNP
    if ((userconfig.initial.apiport && userconfig.initial.apiport !== config.server.apiport) || isUPNP) {
      // map our Flux API and UI port
      await upnpService.setupUPNP(apiPort);
    }
  } catch (error) {
    log.error(error);
  }
}

async function restoreAppsPortsSupport() {
  try {
    const currentAppsPorts = await assignedPortsInstalledApps();
    const isUPNP = upnpService.isUPNP();

    // setup UFW for apps
    // eslint-disable-next-line no-restricted-syntax
    for (const application of currentAppsPorts) {
      // eslint-disable-next-line no-restricted-syntax
      for (const port of application.ports) {
        // eslint-disable-next-line no-await-in-loop
<<<<<<< HEAD
        await fluxCommunication.allowPort(serviceHelper.ensureNumber(port));
=======
        await fluxNetworkHelper.allowPort(serviceHelper.ensureNumber(port));
>>>>>>> d05dda4f
      }
    }

    // UPNP
    if ((userconfig.initial.apiport && userconfig.initial.apiport !== config.server.apiport) || isUPNP) {
      // map application ports
      // eslint-disable-next-line no-restricted-syntax
      for (const application of currentAppsPorts) {
        // eslint-disable-next-line no-restricted-syntax
        for (const port of application.ports) {
          // eslint-disable-next-line no-await-in-loop
          await upnpService.mapUpnpPort(serviceHelper.ensureNumber(port), `Flux_App_${application.name}`);
        }
      }
    }
  } catch (error) {
    log.error(error);
  }
}

async function restorePortsSupport() {
  try {
    await restoreFluxPortsSupport();
    await restoreAppsPortsSupport();
  } catch (error) {
    log.error(error);
  }
}

<<<<<<< HEAD
=======
/**
 * To ensure application ports are not already in use by another appliaction.
 * @param {object} appSpecFormatted App specifications.
 * @param {string[]} globalCheckedApps Names of global checked apps.
 * @returns {boolean} True if no errors are thrown.
 */
>>>>>>> d05dda4f
async function ensureApplicationPortsNotUsed(appSpecFormatted, globalCheckedApps) {
  let currentAppsPorts = await assignedPortsInstalledApps();
  if (globalCheckedApps && globalCheckedApps.length) {
    const globalAppsPorts = await assignedPortsGlobalApps(globalCheckedApps);
    currentAppsPorts = currentAppsPorts.concat(globalAppsPorts);
  }
  if (appSpecFormatted.version === 1) {
    const portAssigned = currentAppsPorts.find((app) => app.ports.includes(Number(appSpecFormatted.port)));
    if (portAssigned && portAssigned.name !== appSpecFormatted.name) {
      throw new Error(`Flux App ${appSpecFormatted.name} port ${appSpecFormatted.port} already used with different application. Installation aborted.`);
    }
  } else if (appSpecFormatted.version <= 3) {
    // eslint-disable-next-line no-restricted-syntax
    for (const port of appSpecFormatted.ports) {
      const portAssigned = currentAppsPorts.find((app) => app.ports.includes(Number(port)));
      if (portAssigned && portAssigned.name !== appSpecFormatted.name) {
        throw new Error(`Flux App ${appSpecFormatted.name} port ${port} already used with different application. Installation aborted.`);
      }
    }
  } else {
    // eslint-disable-next-line no-restricted-syntax
    for (const appComponent of appSpecFormatted.compose) {
      // eslint-disable-next-line no-restricted-syntax
      for (const port of appComponent.ports) {
        const portAssigned = currentAppsPorts.find((app) => app.ports.includes(port));
        if (portAssigned && portAssigned.name !== appSpecFormatted.name) {
          throw new Error(`Flux App ${appSpecFormatted.name} port ${port} already used with different application. Installation aborted.`);
        }
      }
    }
  }
  return true;
}

/**
 * To get Docker image architectures.
 * @param {string} repotag Docker Hub repository tag.
 * @returns {string[]} List of Docker image architectures.
 */
async function repositoryArchitectures(repotag) {
  if (typeof repotag !== 'string') {
    throw new Error('Invalid repotag');
  }
  const splittedRepo = repotag.split(':');
  if (splittedRepo[0] && splittedRepo[1] && !splittedRepo[2]) {
    let repoToFetch = splittedRepo[0];
    if (!repoToFetch.includes('/')) {
      repoToFetch = `library/${splittedRepo[0]}`;
    }
    const resDocker = await serviceHelper.axiosGet(`https://hub.docker.com/v2/repositories/${repoToFetch}/tags/${splittedRepo[1]}`).catch(() => {
      throw new Error(`Repository ${repotag} is not found on docker hub in expected format`);
    });
    if (!resDocker) {
      throw new Error('Unable to communicate with Docker Hub! Try again later.');
    }
    if (resDocker.data.errinfo) {
      throw new Error('Docker image not found');
    }
    if (!resDocker.data.images) {
      throw new Error('Docker image not found2');
    }
    if (!resDocker.data.images[0]) {
      throw new Error('Docker image not found3');
    }
    const architectures = [];
    // eslint-disable-next-line no-restricted-syntax
    for (const image of resDocker.data.images) {
      architectures.push(image.architecture);
    }
    return architectures;
  }
  throw new Error(`Repository ${repotag} is not in valid format namespace/repository:tag`);
}

/**
 * To get system architecture type (ARM64 or AMD64).
 * @returns {string} Architecture type (ARM64 or AMD64).
 */
async function systemArchitecture() {
  // get benchmark architecture - valid are arm64, amd64
  const benchmarkBenchRes = await benchmarkService.getBenchmarks();
  if (benchmarkBenchRes.status === 'error') {
    throw benchmarkBenchRes.data;
  }
  return benchmarkBenchRes.data.architecture;
}

/**
 * To ensure that all app images are of a consistent architecture type. Architecture must be either ARM64 or AMD64.
 * @param {object} appSpecFormatted App specifications.
 * @returns {boolean} True if all apps have the same system architecture.
 */
async function ensureApplicationImagesExistsForPlatform(appSpecFormatted) {
  const architecture = await systemArchitecture();
  if (architecture !== 'arm64' && architecture !== 'amd64') {
    throw new Error(`Invalid architecture ${architecture} detected.`);
  }
  // get all images in apps specifications
  const appRepos = [];
  if (appSpecFormatted.version <= 3) {
    appRepos.push(appSpecFormatted.repotag);
  } else {
    // eslint-disable-next-line no-restricted-syntax
    for (const appComponent of appSpecFormatted.compose) {
      appRepos.push(appComponent.repotag);
    }
  }
  // eslint-disable-next-line no-restricted-syntax
  for (const appRepo of appRepos) {
    // eslint-disable-next-line no-await-in-loop
    const repoArchitectures = await repositoryArchitectures(appRepo);
    if (!repoArchitectures.includes(architecture)) { // if my system architecture is not in the image
      return false;
    }
    // eslint-disable-next-line no-await-in-loop
    await serviceHelper.delay(500); // catch for potential rate limit
  }
  return true; // all images have my system architecture
}

/**
 * To check if app name already registered. App names must be unique.
 * @param {object} appSpecFormatted App specifications.
 * @returns {boolean} True if no errors are thrown.
 */
async function checkApplicationRegistrationNameConflicts(appSpecFormatted) {
  // check if name is not yet registered
  const dbopen = dbHelper.databaseConnection();

  const appsDatabase = dbopen.db(config.database.appsglobal.database);
  const appsQuery = { name: new RegExp(`^${appSpecFormatted.name}$`, 'i') }; // case insensitive
  const appsProjection = {
    projection: {
      _id: 0,
      name: 1,
    },
  };
  const appResult = await dbHelper.findOneInDatabase(appsDatabase, globalAppsInformation, appsQuery, appsProjection);

  if (appResult) {
    throw new Error(`Flux App ${appSpecFormatted.name} already registered. Flux App has to be registered under different name.`);
  }

  const localApps = await availableApps();
  const appExists = localApps.find((localApp) => localApp.name.toLowerCase() === appSpecFormatted.name.toLowerCase());
  if (appExists) {
    throw new Error(`Flux App ${appSpecFormatted.name} already assigned to local application. Flux App has to be registered under different name.`);
  }
  if (appSpecFormatted.name.toLowerCase() === 'share') {
    throw new Error(`Flux App ${appSpecFormatted.name} already assigned to Flux main application. Flux App has to be registered under different name.`);
  }
  return true;
}

/**
 * To check for any conflicts with the latest permenent app registration message and any app update messages.
 * @param {object} specifications App specifications.
 * @param {number} verificationTimestamp Verifiaction time stamp.
 * @returns {boolean} True if no errors are thrown.
 */
async function checkApplicationUpdateNameRepositoryConflicts(specifications, verificationTimestamp) {
  // we may not have the application in global apps. This can happen when we receive the message after the app has already expired AND we need to get message right before our message. Thus using messages system that is accurate
  const db = dbHelper.databaseConnection();
  const database = db.db(config.database.appsglobal.database);
  const projection = {
    projection: {
      _id: 0,
    },
  };
  log.info(`Searching permanent messages for ${specifications.name}`);
  const appsQuery = {
    'appSpecifications.name': specifications.name,
  };
  const permanentAppMessage = await dbHelper.findInDatabase(database, globalAppsMessages, appsQuery, projection);
  let latestPermanentRegistrationMessage;
  permanentAppMessage.forEach((foundMessage) => {
    // has to be registration message
    if (foundMessage.type === 'zelappregister' || foundMessage.type === 'fluxappregister' || foundMessage.type === 'zelappupdate' || foundMessage.type === 'fluxappupdate') { // can be any type
      if (latestPermanentRegistrationMessage && latestPermanentRegistrationMessage.height <= foundMessage.height) { // we have some message and the message is quite new
        if (latestPermanentRegistrationMessage.timestamp < foundMessage.timestamp && foundMessage.timestamp <= verificationTimestamp) { // but our message is newer. foundMessage has to have lower timestamp than our new message
          latestPermanentRegistrationMessage = foundMessage;
        }
      } else if (foundMessage.timestamp <= verificationTimestamp) { // we don't have any message or our message is newer. foundMessage has to have lower timestamp than our new message
        latestPermanentRegistrationMessage = foundMessage;
      }
    }
  });
  // some early app have zelAppSepcifications
  const appsQueryB = {
    'zelAppSpecifications.name': specifications.name,
  };
  const permanentAppMessageB = await dbHelper.findInDatabase(database, globalAppsMessages, appsQueryB, projection);
  permanentAppMessageB.forEach((foundMessage) => {
    // has to be registration message
    if (foundMessage.type === 'zelappregister' || foundMessage.type === 'fluxappregister' || foundMessage.type === 'zelappupdate' || foundMessage.type === 'fluxappupdate') { // can be any type
      if (latestPermanentRegistrationMessage && latestPermanentRegistrationMessage.height <= foundMessage.height) { // we have some message and the message is quite new
        if (latestPermanentRegistrationMessage.timestamp < foundMessage.timestamp && foundMessage.timestamp <= verificationTimestamp) { // but our message is newer. foundMessage has to have lower timestamp than our new message
          latestPermanentRegistrationMessage = foundMessage;
        }
      } else if (foundMessage.timestamp <= verificationTimestamp) { // we don't have any message or our message is newer. foundMessage has to have lower timestamp than our new message
        latestPermanentRegistrationMessage = foundMessage;
      }
    }
  });
  if (!latestPermanentRegistrationMessage) {
    throw new Error(`Flux App ${specifications.name} update message received but permanent message of parameters does not exist!`);
  }
  const appSpecs = latestPermanentRegistrationMessage.appSpecifications || latestPermanentRegistrationMessage.zelAppSpecifications;
  if (!appSpecs) {
    throw new Error(`Flux App ${specifications.name} update message received but application does not exists!`);
  }
  if (specifications.version >= 4) {
    if (appSpecs.version >= 4) {
      // update and current are both v4 compositions
      // must be same amount of copmositions
      // must be same names
      if (specifications.compose.length !== appSpecs.compose.length) {
        throw new Error(`Flux App ${specifications.name} change of components is not allowed`);
      }
      appSpecs.compose.forEach((appComponent) => {
        const newSpecComponentFound = specifications.compose.find((appComponentNew) => appComponentNew.name === appComponent.name);
        if (!newSpecComponentFound) {
          throw new Error(`Flux App ${specifications.name} change of component name is not allowed`);
        }
        // v4 allows for changes of repotag
      });
    } else { // update is v4+ and current app have v1,2,3
      throw new Error(`Flux App ${specifications.name} update to different specifications is not possible`);
    }
  } else if (appSpecs.version >= 4) {
    throw new Error(`Flux App ${specifications.name} update to different specifications is not possible`);
  } else { // bot update and current app have v1,2,3
    // eslint-disable-next-line no-lonely-if
    if (appSpecs.repotag !== specifications.repotag) { // v1,2,3 does not allow repotag change
      throw new Error(`Flux App ${specifications.name} update of repotag is not allowed`);
    }
  }
  return true;
}

/**
 * To get previous app specifications.
 * @param {object} specifications App sepcifications.
 * @param {object} message Message.
 * @returns {object} App specifications.
 */
async function getPreviousAppSpecifications(specifications, message) {
  // we may not have the application in global apps. This can happen when we receive the message after the app has already expired AND we need to get message right before our message. Thus using messages system that is accurate
  const db = dbHelper.databaseConnection();
  const database = db.db(config.database.appsglobal.database);
  const projection = {
    projection: {
      _id: 0,
    },
  };
  log.info(`Searching permanent messages for ${specifications.name}`);
  const appsQuery = {
    'appSpecifications.name': specifications.name,
  };
  const permanentAppMessage = await dbHelper.findInDatabase(database, globalAppsMessages, appsQuery, projection);
  let latestPermanentRegistrationMessage;
  permanentAppMessage.forEach((foundMessage) => {
    // has to be registration message
    if (foundMessage.type === 'zelappregister' || foundMessage.type === 'fluxappregister' || foundMessage.type === 'zelappupdate' || foundMessage.type === 'fluxappupdate') { // can be any type
      if (latestPermanentRegistrationMessage && latestPermanentRegistrationMessage.height <= foundMessage.height) { // we have some message and the message is quite new
        if (latestPermanentRegistrationMessage.timestamp < foundMessage.timestamp && foundMessage.timestamp <= message.timestamp) { // but our message is newer. foundMessage has to have lower timestamp than our new message
          latestPermanentRegistrationMessage = foundMessage;
        }
      } else if (foundMessage.timestamp <= message.timestamp) { // we don't have any message or our message is newer. foundMessage has to have lower timestamp than our new message
        latestPermanentRegistrationMessage = foundMessage;
      }
    }
  });
  // some early app have zelAppSepcifications
  const appsQueryB = {
    'zelAppSpecifications.name': specifications.name,
  };
  const permanentAppMessageB = await dbHelper.findInDatabase(database, globalAppsMessages, appsQueryB, projection);
  permanentAppMessageB.forEach((foundMessage) => {
    // has to be registration message
    if (foundMessage.type === 'zelappregister' || foundMessage.type === 'fluxappregister' || foundMessage.type === 'zelappupdate' || foundMessage.type === 'fluxappupdate') { // can be any type
      if (latestPermanentRegistrationMessage && latestPermanentRegistrationMessage.height <= foundMessage.height) { // we have some message and the message is quite new
        if (latestPermanentRegistrationMessage.timestamp < foundMessage.timestamp && foundMessage.timestamp <= message.timestamp) { // but our message is newer. foundMessage has to have lower timestamp than our new message
          latestPermanentRegistrationMessage = foundMessage;
        }
      } else if (foundMessage.timestamp <= message.timestamp) { // we don't have any message or our message is newer. foundMessage has to have lower timestamp than our new message
        latestPermanentRegistrationMessage = foundMessage;
      }
    }
  });
  const appSpecs = latestPermanentRegistrationMessage.appSpecifications || latestPermanentRegistrationMessage.zelAppSpecifications;
  if (!appSpecs) {
    throw new Error(`Flux App ${specifications.name} update message received but application does not exists!`);
  }
  return appSpecs;
}

/**
 * To check if an app message hash exists.
 * @param {string} hash Message hash.
 * @returns {(object|boolean)} Returns document object if it exists in the database. Otherwise returns false.
 */
async function checkAppMessageExistence(hash) {
  const dbopen = dbHelper.databaseConnection();
  const appsDatabase = dbopen.db(config.database.appsglobal.database);
  const appsQuery = { hash };
  const appsProjection = {};
  // a permanent global zelappmessage looks like this:
  // const permanentAppMessage = {
  //   type: messageType,
  //   version: typeVersion,
  //   zelAppSpecifications: appSpecFormatted,
  //   appSpecifications: appSpecFormatted,
  //   hash: messageHASH,
  //   timestamp,
  //   signature,
  //   txid,
  //   height,
  //   valueSat,
  // };
  const appResult = await dbHelper.findOneInDatabase(appsDatabase, globalAppsMessages, appsQuery, appsProjection);
  if (appResult) {
    return appResult;
  }
  return false;
}

/**
 * To check if an app temporary message hash exists.
 * @param {string} hash Message hash.
 * @returns {(object|boolean)} Returns document object if it exists in the database. Otherwise returns false.
 */
async function checkAppTemporaryMessageExistence(hash) {
  const dbopen = dbHelper.databaseConnection();
  const appsDatabase = dbopen.db(config.database.appsglobal.database);
  const appsQuery = { hash };
  const appsProjection = {};
  // a temporary zelappmessage looks like this:
  // const newMessage = {
  //   appSpecifications: message.appSpecifications,
  //   type: message.type,
  //   version: message.version,
  //   hash: message.hash,
  //   timestamp: message.timestamp,
  //   signature: message.signature,
  //   createdAt: new Date(message.timestamp),
  //   expireAt: new Date(validTill),
  // };
  const appResult = await dbHelper.findOneInDatabase(appsDatabase, globalAppsTempMessages, appsQuery, appsProjection);
  if (appResult) {
    return appResult;
  }
  return false;
}

/**
 * To store a temporary message for an app.
 * @param {object} message Message.
 * @param {boolean} furtherVerification Defaults to false.
 * @returns {boolean} True if message is successfully stored and rebroadcasted. Returns false if message is already in cache or has already been broadcast. Otherwise an error is thrown.
 */
async function storeAppTemporaryMessage(message, furtherVerification = false) {
  /* message object
  * @param type string
  * @param version number
  * @param appSpecifications object
  * @param hash string
  * @param timestamp number
  * @param signature string
  */
  if (!message || typeof message !== 'object' || typeof message.type !== 'string' || typeof message.version !== 'number' || typeof message.signature !== 'string' || typeof message.timestamp !== 'number' || typeof message.hash !== 'string') {
    return new Error('Invalid Flux App message for storing');
  }
  // expect one to be present
  if (typeof message.appSpecifications !== 'object' && typeof message.zelAppSpecifications !== 'object') {
    return new Error('Invalid Flux App message for storing');
  }
  // check if we have the message in cache. If yes, return false. If not, store it and continue
  if (myCache.has(serviceHelper.ensureString(message))) {
    return false;
  }
  console.log(serviceHelper.ensureString(message));
  myCache.set(serviceHelper.ensureString(message), message);
  const specifications = message.appSpecifications || message.zelAppSpecifications;

  // check permanent app message storage
  const appMessage = await checkAppMessageExistence(message.hash);
  if (appMessage) {
    // do not rebroadcast further
    return false;
  }
  // check temporary message storage
  const tempMessage = await checkAppTemporaryMessageExistence(message.hash);
  if (tempMessage && typeof tempMessage === 'object' && !Array.isArray(tempMessage)) {
    // do not rebroadcast further
    return false;
  }

  // data shall already be verified by the broadcasting node. But verify all again.
  // this takes roughly at least 1 second
  if (furtherVerification) {
    if (message.type === 'zelappregister' || message.type === 'fluxappregister') {
      const syncStatus = daemonServiceMiscRpcs.isDaemonSynced();
      const daemonHeight = syncStatus.data.height;
      await verifyAppSpecifications(specifications, daemonHeight);
      await verifyAppHash(message);
      await checkApplicationRegistrationNameConflicts(specifications);
      await verifyAppMessageSignature(message.type, message.version, specifications, message.timestamp, message.signature);
    } else if (message.type === 'zelappupdate' || message.type === 'fluxappupdate') {
      const syncStatus = daemonServiceMiscRpcs.isDaemonSynced();
      const daemonHeight = syncStatus.data.height;
      // stadard verifications
      await verifyAppSpecifications(specifications, daemonHeight);
      await verifyAppHash(message);
      // verify that app exists, does not change repotag (for v1-v3), does not change name and does not change component names
      await checkApplicationUpdateNameRepositoryConflicts(specifications, message.timestamp);
      // get previousAppSpecifications as we need previous owner
      const previousAppSpecs = await getPreviousAppSpecifications(specifications, message);
      const { owner } = previousAppSpecs;
      // here signature is checked against PREVIOUS app owner
      await verifyAppMessageUpdateSignature(message.type, message.version, specifications, message.timestamp, message.signature, owner);
    } else {
      throw new Error('Invalid Flux App message received');
    }
  }

  const receivedAt = Date.now();
  const validTill = receivedAt + (60 * 60 * 1000); // 60 minutes

  const newMessage = {
    appSpecifications: specifications,
    type: message.type, // shall be fluxappregister, fluxappupdate
    version: message.version,
    hash: message.hash,
    timestamp: message.timestamp,
    signature: message.signature,
    receivedAt: new Date(receivedAt),
    expireAt: new Date(validTill),
  };
  const value = newMessage;
  // message does not exist anywhere and is ok, store it
  const db = dbHelper.databaseConnection();
  const database = db.db(config.database.appsglobal.database);
  await dbHelper.insertOneToDatabase(database, globalAppsTempMessages, value);
  // it is stored and rebroadcasted
  return true;
}

/**
 * To store a message for a running app.
 * @param {object} message Message.
 * @returns {boolean} True if message is successfully stored and rebroadcasted. Returns false if message is already in cache, is already stored or is old. Throws an error if invalid.
 */
async function storeAppRunningMessage(message) {
  /* message object
  * @param type string
  * @param version number
  * @param hash string
  * @param broadcastedAt number
  * @param name string
  * @param ip string
  */
  if (!message || typeof message !== 'object' || typeof message.type !== 'string' || typeof message.version !== 'number' || typeof message.broadcastedAt !== 'number' || typeof message.hash !== 'string' || typeof message.name !== 'string' || typeof message.ip !== 'string') {
    return new Error('Invalid Flux App Running message for storing');
  }

  // check if we have the message in cache. If yes, return false. If not, store it and continue
  if (myCache.has(serviceHelper.ensureString(message))) {
    return false;
  }
  console.log(serviceHelper.ensureString(message));
  myCache.set(serviceHelper.ensureString(message), message);

  const validTill = message.broadcastedAt + (65 * 60 * 1000); // 3900 seconds

  if (validTill < new Date().getTime()) {
    // reject old message
    return false;
  }

  const randomDelay = Math.floor((Math.random() * 1280)) + 240;
  await serviceHelper.delay(randomDelay);

  const db = dbHelper.databaseConnection();
  const database = db.db(config.database.appsglobal.database);
  const newAppRunningMessage = {
    name: message.name,
    hash: message.hash, // hash of application specifics that are running
    ip: message.ip,
    broadcastedAt: new Date(message.broadcastedAt),
    expireAt: new Date(validTill),
  };

  // indexes over name, hash, ip. Then name + ip and name + ip + broadcastedAt.
  const queryFind = { name: newAppRunningMessage.name, ip: newAppRunningMessage.ip, broadcastedAt: { $gte: newAppRunningMessage.broadcastedAt } };
  const projection = { _id: 0 };
  // we already have the exact same data
  const result = await dbHelper.findOneInDatabase(database, globalAppsLocations, queryFind, projection);
  if (result) {
    // it is already stored
    return false;
  }
  const queryUpdate = { name: newAppRunningMessage.name, ip: newAppRunningMessage.ip };
  const update = { $set: newAppRunningMessage };
  const options = {
    upsert: true,
  };
  await dbHelper.updateOneInDatabase(database, globalAppsLocations, queryUpdate, update, options);
  // it is now stored, rebroadcast
  return true;
}

/**
 * To request app message.
 * @param {string} hash Message hash.
 */
async function requestAppMessage(hash) {
  // some message type request app message, message hash
  // peer responds with data from permanent database or temporary database. If does not have it requests further
  console.log(hash);
  const message = {
    type: 'fluxapprequest',
    version: 1,
    hash,
  };
  await fluxCommunicationMessagesSender.broadcastMessageToOutgoing(message);
  await serviceHelper.delay(100);
  await fluxCommunicationMessagesSender.broadcastMessageToIncoming(message);
}

/**
 * To format app specification object. Checks that all parameters exist and are correct.
 * @param {object} appSpecification App specification.
 * @returns {object} Returns formatted app specification to be stored in global database. Otherwise throws error.
 */
function specificationFormatter(appSpecification) {
  let { version } = appSpecification;
  let { name } = appSpecification;
  let { description } = appSpecification;
  let { owner } = appSpecification;
  let { compose } = appSpecification;
  let { repotag } = appSpecification;
  let { ports } = appSpecification;
  let { domains } = appSpecification;
  let { enviromentParameters } = appSpecification;
  let { commands } = appSpecification;
  let { containerPorts } = appSpecification;
  let { containerData } = appSpecification;
  let { instances } = appSpecification;
  let { cpu } = appSpecification;
  let { ram } = appSpecification;
  let { hdd } = appSpecification;
  const { tiered } = appSpecification;

  if (!version) {
    throw new Error('Missing Flux App specification parameter');
  }
  version = serviceHelper.ensureNumber(version);
  if (version === 1) {
    throw new Error('Specifications of version 1 is depreceated');
  }

  // commons
  if (!name || !description || !owner) {
    throw new Error('Missing Flux App specification parameter');
  }
  name = serviceHelper.ensureString(name);
  description = serviceHelper.ensureString(description);
  owner = serviceHelper.ensureString(owner);

  // finalised parameters that will get stored in global database
  const appSpecFormatted = {
    version, // integer
    name, // string
    description, // string
    owner, // zelid string
  };

  const correctCompose = [];

  if (version <= 3) {
    if (!repotag || !ports || !domains || !enviromentParameters || !commands || !containerPorts || !containerData || !cpu || !ram || !hdd) {
      throw new Error('Missing Flux App specification parameter');
    }

    repotag = serviceHelper.ensureString(repotag);
    ports = serviceHelper.ensureObject(ports);
    const portsCorrect = [];
    if (Array.isArray(ports)) {
      ports.forEach((parameter) => {
        const param = serviceHelper.ensureString(parameter); // v2 and v3 have string
        portsCorrect.push(param);
      });
    } else {
      throw new Error('Ports for Flux App are invalid');
    }
    domains = serviceHelper.ensureObject(domains);
    const domainsCorrect = [];
    if (Array.isArray(domains)) {
      domains.forEach((parameter) => {
        const param = serviceHelper.ensureString(parameter);
        domainsCorrect.push(param);
      });
    } else {
      throw new Error('Domains for Flux App are invalid');
    }
    enviromentParameters = serviceHelper.ensureObject(enviromentParameters);
    const envParamsCorrected = [];
    if (Array.isArray(enviromentParameters)) {
      enviromentParameters.forEach((parameter) => {
        const param = serviceHelper.ensureString(parameter);
        envParamsCorrected.push(param);
      });
    } else {
      throw new Error('Environmental parameters for Flux App are invalid');
    }
    commands = serviceHelper.ensureObject(commands);
    const commandsCorrected = [];
    if (Array.isArray(commands)) {
      commands.forEach((command) => {
        const cmm = serviceHelper.ensureString(command);
        commandsCorrected.push(cmm);
      });
    } else {
      throw new Error('Flux App commands are invalid');
    }
    containerPorts = serviceHelper.ensureObject(containerPorts);
    const containerportsCorrect = [];
    if (Array.isArray(containerPorts)) {
      containerPorts.forEach((parameter) => {
        const param = serviceHelper.ensureString(parameter); // next specification fork here we want to do ensureNumber
        containerportsCorrect.push(param);
      });
    } else {
      throw new Error('Container Ports for Flux App are invalid');
    }
    containerData = serviceHelper.ensureString(containerData);
    cpu = serviceHelper.ensureNumber(cpu);
    ram = serviceHelper.ensureNumber(ram);
    hdd = serviceHelper.ensureNumber(hdd);
    if (typeof tiered !== 'boolean') {
      throw new Error('Invalid tiered value obtained. Only boolean as true or false allowed.');
    }

    // finalised parameters
    appSpecFormatted.repotag = repotag; // string
    appSpecFormatted.ports = portsCorrect; // array of integers
    appSpecFormatted.domains = domainsCorrect;
    appSpecFormatted.enviromentParameters = envParamsCorrected; // array of strings
    appSpecFormatted.commands = commandsCorrected; // array of strings
    appSpecFormatted.containerPorts = containerportsCorrect; // array of integers
    appSpecFormatted.containerData = containerData; // string
    appSpecFormatted.cpu = cpu; // float 0.1 step
    appSpecFormatted.ram = ram; // integer 100 step (mb)
    appSpecFormatted.hdd = hdd; // integer 1 step
    appSpecFormatted.tiered = tiered; // boolean

    if (tiered) {
      let { cpubasic } = appSpecification;
      let { cpusuper } = appSpecification;
      let { cpubamf } = appSpecification;
      let { rambasic } = appSpecification;
      let { ramsuper } = appSpecification;
      let { rambamf } = appSpecification;
      let { hddbasic } = appSpecification;
      let { hddsuper } = appSpecification;
      let { hddbamf } = appSpecification;
      if (!cpubasic || !cpusuper || !cpubamf || !rambasic || !ramsuper || !rambamf || !hddbasic || !hddsuper || !hddbamf) {
        throw new Error('Flux App was requested as tiered setup but specifications are missing');
      }
      cpubasic = serviceHelper.ensureNumber(cpubasic);
      cpusuper = serviceHelper.ensureNumber(cpusuper);
      cpubamf = serviceHelper.ensureNumber(cpubamf);
      rambasic = serviceHelper.ensureNumber(rambasic);
      ramsuper = serviceHelper.ensureNumber(ramsuper);
      rambamf = serviceHelper.ensureNumber(rambamf);
      hddbasic = serviceHelper.ensureNumber(hddbasic);
      hddsuper = serviceHelper.ensureNumber(hddsuper);
      hddbamf = serviceHelper.ensureNumber(hddbamf);

      appSpecFormatted.cpubasic = cpubasic;
      appSpecFormatted.cpusuper = cpusuper;
      appSpecFormatted.cpubamf = cpubamf;
      appSpecFormatted.rambasic = rambasic;
      appSpecFormatted.ramsuper = ramsuper;
      appSpecFormatted.rambamf = rambamf;
      appSpecFormatted.hddbasic = hddbasic;
      appSpecFormatted.hddsuper = hddsuper;
      appSpecFormatted.hddbamf = hddbamf;
    }
  } else { // v4+
    if (!compose) {
      throw new Error('Missing Flux App specification parameter');
    }
    compose = serviceHelper.ensureObject(compose);
    if (compose.length < 1) {
      throw new Error('Flux App does not contain any components');
    }
    if (compose.length > 5) {
      throw new Error('Flux App has too many components');
    }
    compose.forEach((appComponent) => {
      const appComponentCorrect = {};
      appComponentCorrect.name = serviceHelper.ensureString(appComponent.name);
      appComponentCorrect.description = serviceHelper.ensureString(appComponent.description);
      appComponentCorrect.repotag = serviceHelper.ensureString(appComponent.repotag);
      appComponentCorrect.ports = serviceHelper.ensureObject(appComponent.ports);
      const portsCorrect = [];
      if (Array.isArray(appComponentCorrect.ports)) {
        appComponentCorrect.ports.forEach((parameter) => {
          const param = serviceHelper.ensureNumber(parameter);
          portsCorrect.push(param);
        });
        appComponentCorrect.ports = portsCorrect;
      } else {
        throw new Error(`Ports for Flux App component ${appComponent.name} are invalid`);
      }
      appComponentCorrect.domains = serviceHelper.ensureObject(appComponent.domains);
      const domainsCorect = [];
      if (Array.isArray(appComponentCorrect.domains)) {
        appComponentCorrect.domains.forEach((parameter) => {
          const param = serviceHelper.ensureString(parameter);
          domainsCorect.push(param);
        });
        appComponentCorrect.domains = domainsCorect;
      } else {
        throw new Error(`Domains for Flux App component ${appComponent.name} are invalid`);
      }
      appComponentCorrect.environmentParameters = serviceHelper.ensureObject(appComponent.environmentParameters);
      const envParamsCorrected = [];
      if (Array.isArray(appComponentCorrect.environmentParameters)) {
        appComponentCorrect.environmentParameters.forEach((parameter) => {
          const param = serviceHelper.ensureString(parameter);
          envParamsCorrected.push(param);
        });
        appComponentCorrect.environmentParameters = envParamsCorrected;
      } else {
        throw new Error(`Environmental parameters for Flux App component ${appComponent.name} are invalid`);
      }
      appComponentCorrect.commands = serviceHelper.ensureObject(appComponent.commands);
      const commandsCorrected = [];
      if (Array.isArray(appComponentCorrect.commands)) {
        appComponentCorrect.commands.forEach((command) => {
          const cmm = serviceHelper.ensureString(command);
          commandsCorrected.push(cmm);
        });
        appComponentCorrect.commands = commandsCorrected;
      } else {
        throw new Error(`Flux App component ${appComponent.name} commands are invalid`);
      }
      appComponentCorrect.containerPorts = serviceHelper.ensureObject(appComponent.containerPorts);
      const containerportsCorrect = [];
      if (Array.isArray(appComponentCorrect.containerPorts)) {
        appComponentCorrect.containerPorts.forEach((parameter) => {
          const param = serviceHelper.ensureNumber(parameter);
          containerportsCorrect.push(param);
        });
      } else {
        throw new Error(`Container Ports for Flux App component ${appComponent.name} are invalid`);
      }
      appComponentCorrect.containerData = serviceHelper.ensureString(appComponent.containerData);
      appComponentCorrect.cpu = serviceHelper.ensureNumber(appComponent.cpu);
      appComponentCorrect.ram = serviceHelper.ensureNumber(appComponent.ram);
      appComponentCorrect.hdd = serviceHelper.ensureNumber(appComponent.hdd);
      appComponentCorrect.tiered = appComponent.tiered;
      if (typeof appComponentCorrect.tiered !== 'boolean') {
        throw new Error('Invalid tiered value obtained. Only boolean as true or false allowed.');
      }
      if (appComponentCorrect.tiered) {
        let { cpubasic } = appComponent;
        let { cpusuper } = appComponent;
        let { cpubamf } = appComponent;
        let { rambasic } = appComponent;
        let { ramsuper } = appComponent;
        let { rambamf } = appComponent;
        let { hddbasic } = appComponent;
        let { hddsuper } = appComponent;
        let { hddbamf } = appComponent;
        if (!cpubasic || !cpusuper || !cpubamf || !rambasic || !ramsuper || !rambamf || !hddbasic || !hddsuper || !hddbamf) {
          throw new Error(`Flux App component ${appComponent.name} was requested as tiered setup but specifications are missing`);
        }
        cpubasic = serviceHelper.ensureNumber(cpubasic);
        cpusuper = serviceHelper.ensureNumber(cpusuper);
        cpubamf = serviceHelper.ensureNumber(cpubamf);
        rambasic = serviceHelper.ensureNumber(rambasic);
        ramsuper = serviceHelper.ensureNumber(ramsuper);
        rambamf = serviceHelper.ensureNumber(rambamf);
        hddbasic = serviceHelper.ensureNumber(hddbasic);
        hddsuper = serviceHelper.ensureNumber(hddsuper);
        hddbamf = serviceHelper.ensureNumber(hddbamf);

        appComponentCorrect.cpubasic = cpubasic;
        appComponentCorrect.cpusuper = cpusuper;
        appComponentCorrect.cpubamf = cpubamf;
        appComponentCorrect.rambasic = rambasic;
        appComponentCorrect.ramsuper = ramsuper;
        appComponentCorrect.rambamf = rambamf;
        appComponentCorrect.hddbasic = hddbasic;
        appComponentCorrect.hddsuper = hddsuper;
        appComponentCorrect.hddbamf = hddbamf;
      }
      correctCompose.push(appComponentCorrect);
    });
    appSpecFormatted.compose = correctCompose;
  }

  if (version >= 3) {
    if (!instances) {
      throw new Error('Missing Flux App specification parameter');
    }
    instances = serviceHelper.ensureNumber(instances);
    if (typeof instances !== 'number') {
      throw new Error('Invalid instances specification');
    }
    if (Number.isInteger(instances) !== true) {
      throw new Error('Invalid instances specified');
    }
    if (instances < config.fluxapps.minimumInstances) {
      throw new Error(`Minimum number of instances is ${config.fluxapps.minimumInstances}`);
    }
    if (instances > config.fluxapps.maximumInstances) {
      throw new Error(`Maximum number of instances is ${config.fluxapps.maximumInstances}`);
    }
    appSpecFormatted.instances = instances;
  }

  return appSpecFormatted;
}

/**
 * To register an app globally via API. Performs various checks before the app can be registered. Only accessible by users.
 * @param {object} req Request.
 * @param {object} res Response.
 * @returns {void} Return statement is only used here to interrupt the function and nothing is returned.
 */
async function registerAppGlobalyApi(req, res) {
  let body = '';
  req.on('data', (data) => {
    body += data;
  });
  req.on('end', async () => {
    try {
      const authorized = await verificationHelper.verifyPrivilege('user', req);
      if (!authorized) {
        const errMessage = messageHelper.errUnauthorizedMessage();
        res.json(errMessage);
        return;
      }
      // first check if this node is available for application registration
      if (outgoingPeers.length < config.fluxapps.minOutgoing) {
        throw new Error('Sorry, This Flux does not have enough outgoing peers for safe application registration');
      }
      if (incomingPeers.length < config.fluxapps.minIncoming) {
        throw new Error('Sorry, This Flux does not have enough incoming peers for safe application registration');
      }
      const processedBody = serviceHelper.ensureObject(body);
      // Note. Actually signature, timestamp is not needed. But we require it only to verify that user indeed has access to the private key of the owner zelid.
      // name and port HAVE to be unique for application. Check if they don't exist in global database
      // first let's check if all fields are present and have proper format except tiered and tiered specifications and those can be omitted
      let { appSpecification } = processedBody;
      let { timestamp } = processedBody;
      let { signature } = processedBody;
      let messageType = processedBody.type; // determines how data is treated in the future
      let typeVersion = processedBody.version; // further determines how data is treated in the future
      if (!appSpecification || !timestamp || !signature || !messageType || !typeVersion) {
        throw new Error('Incomplete message received. Check if appSpecification, type, version, timestamp and signature are provided.');
      }
      if (messageType !== 'zelappregister' && messageType !== 'fluxappregister') {
        throw new Error('Invalid type of message');
      }
      if (typeVersion !== 1) {
        throw new Error('Invalid version of message');
      }
      appSpecification = serviceHelper.ensureObject(appSpecification);
      timestamp = serviceHelper.ensureNumber(timestamp);
      signature = serviceHelper.ensureString(signature);
      messageType = serviceHelper.ensureString(messageType);
      typeVersion = serviceHelper.ensureNumber(typeVersion);

      const appSpecFormatted = specificationFormatter(appSpecification);

      const syncStatus = daemonServiceMiscRpcs.isDaemonSynced();
      if (!syncStatus.data.synced) {
        throw new Error('Daemon not yet synced.');
      }
      const daemonHeight = syncStatus.data.height;

      // parameters are now proper format and assigned. Check for their validity, if they are within limits, have propper ports, repotag exists, string lengths, specs are ok
      await verifyAppSpecifications(appSpecFormatted, daemonHeight, true);

      // check if name is not yet registered
      await checkApplicationRegistrationNameConflicts(appSpecFormatted);

      // check if zelid owner is correct ( done in message verification )
      // if signature is not correct, then specifications are not correct type or bad message received. Respond with 'Received message is invalid';
      await verifyAppMessageSignature(messageType, typeVersion, appSpecFormatted, timestamp, signature);

      // if all ok, then sha256 hash of entire message = message + timestamp + signature. We are hashing all to have always unique value.
      // If hashing just specificiations, if application goes back to previous specifications, it may pose some issues if we have indeed correct state
      // We respond with a hash that is supposed to go to transaction.
      const message = messageType + typeVersion + JSON.stringify(appSpecFormatted) + timestamp + signature;
      const messageHASH = await generalService.messageHash(message);
      // now all is great. Store appSpecFormatted, timestamp, signature and hash in appsTemporaryMessages. with 1 hours expiration time. Broadcast this message to all outgoing connections.
      const temporaryAppMessage = { // specification of temp message
        type: messageType,
        version: typeVersion,
        appSpecifications: appSpecFormatted,
        hash: messageHASH,
        timestamp,
        signature,
      };
      await fluxCommunicationMessagesSender.broadcastTemporaryAppMessage(temporaryAppMessage);
      // above takes 2-3 seconds
      await serviceHelper.delay(1200); // it takes receiving node at least 1 second to process the message. Add 1200 ms mas for processing
      // this operations takes 2.5-3.5 seconds and is heavy, message gets verified again.
      await requestAppMessage(messageHASH); // this itself verifies that Peers received our message broadcast AND peers send us the message back. By peers sending the message back we finally store it to our temporary message storage and rebroadcast it again
      // request app message is quite slow and from performance testing message will appear roughly 5 seconds after ask
      await serviceHelper.delay(1200); // 1200 ms mas for processing - peer sends message back to us
      // check temporary message storage
      let tempMessage = await checkAppTemporaryMessageExistence(messageHASH); // Cumulus measurement: after roughly 8 seconds here
      for (let i = 0; i < 20; i += 1) { // ask for up to 20 times - 10 seconds. Must have been processed by that time or it failed. Cumulus measurement: Approx 5-6 seconds
        if (!tempMessage) {
          // eslint-disable-next-line no-await-in-loop
          await serviceHelper.delay(500);
          // eslint-disable-next-line no-await-in-loop
          tempMessage = await checkAppTemporaryMessageExistence(messageHASH);
        }
      }
      if (tempMessage && typeof tempMessage === 'object' && !Array.isArray(tempMessage)) {
        const responseHash = messageHelper.createDataMessage(tempMessage.hash);
        res.json(responseHash); // all ok
        return;
      }
      throw new Error('Unable to register application on the network. Try again later.');
    } catch (error) {
      log.warn(error);
      const errorResponse = messageHelper.createErrorMessage(
        error.message || error,
        error.name,
        error.code,
      );
      res.json(errorResponse);
    }
  });
}

/**
 * To update an app globally via API. Performs various checks before the app can be updated. Price handled in UI and available in API. Only accessible by users.
 * @param {object} req Request.
 * @param {object} res Response.
 * @returns {void} Return statement is only used here to interrupt the function and nothing is returned.
 */
async function updateAppGlobalyApi(req, res) {
  let body = '';
  req.on('data', (data) => {
    body += data;
  });
  req.on('end', async () => {
    try {
      const authorized = await verificationHelper.verifyPrivilege('user', req);
      if (!authorized) {
        const errMessage = messageHelper.errUnauthorizedMessage();
        res.json(errMessage);
        return;
      }
      // first check if this node is available for application update
      if (outgoingPeers.length < config.fluxapps.minOutgoing) {
        throw new Error('Sorry, This Flux does not have enough outgoing peers for safe application update');
      }
      if (incomingPeers.length < config.fluxapps.minIncoming) {
        throw new Error('Sorry, This Flux does not have enough incoming peers for safe application update');
      }
      const processedBody = serviceHelper.ensureObject(body);
      // Note. Actually signature, timestamp is not needed. But we require it only to verify that user indeed has access to the private key of the owner zelid.
      // name and ports HAVE to be unique for application. Check if they don't exist in global database
      // first let's check if all fields are present and have proper format except tiered and tiered specifications and those can be omitted
      let { appSpecification } = processedBody;
      let { timestamp } = processedBody;
      let { signature } = processedBody;
      let messageType = processedBody.type; // determines how data is treated in the future
      let typeVersion = processedBody.version; // further determines how data is treated in the future
      if (!appSpecification || !timestamp || !signature || !messageType || !typeVersion) {
        throw new Error('Incomplete message received. Check if appSpecification, timestamp, type, version and signature are provided.');
      }
      if (messageType !== 'zelappupdate' && messageType !== 'fluxappupdate') {
        throw new Error('Invalid type of message');
      }
      if (typeVersion !== 1) {
        throw new Error('Invalid version of message');
      }
      appSpecification = serviceHelper.ensureObject(appSpecification);
      timestamp = serviceHelper.ensureNumber(timestamp);
      signature = serviceHelper.ensureString(signature);
      messageType = serviceHelper.ensureString(messageType);
      typeVersion = serviceHelper.ensureNumber(typeVersion);

      const appSpecFormatted = specificationFormatter(appSpecification);

      const syncStatus = daemonServiceMiscRpcs.isDaemonSynced();
      if (!syncStatus.data.synced) {
        throw new Error('Daemon not yet synced.');
      }
      const daemonHeight = syncStatus.data.height;

      // parameters are now proper format and assigned. Check for their validity, if they are within limits, have propper ports, repotag exists, string lengths, specs are ok
      await verifyAppSpecifications(appSpecFormatted, daemonHeight, true);

      // verify that app exists, does not change repotag and is signed by app owner.
      const db = dbHelper.databaseConnection();
      const database = db.db(config.database.appsglobal.database);
      // may throw
      const query = { name: appSpecFormatted.name };
      const projection = {
        projection: {
          _id: 0,
        },
      };
      const appInfo = await dbHelper.findOneInDatabase(database, globalAppsInformation, query, projection);
      if (!appInfo) {
        throw new Error('Flux App update received but application to update does not exist!');
      }
      if (appInfo.repotag !== appSpecFormatted.repotag) { // this is OK. <= v3 cannot change, v4 can but does not have this in specifications as its compose
        throw new Error('Flux App update of repotag is not allowed');
      }
      const appOwner = appInfo.owner; // ensure previous app owner is signing this message
      // here signature is checked against PREVIOUS app owner
      await verifyAppMessageUpdateSignature(messageType, typeVersion, appSpecFormatted, timestamp, signature, appOwner);

      // if all ok, then sha256 hash of entire message = message + timestamp + signature. We are hashing all to have always unique value.
      // If hashing just specificiations, if application goes back to previous specifications, it may pose some issues if we have indeed correct state
      // We respond with a hash that is supposed to go to transaction.
      const message = messageType + typeVersion + JSON.stringify(appSpecFormatted) + timestamp + signature;
      const messageHASH = await generalService.messageHash(message);
      // now all is great. Store appSpecFormatted, timestamp, signature and hash in appsTemporaryMessages. with 1 hours expiration time. Broadcast this message to all outgoing connections.
      const temporaryAppMessage = { // specification of temp message
        type: messageType,
        version: typeVersion,
        appSpecifications: appSpecFormatted,
        hash: messageHASH,
        timestamp,
        signature,
      };
      // verify that app exists, does not change repotag (for v1-v3), does not change name and does not change component names
      await checkApplicationUpdateNameRepositoryConflicts(appSpecFormatted, temporaryAppMessage.timestamp);
      await fluxCommunicationMessagesSender.broadcastTemporaryAppMessage(temporaryAppMessage);
      // above takes 2-3 seconds
      await serviceHelper.delay(1200); // it takes receiving node at least 1 second to process the message. Add 1200 ms mas for processing
      // this operations takes 2.5-3.5 seconds and is heavy, message gets verified again.
      await requestAppMessage(messageHASH); // this itself verifies that Peers received our message broadcast AND peers send us the message back. By peers sending the message back we finally store it to our temporary message storage and rebroadcast it again
      await serviceHelper.delay(1200); // 1200 ms mas for processing - peer sends message back to us
      // check temporary message storage
      let tempMessage = await checkAppTemporaryMessageExistence(messageHASH);
      for (let i = 0; i < 20; i += 1) { // ask for up to 20 times - 10 seconds. Must have been processed by that time or it failed.
        if (!tempMessage) {
          // eslint-disable-next-line no-await-in-loop
          await serviceHelper.delay(500);
          // eslint-disable-next-line no-await-in-loop
          tempMessage = await checkAppTemporaryMessageExistence(messageHASH);
        }
      }
      if (tempMessage && typeof tempMessage === 'object' && !Array.isArray(tempMessage)) {
        const responseHash = messageHelper.createDataMessage(tempMessage.hash);
        res.json(responseHash); // all ok
        return;
      }
      throw new Error('Unable to update application on the network. Try again later.');
    } catch (error) {
      log.warn(error);
      const errorResponse = messageHelper.createErrorMessage(
        error.message || error,
        error.name,
        error.code,
      );
      res.json(errorResponse);
    }
  });
}

/**
 * To get a list of installed apps. Where req can be equal to appname. Shall be identical to listAllApps but this is a database response.
 * @param {object} req Request.
 * @param {object} res Response.
 * @returns {object} Message.
 */
async function installedApps(req, res) {
  try {
    const dbopen = dbHelper.databaseConnection();

    const appsDatabase = dbopen.db(config.database.appslocal.database);
    let appsQuery = {};
    if (req && req.params && req.query) {
      let { appname } = req.params; // we accept both help/command and help?command=getinfo
      appname = appname || req.query.appname;
      if (appname) {
        appsQuery = {
          name: appname,
        };
      }
    } else if (req && typeof req === 'string') {
      // consider it as appname
      appsQuery = {
        name: req,
      };
    }
    const appsProjection = {
      projection: {
        _id: 0,
      },
    };
    const apps = await dbHelper.findInDatabase(appsDatabase, localAppsInformation, appsQuery, appsProjection);
    const dataResponse = messageHelper.createDataMessage(apps);
    return res ? res.json(dataResponse) : dataResponse;
  } catch (error) {
    log.error(error);
    const errorResponse = messageHelper.createErrorMessage(
      error.message || error,
      error.name,
      error.code,
    );
    return res ? res.json(errorResponse) : errorResponse;
  }
}

/**
 * To install temporary local app. Checks that the app is installable on the machine (i.e. the machine has a suitable node tier status and any required dependency apps are installed). Only accessible by admins and Flux team members.
 * @param {object} req Request.
 * @param {object} res Response.
 */
async function installTemporaryLocalApplication(req, res) {
  try {
    let { appname } = req.params;
    appname = appname || req.query.appname;

    if (!appname) {
      throw new Error('No Flux App specified');
    }
    const authorized = await verificationHelper.verifyPrivilege('adminandfluxteam', req);
    if (authorized) {
      const allApps = await availableApps();
      const appSpecifications = allApps.find((app) => app.name === appname);
      if (!appSpecifications) {
        throw new Error('Application Specifications not found');
      }
      const tier = await generalService.nodeTier();
      if (appname === 'KadenaChainWebNode' && tier === 'basic') {
        throw new Error('KadenaChainWebNode can only be installed on NIMBUS and STRATUS');
      } else if (appname === 'KadenaChainWebData' && (tier === 'basic' || tier === 'super')) {
        throw new Error('KadenaChainWebData can only be installed on STRATUS');
      } else if (appname === 'KadenaChainWebData') {
        // this app can only be installed if KadenaChainWebNode is installed
        // check if they are running?
        const installedAppsRes = await installedApps();
        if (installedAppsRes.status !== 'success') {
          throw new Error('Failed to get installed Apps');
        }
        const appsInstalled = installedAppsRes.data;
        const chainwebNode = appsInstalled.find((app) => app.name === 'KadenaChainWebNode');
        if (!chainwebNode) {
          throw new Error('KadenaChainWebNode must be installed first');
        }
      }

      await checkAppRequirements(appSpecifications); // entire app

      res.setHeader('Content-Type', 'application/json');
      registerAppLocally(appSpecifications, undefined, res); // can throw
    } else {
      const errMessage = messageHelper.errUnauthorizedMessage();
      res.json(errMessage);
    }
  } catch (error) {
    log.error(error);
    const errorResponse = messageHelper.createErrorMessage(
      error.message || error,
      error.name,
      error.code,
    );
    res.json(errorResponse);
  }
}

/**
 * To store a permanent message for an app.
 * @param {object} message Message.
 * @returns True if no error is thrown.
 */
async function storeAppPermanentMessage(message) {
  /* message object
  * @param type string
  * @param version number
  * @param appSpecifications object
  * @param hash string
  * @param timestamp number
  * @param signature string
  * @param txid string
  * @param height number
  * @param valueSat number
  */
  if (!message || !message.appSpecifications || typeof message !== 'object' || typeof message.type !== 'string' || typeof message.version !== 'number' || typeof message.appSpecifications !== 'object' || typeof message.signature !== 'string'
    || typeof message.timestamp !== 'number' || typeof message.hash !== 'string' || typeof message.txid !== 'string' || typeof message.height !== 'number' || typeof message.valueSat !== 'number') {
    throw new Error('Invalid Flux App message for storing');
  }

  const db = dbHelper.databaseConnection();
  const database = db.db(config.database.appsglobal.database);
  await dbHelper.insertOneToDatabase(database, globalAppsMessages, message).catch((error) => {
    log.error(error);
    throw error;
  });
  return true;
}

/**
 * To update app specifications.
 * @param {object} appSpecs App specifications.
 */
async function updateAppSpecifications(appSpecs) {
  try {
    // appSpecs: {
    //   version: 3,
    //   name: 'FoldingAtHomeB',
    //   description: 'Folding @ Home is cool :)',
    //   repotag: 'yurinnick/folding-at-home:latest',
    //   owner: '1CbErtneaX2QVyUfwU7JGB7VzvPgrgc3uC',
    //   ports: '[30001]',
    //   containerPorts: '[7396]',
    //   domains: '[""]',
    //   enviromentParameters: '["USER=foldingUser", "TEAM=262156", "ENABLE_GPU=false", "ENABLE_SMP=true"]', // []
    //   commands: '["--allow","0/0","--web-allow","0/0"]', // []
    //   containerData: '/config',
    //   cpu: 0.5,
    //   ram: 500,
    //   hdd: 5,
    //   tiered: true,
    //   cpubasic: 0.5,
    //   rambasic: 500,
    //   hddbasic: 5,
    //   cpusuper: 1,
    //   ramsuper: 1000,
    //   hddsuper: 5,
    //   cpubamf: 2,
    //   rambamf: 2000,
    //   hddbamf: 5,
    //   instances: 10, // version 3 fork
    //   hash: hash of message that has these paramenters,
    //   height: height containing the message
    // };
    // const appSpecs = {
    //   version: 4, // int
    //   name: 'FoldingAtHomeB', // string
    //   description: 'Folding @ Home is cool :)', // string
    //   owner: '1CbErtneaX2QVyUfwU7JGB7VzvPgrgc3uC', // string
    //   compose: [ // array of max 5 objects of following specs
    //     {
    //       name: 'Daemon', // string
    //       description: 'Main ddaemon for foldingAtHome', // string
    //       repotag: 'yurinnick/folding-at-home:latest',
    //       ports: '[30001]', // array of ints
    //       containerPorts: '[7396]', // array of ints
    //       domains: '[""]', // array of strings
    //       environmentParameters: '["USER=foldingUser", "TEAM=262156", "ENABLE_GPU=false", "ENABLE_SMP=true"]', // array of strings
    //       commands: '["--allow","0/0","--web-allow","0/0"]', // array of strings
    //       containerData: '/config', // string
    //       cpu: 0.5, // float
    //       ram: 500, // int
    //       hdd: 5, // int
    //       tiered: true, // bool
    //       cpubasic: 0.5, // float
    //       rambasic: 500, // int
    //       hddbasic: 5, // int
    //       cpusuper: 1, // float
    //       ramsuper: 1000, // int
    //       hddsuper: 5, // int
    //       cpubamf: 2, // float
    //       rambamf: 2000, // int
    //       hddbamf: 5, // int
    //     },
    //   ],
    //   instances: 10, // int
    // };
    const db = dbHelper.databaseConnection();
    const database = db.db(config.database.appsglobal.database);

    const query = { name: appSpecs.name };
    const update = { $set: appSpecs };
    const options = {
      upsert: true,
    };
    const projection = {
      projection: {
        _id: 0,
      },
    };
    const appInfo = await dbHelper.findOneInDatabase(database, globalAppsInformation, query, projection);
    if (appInfo) {
      if (appInfo.height < appSpecs.height) {
        await dbHelper.updateOneInDatabase(database, globalAppsInformation, query, update, options);
      }
    } else {
      await dbHelper.updateOneInDatabase(database, globalAppsInformation, query, update, options);
    }
  } catch (error) {
    // retry
    log.error(error);
    await serviceHelper.delay(60 * 1000);
    updateAppSpecifications(appSpecs);
  }
}

/**
 * To update app specifications for rescan/reindex.
 * @param {object} appSpecs App specifications.
 * @returns {boolean} True.
 */
async function updateAppSpecsForRescanReindex(appSpecs) {
  // appSpecs: {
  //   version: 3,
  //   name: 'FoldingAtHomeB',
  //   description: 'Folding @ Home is cool :)',
  //   repotag: 'yurinnick/folding-at-home:latest',
  //   owner: '1CbErtneaX2QVyUfwU7JGB7VzvPgrgc3uC',
  //   ports: '[30001]',
  //   containerPorts: '[7396]',
  //   domains: '[""]',
  //   enviromentParameters: '["USER=foldingUser", "TEAM=262156", "ENABLE_GPU=false", "ENABLE_SMP=true"]', // []
  //   commands: '["--allow","0/0","--web-allow","0/0"]', // []
  //   containerData: '/config',
  //   cpu: 0.5,
  //   ram: 500,
  //   hdd: 5,
  //   tiered: true,
  //   cpubasic: 0.5,
  //   rambasic: 500,
  //   hddbasic: 5,
  //   cpusuper: 1,
  //   ramsuper: 1000,
  //   hddsuper: 5,
  //   cpubamf: 2,
  //   rambamf: 2000,
  //   hddbamf: 5,
  //   instances: 10, // version 3 fork
  //   hash: hash of message that has these paramenters,
  //   height: height containing the message
  // };
  const db = dbHelper.databaseConnection();
  const database = db.db(config.database.appsglobal.database);

  const query = { name: appSpecs.name };
  const update = { $set: appSpecs };
  const options = {
    upsert: true,
  };
  const projection = {
    projection: {
      _id: 0,
    },
  };
  const appInfo = await dbHelper.findOneInDatabase(database, globalAppsInformation, query, projection);
  if (appInfo) {
    if (appInfo.height < appSpecs.height) {
      await dbHelper.updateOneInDatabase(database, globalAppsInformation, query, update, options);
    }
  } else {
    await dbHelper.updateOneInDatabase(database, globalAppsInformation, query, update, options);
  }
  return true;
}

/**
 * To update the database that an app hash has a message.
 * @param {object} hash Hash object containing app information.
 * @returns {boolean} True.
 */
async function appHashHasMessage(hash) {
  const db = dbHelper.databaseConnection();
  const database = db.db(config.database.daemon.database);
  const query = { hash };
  const update = { $set: { message: true } };
  const options = {};
  await dbHelper.updateOneInDatabase(database, appsHashesCollection, query, update, options);
  return true;
}

/**
 * To check and request an app. Handles fluxappregister type and fluxappupdate type.
 * @param {object} hash Hash object containing app information.
 * @param {string} txid Transaction ID.
 * @param {number} height Block height.
 * @param {number} valueSat Satoshi denomination (100 millionth of 1 Flux).
 * @param {number} i Defaults to value of 0.
 * @returns {void} Return statement is only used here to interrupt the function and nothing is returned.
 */
async function checkAndRequestApp(hash, txid, height, valueSat, i = 0) {
  try {
    if (height < config.fluxapps.epochstart) { // do not request testing apps
      return;
    }
    const randomDelay = Math.floor((Math.random() * 1280)) + 420;
    await serviceHelper.delay(randomDelay);
    const appMessageExists = await checkAppMessageExistence(hash);
    if (appMessageExists === false) { // otherwise do nothing
      // we surely do not have that message in permanent storaage.
      // check temporary message storage
      // if we have it in temporary storage, get the temporary message
      const tempMessage = await checkAppTemporaryMessageExistence(hash);
      if (tempMessage && typeof tempMessage === 'object' && !Array.isArray(tempMessage)) {
        const specifications = tempMessage.appSpecifications || tempMessage.zelAppSpecifications;
        // temp message means its all ok. store it as permanent app message
        const permanentAppMessage = {
          type: tempMessage.type,
          version: tempMessage.version,
          appSpecifications: specifications,
          hash: tempMessage.hash,
          timestamp: tempMessage.timestamp,
          signature: tempMessage.signature,
          txid: serviceHelper.ensureString(txid),
          height: serviceHelper.ensureNumber(height),
          valueSat: serviceHelper.ensureNumber(valueSat),
        };
        await storeAppPermanentMessage(permanentAppMessage);
        // await update zelapphashes that we already have it stored
        await appHashHasMessage(hash);
        // disregard other types
        const intervals = config.fluxapps.price.filter((interval) => interval.height <= height);
        const priceSpecifications = intervals[intervals.length - 1]; // filter does not change order
        if (tempMessage.type === 'zelappregister' || tempMessage.type === 'fluxappregister') {
          // check if value is optimal or higher
          let appPrice = appPricePerMonth(specifications, height);
          if (appPrice < priceSpecifications.minPrice) {
            appPrice = priceSpecifications.minPrice;
          }
          if (valueSat >= appPrice * 1e8) {
            const updateForSpecifications = permanentAppMessage.appSpecifications;
            updateForSpecifications.hash = permanentAppMessage.hash;
            updateForSpecifications.height = permanentAppMessage.height;
            // object of appSpecifications extended for hash and height
            // do not await this
            updateAppSpecifications(updateForSpecifications);
          } // else do nothing notify its underpaid?
        } else if (tempMessage.type === 'zelappupdate' || tempMessage.type === 'fluxappupdate') {
          // appSpecifications.name as identifier
          const db = dbHelper.databaseConnection();
          const database = db.db(config.database.appsglobal.database);
          const projection = {
            projection: {
              _id: 0,
            },
          };
          // we may not have the application in global apps. This can happen when we receive the message after the app has already expired AND we need to get message right before our message. Thus using messages system that is accurate
          const appsQuery = {
            'appSpecifications.name': specifications.name,
          };
          const findPermAppMessage = await dbHelper.findInDatabase(database, globalAppsMessages, appsQuery, projection);
          let latestPermanentRegistrationMessage;
          findPermAppMessage.forEach((foundMessage) => {
            // has to be registration message
            if (foundMessage.type === 'zelappregister' || foundMessage.type === 'fluxappregister' || foundMessage.type === 'zelappupdate' || foundMessage.type === 'fluxappupdate') { // can be any type
              if (latestPermanentRegistrationMessage && latestPermanentRegistrationMessage.height <= foundMessage.height) { // we have some message and the message is quite new
                if (latestPermanentRegistrationMessage.timestamp < foundMessage.timestamp && foundMessage.timestamp <= tempMessage.timestamp) { // but our message is newer. foundMessage has to have lower timestamp than our new message
                  latestPermanentRegistrationMessage = foundMessage;
                }
              } else if (foundMessage.timestamp <= tempMessage.timestamp) { // we don't have any message or our message is newer. foundMessage has to have lower timestamp than our new message
                latestPermanentRegistrationMessage = foundMessage;
              }
            }
          });
          // some early app have zelAppSepcifications
          const appsQueryB = {
            'zelAppSpecifications.name': specifications.name,
          };
          const findPermAppMessageB = await dbHelper.findInDatabase(database, globalAppsMessages, appsQueryB, projection);
          findPermAppMessageB.forEach((foundMessage) => {
            // has to be registration message
            if (foundMessage.type === 'zelappregister' || foundMessage.type === 'fluxappregister' || foundMessage.type === 'zelappupdate' || foundMessage.type === 'fluxappupdate') { // can be any type
              if (latestPermanentRegistrationMessage && latestPermanentRegistrationMessage.height <= foundMessage.height) { // we have some message and the message is quite new
                if (latestPermanentRegistrationMessage.timestamp < foundMessage.timestamp && foundMessage.timestamp <= tempMessage.timestamp) { // but our message is newer. foundMessage has to have lower timestamp than our new message
                  latestPermanentRegistrationMessage = foundMessage;
                }
              } else if (foundMessage.timestamp <= tempMessage.timestamp) { // we don't have any message or our message is newer. foundMessage has to have lower timestamp than our new message
                latestPermanentRegistrationMessage = foundMessage;
              }
            }
          });
          const messageInfo = latestPermanentRegistrationMessage;
          // here comparison of height differences and specifications
          // price shall be price for standard registration plus minus already paid price according to old specifics. height remains height valid for 22000 blocks
          const appPrice = appPricePerMonth(specifications, height);
          const previousSpecsPrice = appPricePerMonth(messageInfo.appSpecifications || messageInfo.zelAppSpecifications, height);
          // what is the height difference
          const heightDifference = permanentAppMessage.height - messageInfo.height; // has to be lower than 22000
          const perc = (config.fluxapps.blocksLasting - heightDifference) / config.fluxapps.blocksLasting;
          let actualPriceToPay = appPrice * 0.9;
          if (perc > 0) {
            actualPriceToPay = (appPrice - (perc * previousSpecsPrice)) * 0.9; // discount for missing heights. Allow 90%
          }
          actualPriceToPay = Number(Math.ceil(actualPriceToPay * 100) / 100);
          if (actualPriceToPay < priceSpecifications.minPrice) {
            actualPriceToPay = priceSpecifications.minPrice;
          }
          if (valueSat >= actualPriceToPay * 1e8) {
            const updateForSpecifications = permanentAppMessage.appSpecifications;
            updateForSpecifications.hash = permanentAppMessage.hash;
            updateForSpecifications.height = permanentAppMessage.height;
            // object of appSpecifications extended for hash and height
            // do not await this
            updateAppSpecifications(updateForSpecifications);
          } // else do nothing notify its underpaid?
        }
      } else {
        // request the message and broadcast the message further to our connected peers.
        await requestAppMessage(hash);
        // rerun this after 1 min delay
        // stop this loop after 7 mins, as it might be a scammy message or simply this message is nowhere on the network, we don't have connections etc. We also have continous checkup for it every 8 min
        if (i < 7) {
          await serviceHelper.delay(60 * 1000);
          checkAndRequestApp(hash, txid, height, valueSat, i + 1);
        }
        // additional requesting of missing app messages is done on rescans
      }
    } else {
      // update apphashes that we already have it stored
      await appHashHasMessage(hash);
    }
  } catch (error) {
    log.error(error);
  }
}

/**
 * To check Docker accessibility. Only accessible by users.
 * @param {object} req Request.
 * @param {object} res Response.
 * @returns {object} Message.
 */
async function checkDockerAccessibility(req, res) {
  let body = '';
  req.on('data', (data) => {
    body += data;
  });
  req.on('end', async () => {
    try {
      const authorized = await verificationHelper.verifyPrivilege('user', req);
      if (!authorized) {
        const errMessage = messageHelper.errUnauthorizedMessage();
        return res.json(errMessage);
      }
      // check repotag if available for download
      const processedBody = serviceHelper.ensureObject(body);

      if (!processedBody.repotag) {
        throw new Error('No repotag specifiec');
      }

      await verifyRepository(processedBody.repotag);
      const message = messageHelper.createSuccessMessage('Repotag is accessible');
      return res.json(message);
    } catch (error) {
      log.warn(error);
      const errorResponse = messageHelper.createErrorMessage(
        error.message || error,
        error.name,
        error.code,
      );
      return res.json(errorResponse);
    }
  });
}

/**
 * To get registration information (Flux apps).
 * @param {object} req Request.
 * @param {object} res Response.
 */
function registrationInformation(req, res) {
  try {
    const data = config.fluxapps;
    const response = messageHelper.createDataMessage(data);
    res.json(response);
  } catch (error) {
    log.error(error);
    const errorResponse = messageHelper.createErrorMessage(
      error.message || error,
      error.name,
      error.code,
    );
    res.json(errorResponse);
  }
}

/**
 * To drop global apps information and iterate over all global apps messages and reconstruct the global apps information. Further creates database indexes.
 * @returns {boolean} True or thorws an error.
 */
async function reindexGlobalAppsInformation() {
  try {
    const db = dbHelper.databaseConnection();
    const database = db.db(config.database.appsglobal.database);
    await dbHelper.dropCollection(database, globalAppsInformation).catch((error) => {
      if (error.message !== 'ns not found') {
        throw error;
      }
    });
    await database.collection(globalAppsInformation).createIndex({ name: 1 }, { name: 'query for getting zelapp based on zelapp specs name' });
    await database.collection(globalAppsInformation).createIndex({ owner: 1 }, { name: 'query for getting zelapp based on zelapp specs owner' });
    await database.collection(globalAppsInformation).createIndex({ repotag: 1 }, { name: 'query for getting zelapp based on image' });
    await database.collection(globalAppsInformation).createIndex({ height: 1 }, { name: 'query for getting zelapp based on last height update' }); // we need to know the height of app adjustment
    await database.collection(globalAppsInformation).createIndex({ hash: 1 }, { name: 'query for getting zelapp based on last hash' }); // we need to know the hash of the last message update which is the true identifier
    const query = {};
    const projection = { projection: { _id: 0 } };
    const results = await dbHelper.findInDatabase(database, globalAppsMessages, query, projection);
    // eslint-disable-next-line no-restricted-syntax
    for (const message of results) {
      const updateForSpecifications = message.appSpecifications || message.zelAppSpecifications;
      updateForSpecifications.hash = message.hash;
      updateForSpecifications.height = message.height;
      // eslint-disable-next-line no-await-in-loop
      await updateAppSpecsForRescanReindex(updateForSpecifications);
    }
    // eslint-disable-next-line no-use-before-define
    expireGlobalApplications();
    return true;
  } catch (error) {
    log.error(error);
    throw error;
  }
}

/**
 * To drop information about running apps and rebuild indexes.
 * @returns {boolean} True or thorws an error.
 */
async function reindexGlobalAppsLocation() {
  try {
    const db = dbHelper.databaseConnection();
    const database = db.db(config.database.appsglobal.database);
    await dbHelper.dropCollection(database, globalAppsLocations).catch((error) => {
      if (error.message !== 'ns not found') {
        throw error;
      }
    });
    await database.collection(globalAppsLocations).createIndex({ name: 1 }, { name: 'query for getting zelapp location based on zelapp specs name' });
    await database.collection(globalAppsLocations).createIndex({ hash: 1 }, { name: 'query for getting zelapp location based on zelapp hash' });
    await database.collection(globalAppsLocations).createIndex({ ip: 1 }, { name: 'query for getting zelapp location based on ip' });
    await database.collection(globalAppsLocations).createIndex({ name: 1, ip: 1 }, { name: 'query for getting app based on ip and name' });
    await database.collection(globalAppsLocations).createIndex({ name: 1, ip: 1, broadcastedAt: 1 }, { name: 'query for getting app to ensure we possess a message' });
    return true;
  } catch (error) {
    log.error(error);
    throw error;
  }
}

/**
 * To iterate over all global apps messages and update global apps information database.
 * @param {number} height Defaults to value of 0.
 * @param {boolean} removeLastInformation Defaults to false.
 * @returns {boolean} True or thorws an error.
 */
async function rescanGlobalAppsInformation(height = 0, removeLastInformation = false) {
  try {
    const db = dbHelper.databaseConnection();
    const database = db.db(config.database.appsglobal.database);
    await dbHelper.dropCollection(database, globalAppsInformation).catch((error) => {
      if (error.message !== 'ns not found') {
        throw error;
      }
    });
    const query = { height: { $gte: height } };
    const projection = { projection: { _id: 0 } };
    const results = await dbHelper.findInDatabase(database, globalAppsMessages, query, projection);

    if (removeLastInformation === true) {
      await dbHelper.removeDocumentsFromCollection(database, globalAppsInformation, query);
    }

    // eslint-disable-next-line no-restricted-syntax
    for (const message of results) {
      const updateForSpecifications = message.appSpecifications || message.zelAppSpecifications;
      updateForSpecifications.hash = message.hash;
      updateForSpecifications.height = message.height;
      // eslint-disable-next-line no-await-in-loop
      await updateAppSpecsForRescanReindex(updateForSpecifications);
    }
    // eslint-disable-next-line no-use-before-define
    expireGlobalApplications();
    return true;
  } catch (error) {
    log.error(error);
    throw error;
  }
}

/**
 * To reindex global apps location via API. Only accessible by admins and Flux team members.
 * @param {object} req Request.
 * @param {object} res Response.
 */
async function reindexGlobalAppsLocationAPI(req, res) {
  try {
    const authorized = await verificationHelper.verifyPrivilege('adminandfluxteam', req);
    if (authorized === true) {
      await reindexGlobalAppsLocation();
      const message = messageHelper.createSuccessMessage('Reindex successfull');
      res.json(message);
    } else {
      const errMessage = messageHelper.errUnauthorizedMessage();
      res.json(errMessage);
    }
  } catch (error) {
    log.error(error);
    const errorResponse = messageHelper.createErrorMessage(
      error.message || error,
      error.name,
      error.code,
    );
    res.json(errorResponse);
  }
}

/**
 * To reindex global apps information via API. Only accessible by admins and Flux team members.
 * @param {object} req Request.
 * @param {object} res Response.
 */
async function reindexGlobalAppsInformationAPI(req, res) {
  try {
    const authorized = await verificationHelper.verifyPrivilege('adminandfluxteam', req);
    if (authorized === true) {
      await reindexGlobalAppsInformation();
      const message = messageHelper.createSuccessMessage('Reindex successfull');
      res.json(message);
    } else {
      const errMessage = messageHelper.errUnauthorizedMessage();
      res.json(errMessage);
    }
  } catch (error) {
    log.error(error);
    const errorResponse = messageHelper.createErrorMessage(
      error.message || error,
      error.name,
      error.code,
    );
    res.json(errorResponse);
  }
}

/**
 * To rescan global apps information via API. Only accessible by admins and Flux team members.
 * @param {object} req Request.
 * @param {object} res Response.
 */
async function rescanGlobalAppsInformationAPI(req, res) {
  try {
    const authorized = await verificationHelper.verifyPrivilege('adminandfluxteam', req);
    if (authorized === true) {
      let { blockheight } = req.params; // we accept both help/command and help?command=getinfo
      blockheight = blockheight || req.query.blockheight;
      if (!blockheight) {
        const errMessage = messageHelper.createErrorMessage('No blockheight provided');
        res.json(errMessage);
      }
      blockheight = serviceHelper.ensureNumber(blockheight);
      const dbopen = dbHelper.databaseConnection();
      const database = dbopen.db(config.database.daemon.database);
      const query = { generalScannedHeight: { $gte: 0 } };
      const projection = {
        projection: {
          _id: 0,
          generalScannedHeight: 1,
        },
      };
      const currentHeight = await dbHelper.findOneInDatabase(database, scannedHeightCollection, query, projection);
      if (!currentHeight) {
        throw new Error('No scanned height found');
      }
      if (currentHeight.generalScannedHeight <= blockheight) {
        throw new Error('Block height shall be lower than currently scanned');
      }
      if (blockheight < 0) {
        throw new Error('BlockHeight lower than 0');
      }
      let { removelastinformation } = req.params;
      removelastinformation = removelastinformation || req.query.removelastinformation || false;
      removelastinformation = serviceHelper.ensureBoolean(removelastinformation);
      await rescanGlobalAppsInformation(blockheight, removelastinformation);
      const message = messageHelper.createSuccessMessage('Rescan successfull');
      res.json(message);
    } else {
      const errMessage = messageHelper.errUnauthorizedMessage();
      res.json(errMessage);
    }
  } catch (error) {
    log.error(error);
    const errorResponse = messageHelper.createErrorMessage(
      error.message || error,
      error.name,
      error.code,
    );
    res.json(errorResponse);
  }
}

/**
 * To perform continuous checks for Flux app hashes that don't have a message.
 */
async function continuousFluxAppHashesCheck() {
  try {
    const knownWrongTxids = ['e56e08a8dbe9523ad10ca328fca84ee1da775ea5f466abed06ec357daa192940'];
    log.info('Requesting missing Flux App messages');
    // get flux app hashes that do not have a message;
    const dbopen = dbHelper.databaseConnection();
    const database = dbopen.db(config.database.daemon.database);
    const query = { message: false };
    const projection = {
      projection: {
        _id: 0,
        txid: 1,
        hash: 1,
        height: 1,
        value: 1,
        message: 1,
      },
    };
    const results = await dbHelper.findInDatabase(database, appsHashesCollection, query, projection);
    // eslint-disable-next-line no-restricted-syntax
    for (const result of results) {
      if (!knownWrongTxids.includes(result.txid)) { // wrong data, can be later removed
        checkAndRequestApp(result.hash, result.txid, result.height, result.value);
        // eslint-disable-next-line no-await-in-loop
        await serviceHelper.delay(1234);
      }
    }
  } catch (error) {
    log.error(error);
  }
}

/**
 * To get app hashes.
 * @param {object} req Request.
 * @param {object} res Response.
 */
async function getAppHashes(req, res) {
  try {
    const dbopen = dbHelper.databaseConnection();
    const database = dbopen.db(config.database.daemon.database);
    const query = {};
    const projection = {
      projection: {
        _id: 0,
        txid: 1,
        hash: 1,
        height: 1,
        value: 1,
        message: 1,
      },
    };
    const results = await dbHelper.findInDatabase(database, appsHashesCollection, query, projection);
    const resultsResponse = messageHelper.createDataMessage(results);
    res.json(resultsResponse);
  } catch (error) {
    log.error(error);
    const errorResponse = messageHelper.createErrorMessage(
      error.message || error,
      error.name,
      error.code,
    );
    res.json(errorResponse);
  }
}

/**
 * To get app locations.
 * @param {object} req Request.
 * @param {object} res Response.
 */
async function getAppsLocations(req, res) {
  try {
    const dbopen = dbHelper.databaseConnection();
    const database = dbopen.db(config.database.appsglobal.database);
    const query = {};
    const projection = {
      projection: {
        _id: 0,
        name: 1,
        hash: 1,
        ip: 1,
        broadcastedAt: 1,
        expireAt: 1,
      },
    };
    const results = await dbHelper.findInDatabase(database, globalAppsLocations, query, projection);
    const resultsResponse = messageHelper.createDataMessage(results);
    res.json(resultsResponse);
  } catch (error) {
    log.error(error);
    const errorResponse = messageHelper.createErrorMessage(
      error.message || error,
      error.name,
      error.code,
    );
    res.json(errorResponse);
  }
}

/**
 * To get a specific app's location.
 * @param {object} req Request.
 * @param {object} res Response.
 */
async function getAppsLocation(req, res) {
  try {
    let { appname } = req.params;
    appname = appname || req.query.appname;
    if (!appname) {
      throw new Error('No Flux App name specified');
    }
    const dbopen = dbHelper.databaseConnection();
    const database = dbopen.db(config.database.appsglobal.database);
    const query = { name: new RegExp(`^${appname}$`, 'i') }; // case insensitive
    const projection = {
      projection: {
        _id: 0,
        name: 1,
        hash: 1,
        ip: 1,
        broadcastedAt: 1,
        expireAt: 1,
      },
    };
    const results = await dbHelper.findInDatabase(database, globalAppsLocations, query, projection);
    const resultsResponse = messageHelper.createDataMessage(results);
    res.json(resultsResponse);
  } catch (error) {
    log.error(error);
    const errorResponse = messageHelper.createErrorMessage(
      error.message || error,
      error.name,
      error.code,
    );
    res.json(errorResponse);
  }
}

/**
 * To get all global app names.
 * @returns {string[]} Array of app names or an empty array if an error is caught.
 */
async function getAllGlobalApplicationsNames() {
  try {
    const db = dbHelper.databaseConnection();
    const database = db.db(config.database.appsglobal.database);
    const query = {};
    const projection = { projection: { _id: 0, name: 1 } };
    const results = await dbHelper.findInDatabase(database, globalAppsInformation, query, projection);
    const names = results.map((result) => result.name);
    return names;
  } catch (error) {
    log.error(error);
    return [];
  }
}

/**
 * To get a list of running apps for a specific IP address.
 * @param {string} ip IP address.
 * @returns {object[]} Array of running apps.
 */
async function getRunningAppIpList(ip) { // returns all apps running on this ip
  const dbopen = dbHelper.databaseConnection();
  const database = dbopen.db(config.database.appsglobal.database);
  const query = { ip: new RegExp(`^${ip}`) };
  const projection = {
    projection: {
      _id: 0,
      name: 1,
      hash: 1,
      ip: 1,
      broadcastedAt: 1,
      expireAt: 1,
    },
  };
  const results = await dbHelper.findInDatabase(database, globalAppsLocations, query, projection);
  return results;
}

/**
 * To get a list of running instances of a specific app.
 * @param {string} appName App name.
 * @returns {object[]} Array of running apps.
 */
async function getRunningAppList(appName) {
  const dbopen = dbHelper.databaseConnection();
  const database = dbopen.db(config.database.appsglobal.database);
  const query = { name: appName };
  const projection = {
    projection: {
      _id: 0,
      name: 1,
      hash: 1,
      ip: 1,
      broadcastedAt: 1,
      expireAt: 1,
    },
  };
  const results = await dbHelper.findInDatabase(database, globalAppsLocations, query, projection);
  return results;
}

/**
 * To get app specifications for a specific global app.
 * @param {string} appName App name.
 * @returns {object} Document with app info.
 */
async function getApplicationGlobalSpecifications(appName) {
  const db = dbHelper.databaseConnection();
  const database = db.db(config.database.appsglobal.database);

  const query = { name: new RegExp(`^${appName}$`, 'i') };
  const projection = {
    projection: {
      _id: 0,
    },
  };
  const appInfo = await dbHelper.findOneInDatabase(database, globalAppsInformation, query, projection);
  return appInfo;
}

/**
 * To get app specifications for a specific local app.
 * @param {string} appName App name.
 * @returns {object} Document with app info.
 */
async function getApplicationLocalSpecifications(appName) {
  const allApps = await availableApps();
  const appInfo = allApps.find((app) => app.name.toLowerCase() === appName.toLowerCase());
  return appInfo;
}

/**
 * To get app specifications for a specific app if global/local status is unkown. First searches global apps and if not found then searches local apps.
 * @param {string} appName App name.
 * @returns {object} Document with app info.
 */
async function getApplicationSpecifications(appName) {
  // appSpecs: {
  //   version: 2,
  //   name: 'FoldingAtHomeB',
  //   description: 'Folding @ Home is cool :)',
  //   repotag: 'yurinnick/folding-at-home:latest',
  //   owner: '1CbErtneaX2QVyUfwU7JGB7VzvPgrgc3uC',
  //   ports: '[30001]', // []
  //   containerPorts: '[7396]', // []
  //   domains: '[""]', // []
  //   enviromentParameters: '["USER=foldingUser", "TEAM=262156", "ENABLE_GPU=false", "ENABLE_SMP=true"]', // []
  //   commands: '["--allow","0/0","--web-allow","0/0"]', // []
  //   containerData: '/config',
  //   cpu: 0.5,
  //   ram: 500,
  //   hdd: 5,
  //   tiered: true,
  //   cpubasic: 0.5,
  //   rambasic: 500,
  //   hddbasic: 5,
  //   cpusuper: 1,
  //   ramsuper: 1000,
  //   hddsuper: 5,
  //   cpubamf: 2,
  //   rambamf: 2000,
  //   hddbamf: 5,
  //   hash: hash of message that has these paramenters,
  //   height: height containing the message
  // };
  const db = dbHelper.databaseConnection();
  const database = db.db(config.database.appsglobal.database);

  const query = { name: new RegExp(`^${appName}$`, 'i') };
  const projection = {
    projection: {
      _id: 0,
    },
  };
  let appInfo = await dbHelper.findOneInDatabase(database, globalAppsInformation, query, projection);
  if (!appInfo) {
    const allApps = await availableApps();
    appInfo = allApps.find((app) => app.name.toLowerCase() === appName.toLowerCase());
  }
  return appInfo;
}

/**
 * To get app specifications for a specific app (case sensitive) if global/local status is unkown. First searches global apps and if not found then searches local apps.
 * @param {string} appName App name.
 * @returns {object} Document with app info.
 */
async function getStrictApplicationSpecifications(appName) {
  const db = dbHelper.databaseConnection();
  const database = db.db(config.database.appsglobal.database);

  const query = { name: appName };
  const projection = {
    projection: {
      _id: 0,
    },
  };
  let appInfo = await dbHelper.findOneInDatabase(database, globalAppsInformation, query, projection);
  if (!appInfo) {
    const allApps = await availableApps();
    appInfo = allApps.find((app) => app.name === appName);
  }
  return appInfo;
}

/**
 * To get app specifications for a specific app (global or local) via API.
 * @param {object} req Request.
 * @param {object} res Response.
 */
async function getApplicationSpecificationAPI(req, res) {
  try {
    let { appname } = req.params;
    appname = appname || req.query.appname;
    if (!appname) {
      throw new Error('No Application Name specified');
    }
    const specifications = await getApplicationSpecifications(appname);
    if (!specifications) {
      throw new Error('Application not found');
    }
    const specResponse = messageHelper.createDataMessage(specifications);
    res.json(specResponse);
  } catch (error) {
    log.error(error);
    const errorResponse = messageHelper.createErrorMessage(
      error.message || error,
      error.name,
      error.code,
    );
    res.json(errorResponse);
  }
}

/**
 * To get app owner for a specific app (global or local) via API.
 * @param {object} req Request.
 * @param {object} res Response.
 */
async function getApplicationOwnerAPI(req, res) {
  try {
    let { appname } = req.params;
    appname = appname || req.query.appname;
    if (!appname) {
      throw new Error('No Application Name specified');
    }
    const owner = await serviceHelper.getApplicationOwner(appname);
    if (!owner) {
      throw new Error('Application not found');
    }
    const ownerResponse = messageHelper.createDataMessage(owner);
    res.json(ownerResponse);
  } catch (error) {
    log.error(error);
    const errorResponse = messageHelper.createErrorMessage(
      error.message || error,
      error.name,
      error.code,
    );
    res.json(errorResponse);
  }
}

/**
 * To try spawning a global application. Performs various checks before the app is spawned. Checks that app is not already running on the FluxNode/IP address.
 * Checks if app already has the required number of instances deployed. Checks that application image is not blacklisted. Checks that ports not already in use.
 * @returns {void} Return statement is only used here to interrupt the function and nothing is returned.
 */
async function trySpawningGlobalApplication() {
  try {
    // how do we continue with this function?
    // we have globalapplication specifics list
    // check if we are synced
    const synced = await generalService.checkSynced();
    if (synced !== true) {
      log.info('Flux not yet synced');
      await serviceHelper.delay(config.fluxapps.installation.delay * 1000);
      trySpawningGlobalApplication();
      return;
    }
    const isNodeConfirmed = await generalService.isNodeStatusConfirmed();
    if (!isNodeConfirmed) {
      log.info('Flux Node not Confirmed. Global applications will not be installed');
      await serviceHelper.delay(config.fluxapps.installation.delay * 1000);
      trySpawningGlobalApplication();
      return;
    }
    // get all the applications list names
    const globalAppNames = await getAllGlobalApplicationsNames();
    // pick a random one
    const numberOfGlobalApps = globalAppNames.length;
    const randomAppnumber = Math.floor((Math.random() * numberOfGlobalApps));
    const randomApp = globalAppNames[randomAppnumber];
    if (!randomApp) {
      log.info('No application specifications found');
      await serviceHelper.delay(config.fluxapps.installation.delay * 1000);
      trySpawningGlobalApplication();
      return;
    }

    // Check if App was checked in the last 30m.
    // This is a small help because random can be getting the same app over and over
    if (trySpawningGlobalAppCache.has(randomApp)) {
      log.info(`App ${randomApp} was already evaluated in the last 30m.`);
      if (numberOfGlobalApps < 20) {
        await serviceHelper.delay(config.fluxapps.installation.delay * 1000);
      }
      trySpawningGlobalApplication();
      return;
    }

    // check if there is < 5 instances of nodes running the app
    // TODO evaluate if its not better to check locally running applications!
    const runningAppList = await getRunningAppList(randomApp);

    const delay = config.fluxapps.installation.delay * 1000;
    const probLn = Math.log(2 + numberOfGlobalApps); // from ln(2) -> ln(2 + x)
    const adjustedDelay = delay / probLn;

    // get my external IP and check that it is longer than 5 in length.
    const benchmarkResponse = await daemonServiceBenchmarkRpcs.getBenchmarks();
    let myIP = null;
    if (benchmarkResponse.status === 'success') {
      const benchmarkResponseData = JSON.parse(benchmarkResponse.data);
      if (benchmarkResponseData.ipaddress) {
        log.info(`Gathered IP ${benchmarkResponseData.ipaddress}`);
        myIP = benchmarkResponseData.ipaddress.length > 5 ? benchmarkResponseData.ipaddress : null;
      }
    }
    if (myIP === null) {
      throw new Error('Unable to detect Flux IP address');
    }
    const adjustedIP = myIP.split(':')[0]; // just IP address
    // check if app not running on this device
    if (runningAppList.find((document) => document.ip.includes(adjustedIP))) {
      log.info(`Application ${randomApp} is reported as already running on this Flux IP`);
      await serviceHelper.delay(adjustedDelay);
      trySpawningGlobalAppCache.set(randomApp, randomApp);
      trySpawningGlobalApplication();
      return;
    }
    // second check if app is running on this node
    const runningApps = await listRunningApps();
    if (runningApps.status !== 'success') {
      throw new Error('Unable to check running apps on this Flux');
    }
    if (runningApps.data.find((app) => app.Names[0].slice(5) === randomApp)) {
      log.info(`${randomApp} application is already running on this Flux`);
      await serviceHelper.delay(adjustedDelay);
      trySpawningGlobalAppCache.set(randomApp, randomApp);
      trySpawningGlobalApplication();
      return;
    }

    // get app specifications
    const appSpecifications = await getApplicationGlobalSpecifications(randomApp);
    if (!appSpecifications) {
      trySpawningGlobalAppCache.set(randomApp, randomApp);
      throw new Error(`Specifications for application ${randomApp} were not found!`);
    }

    // check if app is installed on the number of instances requested
    const minInstances = appSpecifications.instances || config.fluxapps.minimumInstances; // introduced in v3 of apps specs
    if (runningAppList.length >= minInstances) {
      log.info(`Application ${randomApp} is already spawned on ${runningAppList.length} instances`);
      await serviceHelper.delay(adjustedDelay);
      trySpawningGlobalAppCache.set(randomApp, randomApp);
      trySpawningGlobalApplication();
      return;
    }

    // eslint-disable-next-line no-restricted-syntax
    const dbopen = dbHelper.databaseConnection();
    const appsDatabase = dbopen.db(config.database.appslocal.database);
    const appsQuery = {}; // all
    const appsProjection = {
      projection: {
        _id: 0,
        name: 1,
        version: 1,
        repotag: 1,
        compose: 1,
      },
    };
    const apps = await dbHelper.findInDatabase(appsDatabase, localAppsInformation, appsQuery, appsProjection);
    const appExists = apps.find((app) => app.name === appSpecifications.name);
    if (appExists) { // double checked in installation process.
      log.info(`Application ${appSpecifications.name} is already installed`);
      await serviceHelper.delay(adjustedDelay);
      trySpawningGlobalAppCache.set(randomApp, randomApp);
      trySpawningGlobalApplication();
      return;
    }
    // TODO evaluate later to move to more broad check as image can be shared among multiple apps
    const compositedSpecification = appSpecifications.compose || [appSpecifications]; // use compose array if v4+ OR if not defined its <= 3 do an array of appSpecs.
    // eslint-disable-next-line no-restricted-syntax
    for (const componentToInstall of compositedSpecification) {
      // eslint-disable-next-line no-restricted-syntax
      for (const installedApp of apps) {
        const installedAppCompositedSpecification = installedApp.compose || [installedApp];
        // eslint-disable-next-line no-restricted-syntax
        for (const component of installedAppCompositedSpecification) {
          if (component.repotag === componentToInstall.repotag) {
            log.info(`${componentToInstall.repotag} Image is already running on this Flux`);
            // eslint-disable-next-line no-await-in-loop
            await serviceHelper.delay(adjustedDelay);
            trySpawningGlobalAppCache.set(randomApp, randomApp);
            trySpawningGlobalApplication();
            return;
          }
        }
      }
      // check repository whitelisted
      // eslint-disable-next-line no-await-in-loop
      await generalService.checkWhitelistedRepository(componentToInstall.repotag);

      // check repotag if available for download
      // eslint-disable-next-line no-await-in-loop
      await verifyRepository(componentToInstall.repotag);
    }

    // verify app compliance
    await checkApplicationImagesComplience(appSpecifications).catch((error) => {
      log.error(error);
      trySpawningGlobalAppCache.set(randomApp, randomApp);
      throw error;
    });

    // verify requirements
    await checkAppRequirements(appSpecifications).catch((error) => { // catch it so we can add it to prevention of spawning
      log.error(error);
      trySpawningGlobalAppCache.set(randomApp, randomApp);
      throw error; // throw it again so we begin new cycle
    });

    // ensure ports unused
    // appNames on Ip
    const runningAppsIp = await getRunningAppIpList(adjustedIP);
    const runningAppsNames = [];
    runningAppsIp.forEach((app) => {
      runningAppsNames.push(app.name);
    });
    await ensureApplicationPortsNotUsed(appSpecifications, runningAppsNames).catch((error) => {
      log.error(error);
      trySpawningGlobalAppCache.set(randomApp, randomApp);
      throw error;
    });

    // ensure images exists for platform
    const imagesArchitectureMatches = await ensureApplicationImagesExistsForPlatform(appSpecifications).catch((error) => {
      log.error(error);
      trySpawningGlobalAppCache.set(randomApp, randomApp);
      throw error;
    });
    if (imagesArchitectureMatches !== true) {
      log.info(`Application ${randomApp} does not support our node architecture, installation aborted.`);
      trySpawningGlobalAppCache.set(randomApp, randomApp);
      await serviceHelper.delay(adjustedDelay);
      trySpawningGlobalApplication();
      return;
    }

    // if all ok Check hashes comparison if its out turn to start the app. 1% probability.
    const randomNumber = Math.floor((Math.random() * (config.fluxapps.installation.probability / probLn))); // higher probability for more apps on network
    if (randomNumber !== 0) {
      log.info('Other Fluxes are evaluating application installation');
      await serviceHelper.delay(adjustedDelay);
      trySpawningGlobalApplication();
      return;
    }
    // an application was selected and checked that it can run on this node. try to install and run it locally
    // install the app
    await registerAppLocally(appSpecifications); // can throw

    await serviceHelper.delay(10 * config.fluxapps.installation.delay * 1000);
    log.info('Reinitiating possible app installation');
    trySpawningGlobalApplication();
  } catch (error) {
    log.error(error);
    await serviceHelper.delay(config.fluxapps.installation.delay * 1000);
    trySpawningGlobalApplication();
  }
}

/**
 * To check and notify peers of running apps. Checks if apps are installed, stopped or running.
 */
async function checkAndNotifyPeersOfRunningApps() {
  try {
    // get my external IP and check that it is longer than 5 in length.
    const benchmarkResponse = await daemonServiceBenchmarkRpcs.getBenchmarks();
    let myIP = null;
    if (benchmarkResponse.status === 'success') {
      const benchmarkResponseData = JSON.parse(benchmarkResponse.data);
      if (benchmarkResponseData.ipaddress) {
        log.info(`Gathered IP ${benchmarkResponseData.ipaddress}`);
        myIP = benchmarkResponseData.ipaddress.length > 5 ? benchmarkResponseData.ipaddress : null;
      }
    }
    if (myIP === null) {
      throw new Error('Unable to detect Flux IP address');
    }
    // get list of locally installed apps. Store them in database as running and send info to our peers.
    // check if they are running?
    const installedAppsRes = await installedApps();
    if (installedAppsRes.status !== 'success') {
      throw new Error('Failed to get installed Apps');
    }
    const runningAppsRes = await listRunningApps();
    if (runningAppsRes.status !== 'success') {
      throw new Error('Unable to check running Apps');
    }
    const appsInstalled = installedAppsRes.data;
    const runningApps = runningAppsRes.data;
    const installedAppComponentNames = [];
    appsInstalled.forEach((app) => {
      if (app.version >= 4) {
        app.compose.forEach((appComponent) => {
          installedAppComponentNames.push(`${appComponent.name}_${app.name}`);
        });
      } else {
        installedAppComponentNames.push(app.name);
      }
    });
    // kadena and folding is old naming scheme having /zel.  all global application start with /flux
    const runningAppsNames = runningApps.map((app) => {
      if (app.Names[0].startsWith('/zel')) {
        return app.Names[0].slice(4);
      }
      return app.Names[0].slice(5);
    });
    // installed always is bigger array than running
    const runningSet = new Set(runningAppsNames);
    const stoppedApps = installedAppComponentNames.filter((installedApp) => !runningSet.has(installedApp));
    // check if stoppedApp is a global application present in specifics. If so, try to start it.
    if (!removalInProgress && !installationInProgress && !reinstallationOfOldAppsInProgress) {
      // eslint-disable-next-line no-restricted-syntax
      for (const stoppedApp of stoppedApps) { // will uninstall app if some component is missing
        try {
          // proceed ONLY if it's a global App
          const mainAppName = stoppedApp.split('_')[1] || stoppedApp;
          // eslint-disable-next-line no-await-in-loop
          const appDetails = await getApplicationGlobalSpecifications(mainAppName);
          if (appDetails) {
            log.warn(`${stoppedApp} is stopped but should be running. Starting...`);
            // it is a stopped global app. Try to run it.
            const appId = dockerService.getAppIdentifier(stoppedApp);
            // check if some removal is in progress and if it is don't start it!
            if (!removalInProgress && !installationInProgress && !reinstallationOfOldAppsInProgress) {
              log.warn(`${appId} is stopped, starting`);
              // eslint-disable-next-line no-await-in-loop
              await dockerService.appDockerStart(appId);
            } else {
              log.warn(`Not starting ${stoppedApp} as application removal or installation is in progress`);
            }
          }
        } catch (err) {
          log.error(err);
          if (!removalInProgress && !installationInProgress && !reinstallationOfOldAppsInProgress) {
            const mainAppName = stoppedApp.split('_')[1] || stoppedApp;
            // already checked for mongo ok, daemon ok, docker ok.
            // eslint-disable-next-line no-await-in-loop
            await removeAppLocally(mainAppName);
          }
        }
      }
    } else {
      log.warn('Stopped application checks not running, some removal or installation is in progress');
    }
    const installedAndRunning = [];
    appsInstalled.forEach((app) => {
      if (app.version >= 4) {
        let appRunningWell = true;
        app.compose.forEach((appComponent) => {
          if (!runningAppsNames.includes(`${appComponent.name}_${app.name}`)) {
            appRunningWell = false;
          }
        });
        if (appRunningWell) {
          installedAndRunning.push(app);
        }
      } else if (runningAppsNames.includes(app.name)) {
        installedAndRunning.push(app);
      }
    });
    // eslint-disable-next-line no-restricted-syntax
    for (const application of installedAndRunning) {
      log.info(`${application.name} is running properly. Broadcasting status.`);
      try {
        // eslint-disable-next-line no-await-in-loop
        // we can distinguish pure local apps from global with hash and height
        const broadcastedAt = new Date().getTime();
        const newAppRunningMessage = {
          type: 'fluxapprunning',
          version: 1,
          name: application.name,
          hash: application.hash, // hash of application specifics that are running
          ip: myIP,
          broadcastedAt,
        };

        // store it in local database first
        // eslint-disable-next-line no-await-in-loop
        await storeAppRunningMessage(newAppRunningMessage);
        // eslint-disable-next-line no-await-in-loop
        await fluxCommunicationMessagesSender.broadcastMessageToOutgoing(newAppRunningMessage);
        // eslint-disable-next-line no-await-in-loop
        await serviceHelper.delay(500);
        // eslint-disable-next-line no-await-in-loop
        await fluxCommunicationMessagesSender.broadcastMessageToIncoming(newAppRunningMessage);
        // broadcast messages about running apps to all peers
      } catch (err) {
        log.error(err);
        // removeAppLocally(stoppedApp);
      }
    }
    log.info('Running Apps broadcasted');
  } catch (error) {
    log.error(error);
  }
}

/**
 * To find and remove expired global applications. Finds applications that are lower than blocksLasting and deletes them from global database.
 */
async function expireGlobalApplications() {
  // check if synced
  try {
    // get current height
    const dbopen = dbHelper.databaseConnection();
    const database = dbopen.db(config.database.daemon.database);
    const query = { generalScannedHeight: { $gte: 0 } };
    const projection = {
      projection: {
        _id: 0,
        generalScannedHeight: 1,
      },
    };
    const result = await dbHelper.findOneInDatabase(database, scannedHeightCollection, query, projection);
    if (!result) {
      throw new Error('Scanning not initiated');
    }
    const explorerHeight = serviceHelper.ensureNumber(result.generalScannedHeight);
    const expirationHeight = explorerHeight - config.fluxapps.blocksLasting;
    // get global applications specification that have up to date data
    // find applications that have specifications height lower than expirationHeight
    const databaseApps = dbopen.db(config.database.appsglobal.database);
    const queryApps = { height: { $lt: expirationHeight } };
    const projectionApps = { projection: { _id: 0, name: 1, hash: 1 } }; // todo look into correction for checking hash of app
    const results = await dbHelper.findInDatabase(databaseApps, globalAppsInformation, queryApps, projectionApps);
    const appNamesToExpire = results.map((res) => res.name);
    // remove appNamesToExpire apps from global database
    // eslint-disable-next-line no-restricted-syntax
    for (const appName of appNamesToExpire) {
      const queryDeleteApp = { name: appName };
      // eslint-disable-next-line no-await-in-loop
      await dbHelper.findOneAndDeleteInDatabase(databaseApps, globalAppsInformation, queryDeleteApp, projectionApps);
    }

    // get list of locally installed apps.
    const installedAppsRes = await installedApps();
    if (installedAppsRes.status !== 'success') {
      throw new Error('Failed to get installed Apps');
    }
    const appsInstalled = installedAppsRes.data;
    const appsToRemove = appsInstalled.filter((app) => appNamesToExpire.includes(app.name));
    const appsToRemoveNames = appsToRemove.map((app) => app.name);
    // remove appsToRemoveNames apps from locally running
    // eslint-disable-next-line no-restricted-syntax
    for (const appName of appsToRemoveNames) {
      log.warn(`Application ${appName} is expired, removing`);
      // eslint-disable-next-line no-await-in-loop
      await removeAppLocally(appName);
      // eslint-disable-next-line no-await-in-loop
      await serviceHelper.delay(6 * 60 * 1000); // wait for 6 mins so we don't have more removals at the same time
    }
  } catch (error) {
    log.error(error);
  }
}

/**
 * To find and remove apps that are spawned more than maximum number of instances allowed locally.
 * @returns {void} Return statement is only used here to interrupt the function and nothing is returned.
 */
async function checkAndRemoveApplicationInstance() {
  // To check if more than allowed instances of application are running
  // check if synced
  try {
    const synced = await generalService.checkSynced();
    if (synced !== true) {
      log.info('Application duplication removal paused. Not yet synced');
      return;
    }

    // get list of locally installed apps.
    const installedAppsRes = await installedApps();
    if (installedAppsRes.status !== 'success') {
      throw new Error('Failed to get installed Apps');
    }
    const appsInstalled = installedAppsRes.data;
    // eslint-disable-next-line no-restricted-syntax
    for (const installedApp of appsInstalled) {
      // eslint-disable-next-line no-await-in-loop
      const runningAppList = await getRunningAppList(installedApp.name);
      const minInstances = installedApp.instances || config.fluxapps.minimumInstances; // introduced in v3 of apps specs
      if (runningAppList.length > (minInstances + config.fluxapps.maximumAdditionalInstances)) {
        // eslint-disable-next-line no-await-in-loop
        const appDetails = await getApplicationGlobalSpecifications(installedApp.name);
        if (appDetails) {
          log.info(`Application ${installedApp.name} is already spawned on ${runningAppList.length} instances. Checking removal availability..`);
          const randomNumber = Math.floor((Math.random() * config.fluxapps.removal.probability));
          if (randomNumber === 0) {
            log.warn(`Removing application ${installedApp.name} locally`);
            // eslint-disable-next-line no-await-in-loop
            await removeAppLocally(installedApp.name);
            log.warn(`Application ${installedApp.name} locally removed`);
            // eslint-disable-next-line no-await-in-loop
            await serviceHelper.delay(config.fluxapps.removal.delay * 1000); // wait for 6 mins so we don't have more removals at the same time
          } else {
            log.info(`Other Fluxes are evaluating application ${installedApp.name} removal.`);
          }
        }
      }
    }
  } catch (error) {
    log.error(error);
  }
}

/**
 * To soft redeploy. Checks if any other installations/uninstallations are in progress and if not, removes and reinstalls app locally.
 * @param {object} appSpecs App specifications.
 * @param {object} res Response.
 * @returns {void} Return statement is only used here to interrupt the function and nothing is returned.
 */
async function softRedeploy(appSpecs, res) {
  try {
    if (removalInProgress) {
      log.warn('Another application is undergoing removal');
      const appRedeployResponse = messageHelper.createDataMessage('Another application is undergoing removal');
      if (res) {
        res.write(serviceHelper.ensureString(appRedeployResponse));
      }
      return;
    }
    if (installationInProgress) {
      log.warn('Another application is undergoing installation');
      const appRedeployResponse = messageHelper.createDataMessage('Another application is undergoing installation');
      if (res) {
        res.write(serviceHelper.ensureString(appRedeployResponse));
      }
      return;
    }
    try {
      await softRemoveAppLocally(appSpecs.name, res);
    } catch (error) {
      log.error(error);
      removalInProgress = false;
      throw error;
    }
    const appRedeployResponse = messageHelper.createDataMessage('Application softly removed. Awaiting installation...');
    log.info(appRedeployResponse);
    if (res) {
      res.write(serviceHelper.ensureString(appRedeployResponse));
    }
    await serviceHelper.delay(config.fluxapps.redeploy.delay * 1000); // wait for delay mins
    // verify requirements
    await checkAppRequirements(appSpecs);
    // register
    await softRegisterAppLocally(appSpecs, undefined, res);
    log.info('Application softly redeployed');
  } catch (error) {
    log.error(error);
    removeAppLocally(appSpecs.name, res, true);
  }
}

/**
 * To hard redeploy. Removes and reinstalls app locally.
 * @param {object} appSpecs App specifications.
 * @param {object} res Response.
 */
async function hardRedeploy(appSpecs, res) {
  try {
    await removeAppLocally(appSpecs.name, res, false, false);
    const appRedeployResponse = messageHelper.createDataMessage('Application removed. Awaiting installation...');
    log.info(appRedeployResponse);
    if (res) {
      res.write(serviceHelper.ensureString(appRedeployResponse));
    }
    await serviceHelper.delay(config.fluxapps.redeploy.delay * 1000); // wait for delay mins
    // verify requirements
    await checkAppRequirements(appSpecs);
    // register
    await registerAppLocally(appSpecs, undefined, res); // can throw
    log.info('Application redeployed');
  } catch (error) {
    log.error(error);
    removeAppLocally(appSpecs.name, res, true);
  }
}

/**
 * To reinstall old apps. Tries soft and hard reinstalls of app (and any components).
 * @returns {void} Return statement is only used here to interrupt the function and nothing is returned.
 */
async function reinstallOldApplications() {
  try {
    const synced = await generalService.checkSynced();
    if (synced !== true) {
      log.info('Checking application status paused. Not yet synced');
      return;
    }
    // first get installed apps
    const installedAppsRes = await installedApps();
    if (installedAppsRes.status !== 'success') {
      throw new Error('Failed to get installed Apps');
    }
    const appsInstalled = installedAppsRes.data;
    reinstallationOfOldAppsInProgress = true;
    // eslint-disable-next-line no-restricted-syntax
    for (const installedApp of appsInstalled) {
      // get current app specifications for the app name
      // if match found. Check if hash found.
      // if same, do nothing. if different remove and install.

      // eslint-disable-next-line no-await-in-loop
      const appSpecifications = await getStrictApplicationSpecifications(installedApp.name);
      const randomNumber = Math.floor((Math.random() * config.fluxapps.redeploy.probability)); // 50%
      if (appSpecifications && appSpecifications.hash !== installedApp.hash) {
        // eslint-disable-next-line no-await-in-loop
        log.warn(`Application ${installedApp.name} version is obsolete.`);
        if (randomNumber === 0) {
          // check if node is capable to run it according to specifications
          // run the verification
          // get tier and adjust specifications
          // eslint-disable-next-line no-await-in-loop
          const tier = await generalService.nodeTier();
          if (appSpecifications.version <= 3) {
            if (appSpecifications.tiered) {
              const hddTier = `hdd${tier}`;
              const ramTier = `ram${tier}`;
              const cpuTier = `cpu${tier}`;
              appSpecifications.cpu = appSpecifications[cpuTier] || appSpecifications.cpu;
              appSpecifications.ram = appSpecifications[ramTier] || appSpecifications.ram;
              appSpecifications.hdd = appSpecifications[hddTier] || appSpecifications.hdd;
            }

            if (removalInProgress) {
              log.warn('Another application is undergoing removal');
              return;
            }
            if (installationInProgress) {
              log.warn('Another application is undergoing installation');
              return;
            }

            if (appSpecifications.hdd === installedApp.hdd) {
              log.warn(`Beginning Soft Redeployment of ${appSpecifications.name}...`);
              // soft redeployment
              try {
                try {
                  // eslint-disable-next-line no-await-in-loop
                  await softRemoveAppLocally(installedApp.name);
                  log.warn('Application softly removed. Awaiting installation...');
                } catch (error) {
                  log.error(error);
                  removalInProgress = false;
                  throw error;
                }
                // eslint-disable-next-line no-await-in-loop
                await serviceHelper.delay(config.fluxapps.redeploy.delay * 1000); // wait for delay mins so we don't have more removals at the same time
                // eslint-disable-next-line no-await-in-loop
                await checkAppRequirements(appSpecifications);
                // install the app
                // eslint-disable-next-line no-await-in-loop
                await softRegisterAppLocally(appSpecifications);
              } catch (error) {
                log.error(error);
                removeAppLocally(appSpecifications.name, null, true);
              }
            } else {
              log.warn(`Beginning Hard Redeployment of ${appSpecifications.name}...`);
              // hard redeployment
              try {
                // eslint-disable-next-line no-await-in-loop
                await removeAppLocally(installedApp.name);
                log.warn('Application removed. Awaiting installation...');
                // eslint-disable-next-line no-await-in-loop
                await serviceHelper.delay(config.fluxapps.redeploy.delay * 1000); // wait for delay mins so we don't have more removals at the same time
                // eslint-disable-next-line no-await-in-loop
                await checkAppRequirements(appSpecifications);

                // install the app
                // eslint-disable-next-line no-await-in-loop
                await registerAppLocally(appSpecifications); // can throw
              } catch (error) {
                log.error(error);
                removeAppLocally(appSpecifications.name, null, true);
              }
            }
          } else {
            // composed application
            log.warn(`Beginning Redeployment of ${appSpecifications.name}...`);
            if (removalInProgress) {
              log.warn('Another application is undergoing removal');
              return;
            }
            if (installationInProgress) {
              log.warn('Another application is undergoing installation');
              return;
            }
            try {
              // eslint-disable-next-line no-restricted-syntax
              for (const appComponent of appSpecifications.compose.reverse()) {
                if (appComponent.tiered) {
                  const hddTier = `hdd${tier}`;
                  const ramTier = `ram${tier}`;
                  const cpuTier = `cpu${tier}`;
                  appComponent.cpu = appComponent[cpuTier] || appComponent.cpu;
                  appComponent.ram = appComponent[ramTier] || appComponent.ram;
                  appComponent.hdd = appComponent[hddTier] || appComponent.hdd;
                }

                const installedComponent = installedApp.compose.find((component) => component.name === appComponent.name);

                if (appComponent.hdd === installedComponent.hdd) {
                  log.warn(`Beginning Soft Redeployment of component ${appComponent.name}_${appSpecifications.name}...`);
                  // soft redeployment
                  // eslint-disable-next-line no-await-in-loop
                  await softRemoveAppLocally(`${appComponent.name}_${appSpecifications.name}`); // component
                  log.warn(`Application component ${appComponent.name}_${appSpecifications.name} softly removed. Awaiting installation...`);
                  // eslint-disable-next-line no-await-in-loop
                  await serviceHelper.delay(config.fluxapps.redeploy.composedDelay * 1000);
                } else {
                  log.warn(`Beginning Hard Redeployment of component ${appComponent.name}_${appSpecifications.name}...`);
                  // hard redeployment
                  // eslint-disable-next-line no-await-in-loop
                  await removeAppLocally(`${appComponent.name}_${appSpecifications.name}`); // component
                  log.warn(`Application component ${appComponent.name}_${appSpecifications.name} removed. Awaiting installation...`);
                  // eslint-disable-next-line no-await-in-loop
                  await serviceHelper.delay(config.fluxapps.redeploy.composedDelay * 1000);
                }
              }
              // connect to mongodb
              const dbopen = dbHelper.databaseConnection();
              const appsDatabase = dbopen.db(config.database.appslocal.database);
              const appsQuery = { name: appSpecifications.name };
              const appsProjection = {};
              log.warn('Cleaning up database...');
              // eslint-disable-next-line no-await-in-loop
              await dbHelper.findOneAndDeleteInDatabase(appsDatabase, localAppsInformation, appsQuery, appsProjection);
              const databaseStatus2 = {
                status: 'Database cleaned',
              };
              log.warn('Database cleaned');
              log.warn(databaseStatus2);
              log.warn(`Compositions of application ${appSpecifications.name} uninstalled. Continuing with installation...`);
              // composition removal done. Remove from installed apps and being installation
              // eslint-disable-next-line no-await-in-loop
              await checkAppRequirements(appSpecifications); // entire app
              // eslint-disable-next-line no-restricted-syntax
              for (const appComponent of appSpecifications.compose) {
                if (appComponent.tiered) {
                  const hddTier = `hdd${tier}`;
                  const ramTier = `ram${tier}`;
                  const cpuTier = `cpu${tier}`;
                  appComponent.cpu = appComponent[cpuTier] || appComponent.cpu;
                  appComponent.ram = appComponent[ramTier] || appComponent.ram;
                  appComponent.hdd = appComponent[hddTier] || appComponent.hdd;
                }

                const installedComponent = installedApp.compose.find((component) => component.name === appComponent.name);

                if (appComponent.hdd === installedComponent.hdd) {
                  log.warn(`Continuing Soft Redeployment of component ${appComponent.name}_${appSpecifications.name}...`);
                  // eslint-disable-next-line no-await-in-loop
                  await serviceHelper.delay(config.fluxapps.redeploy.composedDelay * 1000);
                  // install the app
                  // eslint-disable-next-line no-await-in-loop
                  await softRegisterAppLocally(appSpecifications, appComponent); // component
                } else {
                  log.warn(`Continuing Hard Redeployment of component ${appComponent.name}_${appSpecifications.name}...`);
                  // eslint-disable-next-line no-await-in-loop
                  await serviceHelper.delay(config.fluxapps.redeploy.composedDelay * 1000);
                  // install the app
                  // eslint-disable-next-line no-await-in-loop
                  await registerAppLocally(appSpecifications, appComponent); // component
                }
              }
              // register the app
              // eslint-disable-next-line no-await-in-loop
              await dbHelper.insertOneToDatabase(appsDatabase, localAppsInformation, appSpecifications);
              log.warn(`Composed application ${appSpecifications.name} updated.`);
            } catch (error) {
              removalInProgress = false;
              log.error(error);
              removeAppLocally(appSpecifications.name, null, true); // remove entire app
            }
          }
        } else {
          log.info('Other Fluxes are redeploying application. Waiting for next round.');
        }
      }
      // else specifications do not exist anymore, app shall expire itself
    }
    reinstallationOfOldAppsInProgress = false;
  } catch (error) {
    log.error(error);
    reinstallationOfOldAppsInProgress = false;
  }
}

/**
 * To get app price.
 * @param {object} req Request.
 * @param {object} res Response.
 * @returns {object} Message.
 */
async function getAppPrice(req, res) {
  let body = '';
  req.on('data', (data) => {
    body += data;
  });
  req.on('end', async () => {
    try {
      const processedBody = serviceHelper.ensureObject(body);
      let appSpecification = processedBody;

      appSpecification = serviceHelper.ensureObject(appSpecification);
      const appSpecFormatted = specificationFormatter(appSpecification);

      // verifications skipped. This endpoint is only for price evaluation

      // check if app exists or its a new registration price
      const db = dbHelper.databaseConnection();
      const database = db.db(config.database.appsglobal.database);
      // may throw
      const query = { name: appSpecFormatted.name };
      const projection = {
        projection: {
          _id: 0,
        },
      };
      const syncStatus = daemonServiceMiscRpcs.isDaemonSynced();
      if (!syncStatus.data.synced) {
        throw new Error('Daemon not yet synced.');
      }
      const daemonHeight = syncStatus.data.height;
      const appInfo = await dbHelper.findOneInDatabase(database, globalAppsInformation, query, projection);
      let actualPriceToPay = appPricePerMonth(appSpecFormatted, daemonHeight);
      if (appInfo) {
        const previousSpecsPrice = appPricePerMonth(appInfo, daemonHeight); // calculate previous based on CURRENT height, with current interval of prices!
        // what is the height difference
        const heightDifference = daemonHeight - appInfo.height; // has to be lower than 22000
        const perc = (config.fluxapps.blocksLasting - heightDifference) / config.fluxapps.blocksLasting;
        if (perc > 0) {
          actualPriceToPay -= (perc * previousSpecsPrice);
        }
      }
      const intervals = config.fluxapps.price.filter((i) => i.height <= daemonHeight);
      const priceSpecifications = intervals[intervals.length - 1]; // filter does not change order
      actualPriceToPay = Number(Math.ceil(actualPriceToPay * 100) / 100);
      if (actualPriceToPay < priceSpecifications.minPrice) {
        actualPriceToPay = priceSpecifications.minPrice;
      }
      const respondPrice = messageHelper.createDataMessage(actualPriceToPay);
      return res.json(respondPrice);
    } catch (error) {
      log.warn(error);
      const errorResponse = messageHelper.createErrorMessage(
        error.message || error,
        error.name,
        error.code,
      );
      return res.json(errorResponse);
    }
  });
}

/**
 * To redeploy via API. Cannot be performed for individual components. Force defaults to false. Only accessible by app owner, admins and flux team members.
 * @param {object} req Request.
 * @param {object} res Response.
 * @returns {object} Message.
 */
async function redeployAPI(req, res) {
  try {
    let { appname } = req.params;
    appname = appname || req.query.appname;

    if (!appname) {
      throw new Error('No Flux App specified');
    }

    if (appname.includes('_')) {
      throw new Error('Component cannot be redeployed manually');
    }

    let { force } = req.params;
    force = force || req.query.force || false;
    force = serviceHelper.ensureBoolean(force);

    const authorized = await verificationHelper.verifyPrivilege('appownerabove', req, appname);
    if (!authorized) {
      const errMessage = messageHelper.errUnauthorizedMessage();
      res.json(errMessage);
      return;
    }

    const specifications = await getApplicationSpecifications(appname);
    if (!specifications) {
      throw new Error('Application not found');
    }

    res.setHeader('Content-Type', 'application/json');

    if (force) {
      hardRedeploy(specifications, res);
    } else {
      softRedeploy(specifications, res);
    }
  } catch (error) {
    log.error(error);
    const errorResponse = messageHelper.createErrorMessage(
      error.message || error,
      error.name,
      error.code,
    );
    res.json(errorResponse);
  }
}

/**
 * To verify app registration parameters. Checks for correct format, specs and non-duplication of values/resources.
 * @param {object} req Request.
 * @param {object} res Response.
 * @returns {object} Message.
 */
async function verifyAppRegistrationParameters(req, res) {
  let body = '';
  req.on('data', (data) => {
    body += data;
  });
  req.on('end', async () => {
    try {
      const processedBody = serviceHelper.ensureObject(body);
      let appSpecification = processedBody;

      appSpecification = serviceHelper.ensureObject(appSpecification);
      const appSpecFormatted = specificationFormatter(appSpecification);

      const syncStatus = daemonServiceMiscRpcs.isDaemonSynced();
      if (!syncStatus.data.synced) {
        throw new Error('Daemon not yet synced.');
      }
      const daemonHeight = syncStatus.data.height;

      // parameters are now proper format and assigned. Check for their validity, if they are within limits, have propper ports, repotag exists, string lengths, specs are ok
      await verifyAppSpecifications(appSpecFormatted, daemonHeight, true);

      // check if name is not yet registered
      await checkApplicationRegistrationNameConflicts(appSpecFormatted);

      // app is valid and can be registered
      // respond with formatted specifications
      const respondPrice = messageHelper.createDataMessage(appSpecFormatted);
      return res.json(respondPrice);
    } catch (error) {
      log.warn(error);
      const errorResponse = messageHelper.createErrorMessage(
        error.message || error,
        error.name,
        error.code,
      );
      return res.json(errorResponse);
    }
  });
}

/**
 * To verify app update parameters. Checks for correct format, specs and non-duplication of values/resources.
 * @param {object} req Request.
 * @param {object} res Response.
 * @returns {object} Message.
 */
async function verifyAppUpdateParameters(req, res) {
  let body = '';
  req.on('data', (data) => {
    body += data;
  });
  req.on('end', async () => {
    try {
      const processedBody = serviceHelper.ensureObject(body);
      let appSpecification = processedBody;

      appSpecification = serviceHelper.ensureObject(appSpecification);
      const appSpecFormatted = specificationFormatter(appSpecification);

      const syncStatus = daemonServiceMiscRpcs.isDaemonSynced();
      if (!syncStatus.data.synced) {
        throw new Error('Daemon not yet synced.');
      }
      const daemonHeight = syncStatus.data.height;

      // parameters are now proper format and assigned. Check for their validity, if they are within limits, have propper ports, repotag exists, string lengths, specs are ok
      await verifyAppSpecifications(appSpecFormatted, daemonHeight, true);

      // check if name is not yet registered
      const timestamp = new Date().getTime();
      await checkApplicationUpdateNameRepositoryConflicts(appSpecFormatted, timestamp);

      // app is valid and can be registered
      // respond with formatted specifications
      const respondPrice = messageHelper.createDataMessage(appSpecFormatted);
      return res.json(respondPrice);
    } catch (error) {
      log.warn(error);
      const errorResponse = messageHelper.createErrorMessage(
        error.message || error,
        error.name,
        error.code,
      );
      return res.json(errorResponse);
    }
  });
}

/**
 * To get price and specification information required for deployment.
 * @param {object} req Request.
 * @param {object} res Response.
 */
async function deploymentInformation(req, res) {
  try {
    // respond with information needed for application deployment regarding specification limitation and prices
    const information = {
      price: config.fluxapps.price,
      appSpecsEnforcementHeights: config.fluxapps.appSpecsEnforcementHeights,
      address: config.fluxapps.address,
      portMin: config.fluxapps.portMin,
      portMax: config.fluxapps.portMax,
      maxImageSize: config.fluxapps.maxImageSize,
      minimumInstances: config.fluxapps.minimumInstances,
      maximumInstances: config.fluxapps.maximumInstances,
    };
    const respondPrice = messageHelper.createDataMessage(information);
    res.json(respondPrice);
  } catch (error) {
    log.warn(error);
    const errorResponse = messageHelper.createErrorMessage(
      error.message || error,
      error.name,
      error.code,
    );
    res.json(errorResponse);
  }
}

/**
 * To reconstruct app messages hash collection. Checks if globalAppsMessages has the message or not.
 * @returns {string} Reconstruct success message.
 */
async function reconstructAppMessagesHashCollection() {
  // go through our appsHashesCollection and check if globalAppsMessages truly has the message or not
  const db = dbHelper.databaseConnection();
  const databaseApps = db.db(config.database.appsglobal.database);
  const databaseDaemon = db.db(config.database.daemon.database);
  const query = {};
  const projection = { projection: { _id: 0 } };
  const permanentMessages = await dbHelper.findInDatabase(databaseApps, globalAppsMessages, query, projection);
  const appHashes = await dbHelper.findInDatabase(databaseDaemon, appsHashesCollection, query, projection);
  // eslint-disable-next-line no-restricted-syntax
  for (const appHash of appHashes) {
    const options = {};
    const queryUpdate = {
      hash: appHash.hash,
      txid: appHash.txid,
    };
    const permanentMessageFound = permanentMessages.find((message) => message.hash === appHash.hash);
    if (permanentMessageFound) {
      // update that we have the message
      const update = { $set: { message: true } };
      // eslint-disable-next-line no-await-in-loop
      await dbHelper.updateOneInDatabase(databaseDaemon, appsHashesCollection, queryUpdate, update, options);
    } else {
      // update that we do not have the message
      const update = { $set: { message: false } };
      // eslint-disable-next-line no-await-in-loop
      await dbHelper.updateOneInDatabase(databaseDaemon, appsHashesCollection, queryUpdate, update, options);
    }
  }
  return 'Reconstruct success';
}

/**
 * To reconstruct app messages hash collection via API. Checks if globalAppsMessages has the message or not. Only accessible by admins and Flux team members.
 * @param {object} req Request.
 * @param {object} res Response.
 */
async function reconstructAppMessagesHashCollectionAPI(req, res) {
  try {
    const authorized = await verificationHelper.verifyPrivilege('adminandfluxteam', req);
    if (authorized) {
      const result = await reconstructAppMessagesHashCollection();
      const message = messageHelper.createSuccessMessage(result);
      res.json(message);
    } else {
      const errMessage = messageHelper.errUnauthorizedMessage();
      res.json(errMessage);
    }
  } catch (error) {
    log.error(error);
    const errorResponse = messageHelper.createErrorMessage(
      error.message || error,
      error.name,
      error.code,
    );
    res.json(errorResponse);
  }
}

/**
 * To stop all non Flux running apps. Executes continuously at regular intervals.
 */
async function stopAllNonFluxRunningApps() {
  try {
    log.info('Running non Flux apps check...');
    let apps = await dockerService.dockerListContainers(false);
    apps = apps.filter((app) => (app.Names[0].slice(1, 4) !== 'zel' && app.Names[0].slice(1, 5) !== 'flux'));
    if (apps.length > 0) {
      log.info(`Found ${apps.length} apps to be stopped...`);
      // eslint-disable-next-line no-restricted-syntax
      for (const app of apps) {
        try {
          log.info(`Stopping non Flux app ${app.Names[0]}`);
          // eslint-disable-next-line no-await-in-loop
          await dockerService.appDockerStop(app.Id); // continue if failed to stop one app
          log.info(`Non Flux app ${app.Names[0]} stopped.`);
        } catch (error) {
          log.error(`Failed to stop non Flux app ${app.Names[0]}.`);
        }
      }
    } else {
      log.info('Only Flux apps are running.');
    }
    setTimeout(() => {
      stopAllNonFluxRunningApps();
    }, 2 * 60 * 60 * 1000); // execute every 2h
  } catch (error) {
    log.error(error);
    setTimeout(() => {
      stopAllNonFluxRunningApps();
    }, 30 * 60 * 1000); // In case of an error execute after 30m
  }
}

module.exports = {
  listRunningApps,
  listAllApps,
  listAppsImages,
  appStart,
  appStop,
  appRestart,
  appKill,
  appPause,
  appUnpause,
  appTop,
  appLog,
  appLogStream,
  appInspect,
  appStats,
  appChanges,
  appExec,
  fluxUsage,
  removeAppLocally,
  registerAppLocally,
  registerAppGlobalyApi,
  createFluxNetworkAPI,
  removeAppLocallyApi,
  installedApps,
  availableApps,
  appsResources,
  checkAppMessageExistence,
  checkAndRequestApp,
  checkDockerAccessibility,
  registrationInformation,
  appPricePerMonth,
  getAppsTemporaryMessages,
  getAppsPermanentMessages,
  getGlobalAppsSpecifications,
  storeAppTemporaryMessage,
  verifyRepository,
  checkHWParameters,
  verifyAppHash,
  verifyAppMessageSignature,
  reindexGlobalAppsInformation,
  rescanGlobalAppsInformation,
  continuousFluxAppHashesCheck,
  getAppHashes,
  getAppsLocation,
  getAppsLocations,
  storeAppRunningMessage,
  reindexGlobalAppsLocation,
  getRunningAppIpList,
  getRunningAppList,
  trySpawningGlobalApplication,
  getApplicationSpecifications,
  getStrictApplicationSpecifications,
  getApplicationGlobalSpecifications,
  getApplicationLocalSpecifications,
  getApplicationSpecificationAPI,
  getApplicationOwnerAPI,
  checkAndNotifyPeersOfRunningApps,
  rescanGlobalAppsInformationAPI,
  reindexGlobalAppsInformationAPI,
  reindexGlobalAppsLocationAPI,
  expireGlobalApplications,
  installTemporaryLocalApplication,
  updateAppGlobalyApi,
  getAppPrice,
  reinstallOldApplications,
  checkAndRemoveApplicationInstance,
  checkAppTemporaryMessageExistence,
  softRegisterAppLocally,
  softRemoveAppLocally,
  softRedeploy,
  redeployAPI,
  verifyAppRegistrationParameters,
  verifyAppUpdateParameters,
  deploymentInformation,
  reconstructAppMessagesHashCollection,
  reconstructAppMessagesHashCollectionAPI,
  stopAllNonFluxRunningApps,
  restorePortsSupport,
  restoreFluxPortsSupport,
  restoreAppsPortsSupport,
};<|MERGE_RESOLUTION|>--- conflicted
+++ resolved
@@ -3911,13 +3911,8 @@
     const homePort = +apiPort - 1;
 
     // setup UFW if active
-<<<<<<< HEAD
-    await fluxCommunication.allowPort(serviceHelper.ensureNumber(apiPort));
-    await fluxCommunication.allowPort(serviceHelper.ensureNumber(homePort));
-=======
     await fluxNetworkHelper.allowPort(serviceHelper.ensureNumber(apiPort));
     await fluxNetworkHelper.allowPort(serviceHelper.ensureNumber(homePort));
->>>>>>> d05dda4f
 
     // UPNP
     if ((userconfig.initial.apiport && userconfig.initial.apiport !== config.server.apiport) || isUPNP) {
@@ -3940,11 +3935,7 @@
       // eslint-disable-next-line no-restricted-syntax
       for (const port of application.ports) {
         // eslint-disable-next-line no-await-in-loop
-<<<<<<< HEAD
-        await fluxCommunication.allowPort(serviceHelper.ensureNumber(port));
-=======
         await fluxNetworkHelper.allowPort(serviceHelper.ensureNumber(port));
->>>>>>> d05dda4f
       }
     }
 
@@ -3974,15 +3965,12 @@
   }
 }
 
-<<<<<<< HEAD
-=======
 /**
  * To ensure application ports are not already in use by another appliaction.
  * @param {object} appSpecFormatted App specifications.
  * @param {string[]} globalCheckedApps Names of global checked apps.
  * @returns {boolean} True if no errors are thrown.
  */
->>>>>>> d05dda4f
 async function ensureApplicationPortsNotUsed(appSpecFormatted, globalCheckedApps) {
   let currentAppsPorts = await assignedPortsInstalledApps();
   if (globalCheckedApps && globalCheckedApps.length) {
