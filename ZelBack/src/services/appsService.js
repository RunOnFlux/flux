const config = require('config');
// eslint-disable-next-line import/no-extraneous-dependencies
const os = require('os');
const path = require('path');
const nodecmd = require('node-cmd');
const df = require('node-df');
const LRU = require('lru-cache');
const systemcrontab = require('crontab');
// eslint-disable-next-line import/no-extraneous-dependencies
const util = require('util');
const fluxCommunicationMessagesSender = require('./fluxCommunicationMessagesSender');
const fluxNetworkHelper = require('./fluxNetworkHelper');
const {
  outgoingPeers, incomingPeers,
} = require('./utils/establishedConnections');
const serviceHelper = require('./serviceHelper');
const dbHelper = require('./dbHelper');
const verificationHelper = require('./verificationHelper');
const messageHelper = require('./messageHelper');
const daemonServiceMiscRpcs = require('./daemonService/daemonServiceMiscRpcs');
const daemonServiceBenchmarkRpcs = require('./daemonService/daemonServiceBenchmarkRpcs');
const benchmarkService = require('./benchmarkService');
const dockerService = require('./dockerService');
const generalService = require('./generalService');
const upnpService = require('./upnpService');
const fluxService = require('./fluxService');
const log = require('../lib/log');
const userconfig = require('../../../config/userconfig');

const fluxDirPath = path.join(__dirname, '../../../');
const appsFolder = `${fluxDirPath}ZelApps/`;

const cmdAsync = util.promisify(nodecmd.get);
const crontabLoad = util.promisify(systemcrontab.load);
const dockerPullStreamPromise = util.promisify(dockerService.dockerPullStream);

const scannedHeightCollection = config.database.daemon.collections.scannedHeight;
const appsHashesCollection = config.database.daemon.collections.appsHashes;

const localAppsInformation = config.database.appslocal.collections.appsInformation;
const globalAppsMessages = config.database.appsglobal.collections.appsMessages;
const globalAppsInformation = config.database.appsglobal.collections.appsInformation;
const globalAppsTempMessages = config.database.appsglobal.collections.appsTemporaryMessages;
const globalAppsLocations = config.database.appsglobal.collections.appsLocations;

// default cache
const LRUoptions = {
  max: 500, // store 500 values, we shall not have more values at any period
  maxAge: 1000 * 60 * 10, // 10 minutes
};

const GlobalAppsSpawnLRUoptions = {
  maxAge: 1000 * 60 * 30, // 30 minutes
};
const myCache = new LRU(LRUoptions);
const trySpawningGlobalAppCache = new LRU(GlobalAppsSpawnLRUoptions);

let removalInProgress = false;
let installationInProgress = false;
let reinstallationOfOldAppsInProgress = false;

const nodeSpecs = {
  cpuCores: 0,
  ram: 0,
  ssdStorage: 0,
};

/**
 * To list running apps.
 * @param {object} req Request.
 * @param {object} res Response.
 * @returns {object} Message.
 */
async function listRunningApps(req, res) {
  try {
    let apps = await dockerService.dockerListContainers(false);
    if (apps.length > 0) {
      apps = apps.filter((app) => (app.Names[0].slice(1, 4) === 'zel' || app.Names[0].slice(1, 5) === 'flux'));
    }
    const modifiedApps = [];
    apps.forEach((app) => {
      // eslint-disable-next-line no-param-reassign
      delete app.HostConfig;
      // eslint-disable-next-line no-param-reassign
      delete app.NetworkSettings;
      // eslint-disable-next-line no-param-reassign
      delete app.Mounts;
      modifiedApps.push(app);
    });
    const appsResponse = messageHelper.createDataMessage(modifiedApps);
    return res ? res.json(appsResponse) : appsResponse;
  } catch (error) {
    log.error(error);
    const errorResponse = messageHelper.createErrorMessage(
      error.message || error,
      error.name,
      error.code,
    );
    return res ? res.json(errorResponse) : errorResponse;
  }
}

/**
 * To list all apps. Shall be identical to installedApps but this is the Docker response.
 * @param {object} req Request.
 * @param {object} res Response.
 * @returns {object} Message.
 */
async function listAllApps(req, res) {
  try {
    let apps = await dockerService.dockerListContainers(true);
    if (apps.length > 0) {
      apps = apps.filter((app) => (app.Names[0].slice(1, 4) === 'zel' || app.Names[0].slice(1, 5) === 'flux'));
    }
    const modifiedApps = [];
    apps.forEach((app) => {
      // eslint-disable-next-line no-param-reassign
      delete app.HostConfig;
      // eslint-disable-next-line no-param-reassign
      delete app.NetworkSettings;
      // eslint-disable-next-line no-param-reassign
      delete app.Mounts;
      modifiedApps.push(app);
    });
    const appsResponse = messageHelper.createDataMessage(modifiedApps);
    return res ? res.json(appsResponse) : appsResponse;
  } catch (error) {
    log.error(error);
    const errorResponse = messageHelper.createErrorMessage(
      error.message || error,
      error.name,
      error.code,
    );
    return res ? res.json(errorResponse) : errorResponse;
  }
}

/**
 * To list Docker images for apps.
 * @param {object} req Request.
 * @param {object} res Repsonse.
 * @returns {object} Message.
 */
async function listAppsImages(req, res) {
  try {
    const apps = await dockerService.dockerListImages();
    const appsResponse = messageHelper.createDataMessage(apps);
    return res ? res.json(appsResponse) : appsResponse;
  } catch (error) {
    log.error(error);
    const errorResponse = messageHelper.createErrorMessage(
      error.message || error,
      error.name,
      error.code,
    );
    return res ? res.json(errorResponse) : errorResponse;
  }
}

/**
 * To start an app. Starts each component if the app is using Docker Compose. Only accessible by app owner, admins and flux team members.
 * @param {object} req Request.
 * @param {object} res Response.
 * @returns {object} Message.
 */
async function appStart(req, res) {
  try {
    let { appname } = req.params;
    appname = appname || req.query.appname;

    if (!appname) {
      throw new Error('No Flux App specified');
    }

    const mainAppName = appname.split('_')[1] || appname;

    const authorized = await verificationHelper.verifyPrivilege('appownerabove', req, mainAppName);
    if (!authorized) {
      const errMessage = messageHelper.errUnauthorizedMessage();
      return res ? res.json(errMessage) : errMessage;
    }

    const isComponent = appname.includes('_'); // it is a component start. Proceed with starting just component

    let appRes;
    if (isComponent) {
      appRes = await dockerService.appDockerStart(appname);
    } else {
      // ask for starting entire composed application
      // eslint-disable-next-line no-use-before-define
      const appSpecs = await getApplicationSpecifications(mainAppName);
      if (!appSpecs) {
        throw new Error('Application not found');
      }
      if (appSpecs.version <= 3) {
        appRes = await dockerService.appDockerStart(appname);
      } else {
        // eslint-disable-next-line no-restricted-syntax
        for (const appComponent of appSpecs.compose) {
          // eslint-disable-next-line no-await-in-loop
          await dockerService.appDockerStart(`${appComponent.name}_${appSpecs.name}`);
        }
        appRes = `Application ${appSpecs.name} started`;
      }
    }

    const appResponse = messageHelper.createDataMessage(appRes);
    return res ? res.json(appResponse) : appResponse;
  } catch (error) {
    log.error(error);
    const errorResponse = messageHelper.createErrorMessage(
      error.message || error,
      error.name,
      error.code,
    );
    return res ? res.json(errorResponse) : errorResponse;
  }
}

/**
 * To stop an app. Stops each component if the app is using Docker Compose. Only accessible by app owner, admins and flux team members.
 * @param {object} req Request.
 * @param {object} res Response.
 * @returns {object} Message.
 */
async function appStop(req, res) {
  try {
    let { appname } = req.params;
    appname = appname || req.query.appname;

    if (!appname) {
      throw new Error('No Flux App specified');
    }

    const mainAppName = appname.split('_')[1] || appname;

    const authorized = await verificationHelper.verifyPrivilege('appownerabove', req, mainAppName);
    if (!authorized) {
      const errMessage = messageHelper.errUnauthorizedMessage();
      return res ? res.json(errMessage) : errMessage;
    }

    const isComponent = appname.includes('_'); // it is a component stop. Proceed with stopping just component

    let appRes;
    if (isComponent) {
      appRes = await dockerService.appDockerStop(appname);
    } else {
      // ask for stopping entire composed application
      // eslint-disable-next-line no-use-before-define
      const appSpecs = await getApplicationSpecifications(mainAppName);
      if (!appSpecs) {
        throw new Error('Application not found');
      }
      if (appSpecs.version <= 3) {
        appRes = await dockerService.appDockerStop(appname);
      } else {
        // eslint-disable-next-line no-restricted-syntax
        for (const appComponent of appSpecs.compose.reverse()) {
          // eslint-disable-next-line no-await-in-loop
          await dockerService.appDockerStop(`${appComponent.name}_${appSpecs.name}`);
        }
        appRes = `Application ${appSpecs.name} stopped`;
      }
    }

    const appResponse = messageHelper.createDataMessage(appRes);
    return res ? res.json(appResponse) : appResponse;
  } catch (error) {
    log.error(error);
    const errorResponse = messageHelper.createErrorMessage(
      error.message || error,
      error.name,
      error.code,
    );
    return res ? res.json(errorResponse) : errorResponse;
  }
}

/**
 * To restart an app. Restarts each component if the app is using Docker Compose. Only accessible by app owner, admins and flux team members.
 * @param {object} req Request.
 * @param {object} res Response.
 * @returns {object} Message.
 */
async function appRestart(req, res) {
  try {
    let { appname } = req.params;
    appname = appname || req.query.appname;

    if (!appname) {
      throw new Error('No Flux App specified');
    }

    const mainAppName = appname.split('_')[1] || appname;

    const authorized = await verificationHelper.verifyPrivilege('appownerabove', req, mainAppName);
    if (!authorized) {
      const errMessage = messageHelper.errUnauthorizedMessage();
      return res ? res.json(errMessage) : errMessage;
    }

    const isComponent = appname.includes('_'); // it is a component restart. Proceed with restarting just component

    let appRes;
    if (isComponent) {
      appRes = await dockerService.appDockerRestart(appname);
    } else {
      // ask for restarting entire composed application
      // eslint-disable-next-line no-use-before-define
      const appSpecs = await getApplicationSpecifications(mainAppName);
      if (!appSpecs) {
        throw new Error('Application not found');
      }
      if (appSpecs.version <= 3) {
        appRes = await dockerService.appDockerRestart(appname);
      } else {
        // eslint-disable-next-line no-restricted-syntax
        for (const appComponent of appSpecs.compose) {
          // eslint-disable-next-line no-await-in-loop
          await dockerService.appDockerRestart(`${appComponent.name}_${appSpecs.name}`);
        }
        appRes = `Application ${appSpecs.name} restarted`;
      }
    }

    const appResponse = messageHelper.createDataMessage(appRes);
    return res ? res.json(appResponse) : appResponse;
  } catch (error) {
    log.error(error);
    const errorResponse = messageHelper.createErrorMessage(
      error.message || error,
      error.name,
      error.code,
    );
    return res ? res.json(errorResponse) : errorResponse;
  }
}

/**
 * To kill an app. Kills each component if the app is using Docker Compose. Only accessible by app owner, admins and flux team members.
 * @param {object} req Request.
 * @param {object} res Response.
 * @returns {object} Message.
 */
async function appKill(req, res) {
  try {
    let { appname } = req.params;
    appname = appname || req.query.appname;

    if (!appname) {
      throw new Error('No Flux App specified');
    }

    const mainAppName = appname.split('_')[1] || appname;

    const authorized = await verificationHelper.verifyPrivilege('appownerabove', req, mainAppName);
    if (!authorized) {
      const errMessage = messageHelper.errUnauthorizedMessage();
      return res ? res.json(errMessage) : errMessage;
    }

    const isComponent = appname.includes('_'); // it is a component kill. Proceed with killing just component

    let appRes;
    if (isComponent) {
      appRes = await dockerService.appDockerKill(appname);
    } else {
      // ask for killing entire composed application
      // eslint-disable-next-line no-use-before-define
      const appSpecs = await getApplicationSpecifications(mainAppName);
      if (!appSpecs) {
        throw new Error('Application not found');
      }
      if (appSpecs.version <= 3) {
        appRes = await dockerService.appDockerKill(appname);
      } else {
        // eslint-disable-next-line no-restricted-syntax
        for (const appComponent of appSpecs.compose.reverse()) {
          // eslint-disable-next-line no-await-in-loop
          await dockerService.appDockerKill(`${appComponent.name}_${appSpecs.name}`);
        }
        appRes = `Application ${appSpecs.name} killed`;
      }
    }

    const appResponse = messageHelper.createDataMessage(appRes);
    return res ? res.json(appResponse) : appResponse;
  } catch (error) {
    log.error(error);
    const errorResponse = messageHelper.createErrorMessage(
      error.message || error,
      error.name,
      error.code,
    );
    return res ? res.json(errorResponse) : errorResponse;
  }
}

/**
 * To pause an app. Pauses each component if the app is using Docker Compose. Only accessible by app owner, admins and flux team members.
 * @param {object} req Request.
 * @param {object} res Response.
 * @returns {object} Message.
 */
async function appPause(req, res) {
  try {
    let { appname } = req.params;
    appname = appname || req.query.appname;

    if (!appname) {
      throw new Error('No Flux App specified');
    }

    const mainAppName = appname.split('_')[1] || appname;

    const authorized = await verificationHelper.verifyPrivilege('appownerabove', req, mainAppName);
    if (!authorized) {
      const errMessage = messageHelper.errUnauthorizedMessage();
      return res ? res.json(errMessage) : errMessage;
    }

    const isComponent = appname.includes('_'); // it is a component pause. Proceed with pausing just component

    let appRes;
    if (isComponent) {
      appRes = await dockerService.appDockerPause(appname);
    } else {
      // ask for pausing entire composed application
      // eslint-disable-next-line no-use-before-define
      const appSpecs = await getApplicationSpecifications(mainAppName);
      if (!appSpecs) {
        throw new Error('Application not found');
      }
      if (appSpecs.version <= 3) {
        appRes = await dockerService.appDockerPause(appname);
      } else {
        // eslint-disable-next-line no-restricted-syntax
        for (const appComponent of appSpecs.compose.reverse()) {
          // eslint-disable-next-line no-await-in-loop
          await dockerService.appDockerPause(`${appComponent.name}_${appSpecs.name}`);
        }
        appRes = `Application ${appSpecs.name} paused`;
      }
    }

    const appResponse = messageHelper.createDataMessage(appRes);
    return res ? res.json(appResponse) : appResponse;
  } catch (error) {
    log.error(error);
    const errorResponse = messageHelper.createErrorMessage(
      error.message || error,
      error.name,
      error.code,
    );
    return res ? res.json(errorResponse) : errorResponse;
  }
}

/**
 * To unpause an app. Unpauses each component if the app is using Docker Compose. Only accessible by app owner, admins and flux team members.
 * @param {object} req Request.
 * @param {object} res Restart.
 * @returns {object} Message.
 */
async function appUnpause(req, res) {
  try {
    let { appname } = req.params;
    appname = appname || req.query.appname;

    if (!appname) {
      throw new Error('No Flux App specified');
    }

    const mainAppName = appname.split('_')[1] || appname;

    const authorized = await verificationHelper.verifyPrivilege('appownerabove', req, mainAppName);
    if (!authorized) {
      const errMessage = messageHelper.errUnauthorizedMessage();
      return res ? res.json(errMessage) : errMessage;
    }

    const isComponent = appname.includes('_'); // it is a component unpause. Proceed with unpausing just component

    let appRes;
    if (isComponent) {
      appRes = await dockerService.appDockerUnpause(appname);
    } else {
      // ask for unpausing entire composed application
      // eslint-disable-next-line no-use-before-define
      const appSpecs = await getApplicationSpecifications(mainAppName);
      if (!appSpecs) {
        throw new Error('Application not found');
      }
      if (appSpecs.version <= 3) {
        appRes = await dockerService.appDockerUnpause(appname);
      } else {
        // eslint-disable-next-line no-restricted-syntax
        for (const appComponent of appSpecs.compose) {
          // eslint-disable-next-line no-await-in-loop
          await dockerService.appDockerUnpause(`${appComponent.name}_${appSpecs.name}`);
        }
        appRes = `Application ${appSpecs.name} unpaused`;
      }
    }

    const appResponse = messageHelper.createDataMessage(appRes);
    return res ? res.json(appResponse) : appResponse;
  } catch (error) {
    log.error(error);
    const errorResponse = messageHelper.createErrorMessage(
      error.message || error,
      error.name,
      error.code,
    );
    return res ? res.json(errorResponse) : errorResponse;
  }
}

/**
 * To show an app's active Docker container processes. Only accessible by app owner, admins and flux team members.
 * @param {object} req Requst.
 * @param {object} res Response.
 * @returns {object} Message.
 */
async function appTop(req, res) {
  try {
    // List processes running inside a container
    let { appname } = req.params;
    appname = appname || req.query.appname;

    if (!appname) {
      throw new Error('No Flux App specified');
    }

    const mainAppName = appname.split('_')[1] || appname;

    const authorized = await verificationHelper.verifyPrivilege('appownerabove', req, mainAppName);
    if (!authorized) {
      const errMessage = messageHelper.errUnauthorizedMessage();
      return res ? res.json(errMessage) : errMessage;
    }

    const appRes = await dockerService.appDockerTop(appname);

    const appResponse = messageHelper.createDataMessage(appRes);
    return res ? res.json(appResponse) : appResponse;
  } catch (error) {
    log.error(error);
    const errorResponse = messageHelper.createErrorMessage(
      error.message || error,
      error.name,
      error.code,
    );
    return res ? res.json(errorResponse) : errorResponse;
  }
}

/**
 * To show an app's Docker container logs. Only accessible by app owner, admins and flux team members.
 * @param {object} req Request.
 * @param {object} res Response.
 */
async function appLog(req, res) {
  try {
    let { appname } = req.params;
    appname = appname || req.query.appname;

    let { lines } = req.params;
    lines = lines || req.query.lines || 'all';

    if (!appname) {
      throw new Error('No Flux App specified');
    }

    const mainAppName = appname.split('_')[1] || appname;

    const authorized = await verificationHelper.verifyPrivilege('appownerabove', req, mainAppName);
    if (authorized === true) {
      const logs = await dockerService.dockerContainerLogs(appname, lines);
      const dataMessage = messageHelper.createDataMessage(logs);
      res.json(dataMessage);
    } else {
      const errMessage = messageHelper.errUnauthorizedMessage();
      res.json(errMessage);
    }
  } catch (error) {
    log.error(error);
    const errorResponse = messageHelper.createErrorMessage(
      error.message || error,
      error.name,
      error.code,
    );
    res.json(errorResponse);
  }
}

/**
 * To show an app's Docker container log stream. Only accessible by app owner, admins and flux team members.
 * @param {object} req Request.
 * @param {object} res Response.
 */
async function appLogStream(req, res) {
  try {
    let { appname } = req.params;
    appname = appname || req.query.appname;

    if (!appname) {
      throw new Error('No Flux App specified');
    }

    const mainAppName = appname.split('_')[1] || appname;

    const authorized = await verificationHelper.verifyPrivilege('appownerabove', req, mainAppName);
    if (authorized === true) {
      res.setHeader('Content-Type', 'application/json');
      dockerService.dockerContainerLogsStream(appname, res, (error) => {
        if (error) {
          log.error(error);
          const errorResponse = messageHelper.createErrorMessage(
            error.message || error,
            error.name,
            error.code,
          );
          res.write(errorResponse);
          res.end();
        } else {
          res.end();
        }
      });
    } else {
      const errMessage = messageHelper.errUnauthorizedMessage();
      res.json(errMessage);
    }
  } catch (error) {
    log.error(error);
    const errorResponse = messageHelper.createErrorMessage(
      error.message || error,
      error.name,
      error.code,
    );
    res.json(errorResponse);
  }
}

/**
 * To inspect an app's Docker container and show low-level information about it. Only accessible by app owner, admins and flux team members.
 * @param {object} req Request.
 * @param {object} res Response.
 */
async function appInspect(req, res) {
  try {
    let { appname } = req.params;
    appname = appname || req.query.appname;

    if (!appname) {
      throw new Error('No Flux App specified');
    }

    const mainAppName = appname.split('_')[1] || appname;

    const authorized = await verificationHelper.verifyPrivilege('appownerabove', req, mainAppName);
    if (authorized === true) {
      const response = await dockerService.dockerContainerInspect(appname);
      const appResponse = messageHelper.createDataMessage(response);
      res.json(appResponse);
    } else {
      const errMessage = messageHelper.errUnauthorizedMessage();
      res.json(errMessage);
    }
  } catch (error) {
    log.error(error);
    const errMessage = messageHelper.createErrorMessage(
      error.message,
      error.name,
      error.code,
    );
    res.json(errMessage);
  }
}

/**
 * To show resource usage statistics for an app's Docker container. Only accessible by app owner, admins and flux team members.
 * @param {object} req Request.
 * @param {object} res Response.
 */
async function appStats(req, res) {
  try {
    let { appname } = req.params;
    appname = appname || req.query.appname;

    if (!appname) {
      throw new Error('No Flux App specified');
    }

    const mainAppName = appname.split('_')[1] || appname;

    const authorized = await verificationHelper.verifyPrivilege('appownerabove', req, mainAppName);
    if (authorized === true) {
      const response = await dockerService.dockerContainerStats(appname);
      const appResponse = messageHelper.createDataMessage(response);
      res.json(appResponse);
    } else {
      const errMessage = messageHelper.errUnauthorizedMessage();
      res.json(errMessage);
    }
  } catch (error) {
    log.error(error);
    const errMessage = messageHelper.createErrorMessage(
      error.message,
      error.name,
      error.code,
    );
    res.json(errMessage);
  }
}

/**
 * To show filesystem changes for an app's Docker container. Only accessible by app owner, admins and flux team members.
 * @param {object} req Request.
 * @param {object} res Response.
 */
async function appChanges(req, res) {
  try {
    let { appname } = req.params;
    appname = appname || req.query.appname;

    if (!appname) {
      throw new Error('No Flux App specified');
    }

    const mainAppName = appname.split('_')[1] || appname;

    const authorized = await verificationHelper.verifyPrivilege('appownerabove', req, mainAppName);
    if (authorized === true) {
      const response = await dockerService.dockerContainerChanges(appname);
      const appResponse = messageHelper.createDataMessage(response);
      res.json(appResponse);
    } else {
      const errMessage = messageHelper.errUnauthorizedMessage();
      res.json(errMessage);
    }
  } catch (error) {
    log.error(error);
    const errMessage = messageHelper.createErrorMessage(
      error.message,
      error.name,
      error.code,
    );
    res.json(errMessage);
  }
}

/**
 * To run a command inside an app's running Docker container. Only accessible by app owner.
 * @param {object} req Request.
 * @param {object} res Response.
 */
async function appExec(req, res) {
  let body = '';
  req.on('data', (data) => {
    body += data;
  });
  req.on('end', async () => {
    try {
      const processedBody = serviceHelper.ensureObject(body);

      if (!processedBody.appname) {
        throw new Error('No Flux App specified');
      }

      if (!processedBody.cmd) {
        throw new Error('No command specified');
      }

      const mainAppName = processedBody.appname.split('_')[1] || processedBody.appname;

      const authorized = await verificationHelper.verifyPrivilege('appowner', req, mainAppName);
      if (authorized === true) {
        let cmd = processedBody.cmd || [];
        let env = processedBody.env || [];

        cmd = serviceHelper.ensureObject(cmd);
        env = serviceHelper.ensureObject(env);

        const containers = await dockerService.dockerListContainers(true);
        const myContainer = containers.find((container) => (container.Names[0] === dockerService.getAppDockerNameIdentifier(processedBody.appname) || container.Id === processedBody.appname));
        const dockerContainer = dockerService.getDockerContainer(myContainer.Id);

        res.setHeader('Content-Type', 'application/json');

        dockerService.dockerContainerExec(dockerContainer, cmd, env, res, (error) => {
          if (error) {
            log.error(error);
            const errorResponse = messageHelper.createErrorMessage(
              error.message || error,
              error.name,
              error.code,
            );
            res.write(errorResponse);
            res.end();
          } else {
            res.end();
          }
        });
      } else {
        const errMessage = messageHelper.errUnauthorizedMessage();
        res.json(errMessage);
      }
    } catch (error) {
      log.error(error);
      const errorResponse = messageHelper.createErrorMessage(
        error.message || error,
        error.name,
        error.code,
      );
      res.json(errorResponse);
    }
  });
}

/**
 * To create Flux Docker network API. Only accessible by admins and flux team members.
 * @param {object} req Request.
 * @param {object} res Response.
 * @returns {object} Message.
 */
async function createFluxNetworkAPI(req, res) {
  try {
    const authorized = await verificationHelper.verifyPrivilege('adminandfluxteam', req);
    if (!authorized) {
      const errMessage = messageHelper.errUnauthorizedMessage();
      return res.json(errMessage);
    }
    const dockerRes = await dockerService.createFluxDockerNetwork();
    const response = messageHelper.createDataMessage(dockerRes);
    return res.json(response);
  } catch (error) {
    log.error(error);
    const errorResponse = messageHelper.createErrorMessage(
      error.message || error,
      error.name,
      error.code,
    );
    return res.json(errorResponse);
  }
}

/**
 * To show average Flux CPU usage.
 * @param {object} req Request.
 * @param {object} res Response.
 * @returns {object} Message.
 */
async function fluxUsage(req, res) {
  try {
    const dbopen = dbHelper.databaseConnection();
    const database = dbopen.db(config.database.daemon.database);
    const query = { generalScannedHeight: { $gte: 0 } };
    const projection = {
      projection: {
        _id: 0,
        generalScannedHeight: 1,
      },
    };
    const result = await dbHelper.findOneInDatabase(database, scannedHeightCollection, query, projection);
    if (!result) {
      log.error('Scanning not initiated');
    }
    let explorerHeight = 999999999;
    if (result) {
      explorerHeight = serviceHelper.ensureNumber(result.generalScannedHeight) || 999999999;
    }
    const syncStatus = daemonServiceMiscRpcs.isDaemonSynced();
    const daemonHeight = syncStatus.data.height;
    let cpuCores = 0;
    const cpus = os.cpus();
    if (cpus) {
      cpuCores = cpus.length;
    }
    if (cpuCores > 8) {
      cpuCores = 8;
    }
    let cpuUsage = 0;
    if (explorerHeight < (daemonHeight - 5)) {
      // Initial scanning is in progress
      cpuUsage += 0.5;
    } else if (explorerHeight < daemonHeight) {
      cpuUsage += 0.25;
    } else {
      cpuUsage += 0.1; // normal load
    }
    cpuUsage *= cpuCores;

    // load usedResources of apps
    const appsDatabase = dbopen.db(config.database.appslocal.database);
    const appsQuery = {};
    const appsProjection = { projection: { _id: 0 } };
    const appsResult = await dbHelper.findInDatabase(appsDatabase, localAppsInformation, appsQuery, appsProjection);
    let appsCpusLocked = 0;
    const tier = await generalService.nodeTier().catch((error) => log.error(error));
    const cpuTier = `cpu${tier}`;
    appsResult.forEach((app) => {
      if (app.version >= 4) {
        app.compose.forEach((component) => {
          if (component.tiered && tier) {
            appsCpusLocked += serviceHelper.ensureNumber(component[cpuTier] || component.cpu) || 0;
          } else {
            appsCpusLocked += serviceHelper.ensureNumber(component.cpu) || 0;
          }
        });
      } else if (app.tiered && tier) {
        appsCpusLocked += serviceHelper.ensureNumber(app[cpuTier] || app.cpu) || 0;
      } else {
        appsCpusLocked += serviceHelper.ensureNumber(app.cpu) || 0;
      }
    });

    cpuUsage += appsCpusLocked;
    let fiveMinUsage = 0;
    const loadavg = os.loadavg();
    if (loadavg) {
      fiveMinUsage = serviceHelper.ensureNumber(loadavg[1]) || 0;
    }
    if (fiveMinUsage > cpuCores) {
      fiveMinUsage = cpuCores;
    }
    // do an average of fiveMinUsage and cpuUsage;
    const avgOfUsage = ((fiveMinUsage + cpuUsage) / 2).toFixed(8);
    const response = messageHelper.createDataMessage(avgOfUsage);
    return res ? res.json(response) : response;
  } catch (error) {
    log.error(error);
    const errorResponse = messageHelper.createErrorMessage(
      error.message || error,
      error.name,
      error.code,
    );
    return res ? res.json(errorResponse) : errorResponse;
  }
}

/**
 * To show app resources locked (CPUs, RAM and HDD).
 * @param {object} req Request.
 * @param {object} res Response.
 * @returns {object} Message.
 */
async function appsResources(req, res) {
  log.info('Checking appsResources');
  try {
    const dbopen = dbHelper.databaseConnection();
    const appsDatabase = dbopen.db(config.database.appslocal.database);
    const appsQuery = {};
    const appsProjection = { projection: { _id: 0 } };
    const appsResult = await dbHelper.findInDatabase(appsDatabase, localAppsInformation, appsQuery, appsProjection);
    let appsCpusLocked = 0;
    let appsRamLocked = 0;
    let appsHddLocked = 0;
    const tier = await generalService.nodeTier().catch((error) => log.error(error));
    const hddTier = `hdd${tier}`;
    const ramTier = `ram${tier}`;
    const cpuTier = `cpu${tier}`;
    appsResult.forEach((app) => {
      if (app.version >= 4) {
        app.compose.forEach((component) => {
          if (component.tiered && tier) {
            appsCpusLocked += serviceHelper.ensureNumber(component[cpuTier] || component.cpu) || 0;
            appsRamLocked += serviceHelper.ensureNumber(component[ramTier] || component.ram) || 0;
            appsHddLocked += serviceHelper.ensureNumber(component[hddTier] || component.hdd) || 0;
          } else {
            appsCpusLocked += serviceHelper.ensureNumber(component.cpu) || 0;
            appsRamLocked += serviceHelper.ensureNumber(component.ram) || 0;
            appsHddLocked += serviceHelper.ensureNumber(component.hdd) || 0;
          }
          appsHddLocked += 2; // 2gb per image
        });
      } else if (app.tiered && tier) {
        appsCpusLocked += serviceHelper.ensureNumber(app[cpuTier] || app.cpu) || 0;
        appsRamLocked += serviceHelper.ensureNumber(app[ramTier] || app.ram) || 0;
        appsHddLocked += serviceHelper.ensureNumber(app[hddTier] || app.hdd) || 0;
        appsHddLocked += 2; // 2gb per image
      } else {
        appsCpusLocked += serviceHelper.ensureNumber(app.cpu) || 0;
        appsRamLocked += serviceHelper.ensureNumber(app.ram) || 0;
        appsHddLocked += serviceHelper.ensureNumber(app.hdd) || 0;
        appsHddLocked += 2; // 2gb per image
      }
    });
    const appsUsage = {
      appsCpusLocked,
      appsRamLocked,
      appsHddLocked,
    };
    const response = messageHelper.createDataMessage(appsUsage);
    return res ? res.json(response) : response;
  } catch (error) {
    log.error(error);
    const errorResponse = messageHelper.createErrorMessage(
      error.message || error,
      error.name,
      error.code,
    );
    return res ? res.json(errorResponse) : errorResponse;
  }
}

/**
 * To get node specifications (CPUs, RAM and SSD).
 */
async function getNodeSpecs() {
  try {
    if (nodeSpecs.cpuCores === 0) {
      nodeSpecs.cpuCores = os.cpus().length;
    }
    if (nodeSpecs.ram === 0) {
      nodeSpecs.ram = os.totalmem() / 1024 / 1024;
    }
    if (nodeSpecs.ssdStorage === 0) {
      // get my external IP and check that it is longer than 5 in length.
      const benchmarkResponse = await daemonServiceBenchmarkRpcs.getBenchmarks();
      if (benchmarkResponse.status === 'success') {
        const benchmarkResponseData = JSON.parse(benchmarkResponse.data);
        log.info(`Gathered ssdstorage ${benchmarkResponseData.ssd}`);
        nodeSpecs.ssdStorage = benchmarkResponseData.ssd;
      } else {
        throw new Error('Error getting ssdstorage from benchmarks');
      }
    }
  } catch (error) {
    log.error(error);
  }
}

/**
 * To create an app volume. First checks for availability of disk space and chooses an available volume that meets the app specifications. Then creates the necessary file systems and mounts the volume. Finally, sets up cron job.
 * @param {object} appSpecifications App specifications.
 * @param {string} appName App name.
 * @param {boolean} isComponent True if a Docker Compose component.
 * @param {object} res Response.
 * @returns {object} Message.
 */
async function createAppVolume(appSpecifications, appName, isComponent, res) {
  const dfAsync = util.promisify(df);
  const identifier = isComponent ? `${appSpecifications.name}_${appName}` : appName;
  const appId = dockerService.getAppIdentifier(identifier);

  const searchSpace = {
    status: 'Searching available space...',
  };
  log.info(searchSpace);
  if (res) {
    res.write(serviceHelper.ensureString(searchSpace));
  }

  // we want whole numbers in GB
  const options = {
    prefixMultiplier: 'GB',
    isDisplayPrefixMultiplier: false,
    precision: 0,
  };

  const dfres = await dfAsync(options);
  const okVolumes = [];
  dfres.forEach((volume) => {
    if (volume.filesystem.includes('/dev/') && !volume.filesystem.includes('loop') && !volume.mount.includes('boot')) {
      okVolumes.push(volume);
    } else if (volume.filesystem.includes('loop') && volume.mount === '/') {
      okVolumes.push(volume);
    }
  });

  await getNodeSpecs();
  const totalSpaceOnNode = nodeSpecs.ssdStorage;
  const useableSpaceOnNode = totalSpaceOnNode - config.lockedSystemResources.hdd;
  const resourcesLocked = await appsResources();
  if (resourcesLocked.status !== 'success') {
    throw new Error('Unable to obtain locked system resources by Flux App. Aborting.');
  }
  const hddLockedByApps = resourcesLocked.data.appsHddLocked;
  const availableSpaceForApps = useableSpaceOnNode - hddLockedByApps + appSpecifications.hdd; // because our application is already accounted in locked resources
  // bigger or equal so we have the 1 gb free...
  if (appSpecifications.hdd >= availableSpaceForApps) {
    throw new Error('Insufficient space on Flux Node to spawn an application');
  }
  // now we know that most likely there is a space available. IF user does not have his own stuff on the node or space may be sharded accross hdds.
  let usedSpace = 0;
  let availableSpace = 0;
  okVolumes.forEach((volume) => {
    usedSpace += serviceHelper.ensureNumber(volume.used);
    availableSpace += serviceHelper.ensureNumber(volume.available);
  });
  // space that is further reserved for flux os and that will be later substracted from available space. Max 30.
  const fluxSystemReserve = config.lockedSystemResources.hdd - usedSpace > 0 ? config.lockedSystemResources.hdd - usedSpace : 0;
  const totalAvailableSpaceLeft = availableSpace - fluxSystemReserve;
  if (appSpecifications.hdd >= totalAvailableSpaceLeft) {
    // sadly user free space is not enough for this application
    throw new Error('Insufficient space on Flux Node. Space is already assigned to system files');
  }

  // check if space is not sharded in some bad way. Always count the fluxSystemReserve
  let useThisVolume = null;
  const totalVolumes = okVolumes.length;
  for (let i = 0; i < totalVolumes; i += 1) {
    // check available volumes one by one. If a sufficient is found. Use this one.
    if (okVolumes[i].available > appSpecifications.hdd + fluxSystemReserve) {
      useThisVolume = okVolumes[i];
      break;
    }
  }
  if (!useThisVolume) {
    // no useable volume has such a big space for the app
    throw new Error('Insufficient space on Flux Node. No useable volume found.');
  }

  // now we know there is a space and we have a volume we can operate with. Let's do volume magic
  const searchSpace2 = {
    status: 'Space found',
  };
  log.info(searchSpace2);
  if (res) {
    res.write(serviceHelper.ensureString(searchSpace2));
  }

  try {
    const allocateSpace = {
      status: 'Allocating space...',
    };
    log.info(allocateSpace);
    if (res) {
      res.write(serviceHelper.ensureString(allocateSpace));
    }

    let execDD = `sudo fallocate -l ${appSpecifications.hdd}G ${useThisVolume.mount}/${appId}FLUXFSVOL`; // eg /mnt/sthMounted/zelappTEMP
    if (useThisVolume.mount === '/') {
      execDD = `sudo fallocate -l ${appSpecifications.hdd}G ${fluxDirPath}appvolumes/${appId}FLUXFSVOL`; // if root mount then temp file is /tmp/zelappTEMP
    }

    await cmdAsync(execDD);
    const allocateSpace2 = {
      status: 'Space allocated',
    };
    log.info(allocateSpace2);
    if (res) {
      res.write(serviceHelper.ensureString(allocateSpace2));
    }

    const makeFilesystem = {
      status: 'Creating filesystem...',
    };
    log.info(makeFilesystem);
    if (res) {
      res.write(serviceHelper.ensureString(makeFilesystem));
    }
    let execFS = `sudo mke2fs -t ext4 ${useThisVolume.mount}/${appId}FLUXFSVOL`;
    if (useThisVolume.mount === '/') {
      execFS = `sudo mke2fs -t ext4 ${fluxDirPath}appvolumes/${appId}FLUXFSVOL`;
    }
    await cmdAsync(execFS);
    const makeFilesystem2 = {
      status: 'Filesystem created',
    };
    log.info(makeFilesystem2);
    if (res) {
      res.write(serviceHelper.ensureString(makeFilesystem2));
    }

    const makeDirectory = {
      status: 'Making directory...',
    };
    log.info(makeDirectory);
    if (res) {
      res.write(serviceHelper.ensureString(makeDirectory));
    }
    const execDIR = `sudo mkdir -p ${appsFolder + appId}`;
    await cmdAsync(execDIR);
    const makeDirectory2 = {
      status: 'Directory made',
    };
    log.info(makeDirectory2);
    if (res) {
      res.write(serviceHelper.ensureString(makeDirectory2));
    }

    const mountingStatus = {
      status: 'Mounting volume...',
    };
    log.info(mountingStatus);
    if (res) {
      res.write(serviceHelper.ensureString(mountingStatus));
    }
    let execMount = `sudo mount -o loop ${useThisVolume.mount}/${appId}FLUXFSVOL ${appsFolder + appId}`;
    if (useThisVolume.mount === '/') {
      execMount = `sudo mount -o loop ${fluxDirPath}appvolumes/${appId}FLUXFSVOL ${appsFolder + appId}`;
    }
    await cmdAsync(execMount);
    const mountingStatus2 = {
      status: 'Volume mounted',
    };
    log.info(mountingStatus2);
    if (res) {
      res.write(serviceHelper.ensureString(mountingStatus2));
    }

    const cronStatus = {
      status: 'Creating crontab...',
    };
    log.info(cronStatus);
    if (res) {
      res.write(serviceHelper.ensureString(cronStatus));
    }
    const crontab = await crontabLoad();
    const jobs = crontab.jobs();
    let exists = false;
    jobs.forEach((job) => {
      if (job.comment() === appId) {
        exists = true;
      }
      if (!job || !job.isValid()) {
        // remove the job as its invalid anyway
        crontab.remove(job);
      }
    });
    if (!exists) {
      const job = crontab.create(execMount, '@reboot', appId);
      // check valid
      if (job == null) {
        throw new Error('Failed to create a cron job');
      }
      if (!job.isValid()) {
        throw new Error('Failed to create a valid cron job');
      }
      // save
      crontab.save();
    }
    const cronStatusB = {
      status: 'Crontab adjusted.',
    };
    log.info(cronStatusB);
    if (res) {
      res.write(serviceHelper.ensureString(cronStatusB));
    }
    const message = messageHelper.createSuccessMessage('Flux App volume creation completed.');
    return message;
  } catch (error) {
    clearInterval(global.allocationInterval);
    clearInterval(global.verificationInterval);
    // delete allocation, then uninstall as cron may not have been set
    const cleaningRemoval = {
      status: 'ERROR OCCURED: Pre-removal cleaning...',
    };
    log.info(cleaningRemoval);
    if (res) {
      res.write(serviceHelper.ensureString(cleaningRemoval));
    }
    let execRemoveAlloc = `sudo rm -rf ${useThisVolume.mount}/${appId}FLUXFSVOL`;
    if (useThisVolume.mount === '/') {
      execRemoveAlloc = `sudo rm -rf ${fluxDirPath}appvolumes/${appId}FLUXFSVOL`;
    }
    await cmdAsync(execRemoveAlloc);
    const execFinal = `sudo rm -rf ${appsFolder + appId}/${appId}VERTEMP`;
    await cmdAsync(execFinal);
    const aloocationRemoval2 = {
      status: 'Pre-removal cleaning completed. Forcing removal.',
    };
    log.info(aloocationRemoval2);
    if (res) {
      res.write(serviceHelper.ensureString(aloocationRemoval2));
    }
    throw error;
  }
}

/**
 * To hard uninstall an app including any components. Removes container/s, removes image/s, denies all app/component ports, unmounts volumes and removes cron job.
 * @param {string} appName App name.
 * @param {string} appId App ID.
 * @param {object} appSpecifications App specifications.
 * @param {boolean} isComponent True if a Docker Compose component.
 * @param {object} res Response.
 */
async function appUninstallHard(appName, appId, appSpecifications, isComponent, res) {
  const stopStatus = {
    status: isComponent ? `Stopping Flux App Component ${appSpecifications.name}...` : `Stopping Flux App ${appName}...`,
  };
  log.info(stopStatus);
  if (res) {
    res.write(serviceHelper.ensureString(stopStatus));
  }
  await dockerService.appDockerStop(appId).catch((error) => {
    const errorResponse = messageHelper.createErrorMessage(
      error.message || error,
      error.name,
      error.code,
    );
    if (res) {
      res.write(serviceHelper.ensureString(errorResponse));
    }
  });
  const stopStatus2 = {
    status: isComponent ? `Flux App Component ${appSpecifications.name} stopped` : `Flux App ${appName} stopped`,
  };
  log.info(stopStatus2);
  if (res) {
    res.write(serviceHelper.ensureString(stopStatus2));
  }

  const removeStatus = {
    status: isComponent ? `Removing Flux App component ${appSpecifications.name} container...` : `Removing Flux App ${appName} container...`,
  };
  log.info(removeStatus);
  if (res) {
    res.write(serviceHelper.ensureString(removeStatus));
  }
  await dockerService.appDockerRemove(appId).catch((error) => {
    const errorResponse = messageHelper.createErrorMessage(
      error.message || error,
      error.name,
      error.code,
    );
    log.error(errorResponse);
    if (res) {
      res.write(serviceHelper.ensureString(errorResponse));
    }
  });
  const removeStatus2 = {
    status: isComponent ? `Flux App component ${appSpecifications.name}container removed` : `Flux App ${appName} container removed`,
  };
  log.info(removeStatus2);
  if (res) {
    res.write(serviceHelper.ensureString(removeStatus2));
  }

  const imageStatus = {
    status: isComponent ? `Removing Flux App component ${appSpecifications.name} image...` : `Removing Flux App ${appName} image...`,
  };
  log.info(imageStatus);
  if (res) {
    res.write(serviceHelper.ensureString(imageStatus));
  }
  await dockerService.appDockerImageRemove(appSpecifications.repotag).catch((error) => {
    const errorResponse = messageHelper.createErrorMessage(
      error.message || error,
      error.name,
      error.code,
    );
    log.error(errorResponse);
    if (res) {
      res.write(serviceHelper.ensureString(errorResponse));
    }
  });
  const imageStatus2 = {
    status: isComponent ? `Flux App component ${appSpecifications.name} image operations done` : `Flux App ${appName} image operations done`,
  };
  log.info(imageStatus2);
  if (res) {
    res.write(serviceHelper.ensureString(imageStatus2));
  }

  const portStatus = {
    status: isComponent ? `Denying Flux App component ${appSpecifications.name} ports...` : `Denying Flux App ${appName} ports...`,
  };
  log.info(portStatus);
  if (res) {
    res.write(serviceHelper.ensureString(portStatus));
  }
  if (appSpecifications.ports) {
    const firewallActive = await fluxNetworkHelper.isFirewallActive();
    if (firewallActive) {
      // eslint-disable-next-line no-restricted-syntax
      for (const port of appSpecifications.ports) {
        // eslint-disable-next-line no-await-in-loop
        await fluxNetworkHelper.denyPort(serviceHelper.ensureNumber(port));
      }
    }
    const isUPNP = upnpService.isUPNP();
    if ((userconfig.initial.apiport && userconfig.initial.apiport !== config.server.apiport) || isUPNP) {
      // eslint-disable-next-line no-restricted-syntax
      for (const port of appSpecifications.ports) {
        // eslint-disable-next-line no-await-in-loop
        await upnpService.removeMapUpnpPort(serviceHelper.ensureNumber(port), `Flux_App_${appName}`);
      }
    }
    // v1 compatibility
  } else if (appSpecifications.port) {
    const firewallActive = await fluxNetworkHelper.isFirewallActive();
    if (firewallActive) {
      await fluxNetworkHelper.denyPort(serviceHelper.ensureNumber(appSpecifications.port));
    }
    const isUPNP = upnpService.isUPNP();
    if ((userconfig.initial.apiport && userconfig.initial.apiport !== config.server.apiport) || isUPNP) {
      await upnpService.removeMapUpnpPort(serviceHelper.ensureNumber(appSpecifications.port), `Flux_App_${appName}`);
    }
  }
  const portStatus2 = {
    status: isComponent ? `Ports of component ${appSpecifications.name} denied` : `Ports of ${appName} denied`,
  };
  log.info(portStatus2);
  if (res) {
    res.write(serviceHelper.ensureString(portStatus2));
  }

  const unmuontStatus = {
    status: isComponent ? `Unmounting volume of component ${appName}...` : `Unmounting volume of ${appName}...`,
  };
  log.info(unmuontStatus);
  if (res) {
    res.write(serviceHelper.ensureString(unmuontStatus));
  }
  const execUnmount = `sudo umount ${appsFolder + appId}`;
  await cmdAsync(execUnmount).then(() => {
    const unmuontStatus2 = {
      status: isComponent ? `Volume of component ${appSpecifications.name} unmounted` : `Volume of ${appName} unmounted`,
    };
    log.info(unmuontStatus2);
    if (res) {
      res.write(serviceHelper.ensureString(unmuontStatus2));
    }
  }).catch((e) => {
    log.error(e);
    const unmuontStatus3 = {
      status: isComponent ? `An error occured while unmounting component ${appSpecifications.name} storage. Continuing...` : `An error occured while unmounting ${appName} storage. Continuing...`,
    };
    log.info(unmuontStatus3);
    if (res) {
      res.write(serviceHelper.ensureString(unmuontStatus3));
    }
  });

  const cleaningStatus = {
    status: isComponent ? `Cleaning up component ${appSpecifications.name} data...` : `Cleaning up ${appName} data...`,
  };
  log.info(cleaningStatus);
  if (res) {
    res.write(serviceHelper.ensureString(cleaningStatus));
  }
  const execDelete = `sudo rm -rf ${appsFolder + appId}`;
  await cmdAsync(execDelete).catch((e) => {
    log.error(e);
    const cleaningStatusE = {
      status: isComponent ? `An error occured while cleaning component ${appSpecifications.name} data. Continuing...` : `An error occured while cleaning ${appName} data. Continuing...`,
    };
    log.info(cleaningStatusE);
    if (res) {
      res.write(serviceHelper.ensureString(cleaningStatusE));
    }
  });
  const cleaningStatus2 = {
    status: isComponent ? `Data of component ${appSpecifications.name} cleaned` : `Data of ${appName} cleaned`,
  };
  log.info(cleaningStatus2);
  if (res) {
    res.write(serviceHelper.ensureString(cleaningStatus2));
  }

  let volumepath;
  // CRONTAB
  const cronStatus = {
    status: 'Adjusting crontab...',
  };
  log.info(cronStatus);
  if (res) {
    res.write(serviceHelper.ensureString(cronStatus));
  }

  const crontab = await crontabLoad().catch((e) => {
    log.error(e);
    const cronE = {
      status: 'An error occured while loading crontab. Continuing...',
    };
    log.info(cronE);
    if (res) {
      res.write(serviceHelper.ensureString(cronE));
    }
  });
  if (crontab) {
    const jobs = crontab.jobs();
    // find correct cronjob
    let jobToRemove;
    jobs.forEach((job) => {
      if (job.comment() === appId) {
        jobToRemove = job;
        // find the command that tells us where the actual fsvol is;
        const command = job.command();
        const cmdsplit = command.split(' ');
        // eslint-disable-next-line prefer-destructuring
        volumepath = cmdsplit[4]; // sudo mount -o loop /home/abcapp2TEMP /root/flux/ZelApps/abcapp2 is an example
        if (!job || !job.isValid()) {
          // remove the job as its invalid anyway
          crontab.remove(job);
        }
      }
    });
    // remove the job
    if (jobToRemove) {
      crontab.remove(jobToRemove);
      // save
      try {
        crontab.save();
      } catch (e) {
        log.error(e);
        const cronE = {
          status: 'An error occured while saving crontab. Continuing...',
        };
        log.info(cronE);
        if (res) {
          res.write(serviceHelper.ensureString(cronE));
        }
      }
      const cronStatusDone = {
        status: 'Crontab Adjusted.',
      };
      log.info(cronStatusDone);
      if (res) {
        res.write(serviceHelper.ensureString(cronStatusDone));
      }
    } else {
      const cronStatusNotFound = {
        status: 'Crontab not found.',
      };
      log.info(cronStatusNotFound);
      if (res) {
        res.write(serviceHelper.ensureString(cronStatusNotFound));
      }
    }
  }

  if (volumepath) {
    const cleaningVolumeStatus = {
      status: isComponent ? `Cleaning up data volume of ${appSpecifications.name}...` : `Cleaning up data volume of ${appName}...`,
    };
    log.info(cleaningVolumeStatus);
    if (res) {
      res.write(serviceHelper.ensureString(cleaningVolumeStatus));
    }
    const execVolumeDelete = `sudo rm -rf ${volumepath}`;
    await cmdAsync(execVolumeDelete).catch((e) => {
      log.error(e);
      const cleaningVolumeStatusE = {
        status: isComponent ? `An error occured while cleaning component ${appSpecifications.name} volume. Continuing...` : `An error occured while cleaning ${appName} volume. Continuing...`,
      };
      log.info(cleaningVolumeStatusE);
      if (res) {
        res.write(serviceHelper.ensureString(cleaningVolumeStatusE));
      }
    });
    const cleaningVolumeStatus2 = {
      status: isComponent ? `Volume of component ${appSpecifications.name} cleaned` : `Volume of ${appName} cleaned`,
    };
    log.info(cleaningVolumeStatus2);
    if (res) {
      res.write(serviceHelper.ensureString(cleaningVolumeStatus2));
    }
  }

  const appRemovalResponse = {
    status: isComponent ? `Flux App component ${appSpecifications.name} of ${appName} was successfuly removed` : `Flux App ${appName} was successfuly removed`,
  };
  log.info(appRemovalResponse);
  if (res) {
    res.write(serviceHelper.ensureString(appRemovalResponse));
  }
}

/**
 * To remove an app locally including any components. First finds app specifications in database and then deletes the app from database.
 * @param {string} app App name and app component (if applicable). A component name follows the app name after an underscore `_`.
 * @param {object} res Response.
 * @param {boolean} force Defaults to false. Force determines if a check for app not found is skipped.
 * @param {boolean} endResponse Defaults to true.
 * @returns {void} Return statement is only used here to interrupt the function and nothing is returned.
 */
async function removeAppLocally(app, res, force = false, endResponse = true) {
  try {
    // remove app from local machine.
    // find in database, stop app, remove container, close ports delete data associated on system, remove from database
    // we want to remove the image as well (repotag) what if other container uses the same image -> then it shall result in an error so ok anyway
    if (!force) {
      if (removalInProgress) {
        log.warn('Another application is undergoing removal');
        if (res) {
          res.write(serviceHelper.ensureString('Another application is undergoing removal'));
          if (endResponse) {
            res.end();
          }
        }
        return;
      }
      if (installationInProgress) {
        log.warn('Another application is undergoing installation');
        if (res) {
          res.write(serviceHelper.ensureString('Another application is undergoing installation'));
          if (endResponse) {
            res.end();
          }
        }
        return;
      }
    }
    removalInProgress = true;

    if (!app) {
      throw new Error('No App specified');
    }

    let isComponent = app.includes('_'); // copmonent is defined by appComponent.name_appSpecs.name

    const appName = isComponent ? app.split('_')[1] : app;
    const appComponent = app.split('_')[0];

    // first find the appSpecifications in our database.
    // connect to mongodb
    const dbopen = dbHelper.databaseConnection();

    const appsDatabase = dbopen.db(config.database.appslocal.database);
    const database = dbopen.db(config.database.appsglobal.database);

    const appsQuery = { name: appName };
    const appsProjection = {};
    let appSpecifications = await dbHelper.findOneInDatabase(appsDatabase, localAppsInformation, appsQuery, appsProjection);
    if (!appSpecifications) {
      if (!force) {
        throw new Error('Flux App not found');
      }
      // get it from global Specifications
      appSpecifications = await dbHelper.findOneInDatabase(database, globalAppsInformation, appsQuery, appsProjection);
      if (!appSpecifications) {
        // get it from locally available Specifications
        // eslint-disable-next-line no-use-before-define
        const allApps = await availableApps();
        appSpecifications = allApps.find((a) => a.name === appName);
        // get it from permanent messages
        if (!appSpecifications) {
          const query = {};
          const projection = { projection: { _id: 0 } };
          const messages = await dbHelper.findInDatabase(database, globalAppsMessages, query, projection);
          const appMessages = messages.filter((message) => {
            const specifications = message.appSpecifications || message.zelAppSpecifications;
            return specifications.name === appName;
          });
          let currentSpecifications;
          appMessages.forEach((message) => {
            if (!currentSpecifications || message.height > currentSpecifications.height) {
              currentSpecifications = message;
            }
          });
          if (currentSpecifications && currentSpecifications.height) {
            appSpecifications = currentSpecifications.appSpecifications || currentSpecifications.zelAppSpecifications;
          }
        }
      }
    }

    if (!appSpecifications) {
      throw new Error('Flux App not found');
    }

    let appId = dockerService.getAppIdentifier(app); // get app or app component identifier

    if (appSpecifications.version === 4 && !isComponent) {
      // it is a composed application
      // eslint-disable-next-line no-restricted-syntax
      for (const appComposedComponent of appSpecifications.compose.reverse()) {
        isComponent = true;
        appId = dockerService.getAppIdentifier(`${appComposedComponent.name}_${appSpecifications.name}`);
        const appComponentSpecifications = appComposedComponent;
        // eslint-disable-next-line no-await-in-loop
        await appUninstallHard(appName, appId, appComponentSpecifications, isComponent, res);
      }
      isComponent = false;
    } else if (isComponent) {
      const componentSpecifications = appSpecifications.compose.find((component) => component.name === appComponent);
      await appUninstallHard(appName, appId, componentSpecifications, isComponent, res);
    } else {
      await appUninstallHard(appName, appId, appSpecifications, isComponent, res);
    }
    if (!isComponent) {
      const databaseStatus = {
        status: 'Cleaning up database...',
      };
      log.info(databaseStatus);
      if (res) {
        res.write(serviceHelper.ensureString(databaseStatus));
      }
      await dbHelper.findOneAndDeleteInDatabase(appsDatabase, localAppsInformation, appsQuery, appsProjection);
      const databaseStatus2 = {
        status: 'Database cleaned',
      };
      log.info(databaseStatus2);
      if (res) {
        res.write(serviceHelper.ensureString(databaseStatus2));
      }
    }
    const appRemovalResponseDone = {
      status: `Removal step done. Result: Flux App ${appName} was successfuly removed`,
    };
    log.info(appRemovalResponseDone);

    if (res) {
      res.write(serviceHelper.ensureString(appRemovalResponseDone));
    }
    if (res && endResponse) {
      res.end();
    }
    removalInProgress = false;
  } catch (error) {
    removalInProgress = false;
    log.error(error);
    const errorResponse = messageHelper.createErrorMessage(
      error.message || error,
      error.name,
      error.code,
    );
    if (res) {
      res.write(serviceHelper.ensureString(errorResponse));
      if (endResponse) {
        res.end();
      }
    }
  }
}

/**
 * To soft uninstall an app including any components. Removes container/s, removes image/s and denies all app/component ports.
 */
async function appUninstallSoft(appName, appId, appSpecifications, isComponent, res) {
  const stopStatus = {
    status: isComponent ? `Stopping Flux App Component ${appSpecifications.name}...` : `Stopping Flux App ${appName}...`,
  };
  log.info(stopStatus);
  if (res) {
    res.write(serviceHelper.ensureString(stopStatus));
  }

  await dockerService.appDockerStop(appId);

  const stopStatus2 = {
    status: isComponent ? `Flux App Component ${appSpecifications.name} stopped` : `Flux App ${appName} stopped`,
  };
  log.info(stopStatus2);
  if (res) {
    res.write(serviceHelper.ensureString(stopStatus2));
  }

  const removeStatus = {
    status: isComponent ? `Removing Flux App component ${appSpecifications.name} container...` : `Removing Flux App ${appName} container...`,
  };
  log.info(removeStatus);
  if (res) {
    res.write(serviceHelper.ensureString(removeStatus));
  }

  await dockerService.appDockerRemove(appId);

  const removeStatus2 = {
    status: isComponent ? `Flux App component ${appSpecifications.name}container removed` : `Flux App ${appName} container removed`,
  };
  log.info(removeStatus2);
  if (res) {
    res.write(serviceHelper.ensureString(removeStatus2));
  }

  const imageStatus = {
    status: isComponent ? `Removing Flux App component ${appSpecifications.name} image...` : `Removing Flux App ${appName} image...`,
  };
  log.info(imageStatus);
  if (res) {
    res.write(serviceHelper.ensureString(imageStatus));
  }
  await dockerService.appDockerImageRemove(appSpecifications.repotag).catch((error) => {
    const errorResponse = messageHelper.createErrorMessage(
      error.message || error,
      error.name,
      error.code,
    );
    log.error(errorResponse);
    if (res) {
      res.write(serviceHelper.ensureString(errorResponse));
    }
  });
  const imageStatus2 = {
    status: isComponent ? `Flux App component ${appSpecifications.name} image operations done` : `Flux App ${appName} image operations done`,
  };
  log.info(imageStatus2);
  if (res) {
    res.write(serviceHelper.ensureString(imageStatus2));
  }

  const portStatus = {
    status: isComponent ? `Denying Flux App component ${appSpecifications.name} ports...` : `Denying Flux App ${appName} ports...`,
  };
  log.info(portStatus);
  if (res) {
    res.write(serviceHelper.ensureString(portStatus));
  }
  if (appSpecifications.ports) {
    const firewallActive = await fluxNetworkHelper.isFirewallActive();
    if (firewallActive) {
      // eslint-disable-next-line no-restricted-syntax
      for (const port of appSpecifications.ports) {
        // eslint-disable-next-line no-await-in-loop
        await fluxNetworkHelper.denyPort(serviceHelper.ensureNumber(port));
      }
    }
    const isUPNP = upnpService.isUPNP();
    if ((userconfig.initial.apiport && userconfig.initial.apiport !== config.server.apiport) || isUPNP) {
      // eslint-disable-next-line no-restricted-syntax
      for (const port of appSpecifications.ports) {
        // eslint-disable-next-line no-await-in-loop
        await upnpService.removeMapUpnpPort(serviceHelper.ensureNumber(port), `Flux_App_${appName}`);
      }
    }
    // v1 compatibility
  } else if (appSpecifications.port) {
    const firewallActive = await fluxNetworkHelper.isFirewallActive();
    if (firewallActive) {
      await fluxNetworkHelper.denyPort(serviceHelper.ensureNumber(appSpecifications.port));
    }
    const isUPNP = upnpService.isUPNP();
    if ((userconfig.initial.apiport && userconfig.initial.apiport !== config.server.apiport) || isUPNP) {
      await upnpService.removeMapUpnpPort(serviceHelper.ensureNumber(appSpecifications.port), `Flux_App_${appName}`);
    }
  }
  const portStatus2 = {
    status: isComponent ? `Ports of component ${appSpecifications.name} denied` : `Ports of ${appName} denied`,
  };
  log.info(portStatus2);
  if (res) {
    res.write(serviceHelper.ensureString(portStatus2));
  }

  const appRemovalResponse = {
    status: isComponent ? `Flux App component ${appSpecifications.name} of ${appName} was successfuly removed` : `Flux App ${appName} was successfuly removed`,
  };
  log.info(appRemovalResponse);
  if (res) {
    res.write(serviceHelper.ensureString(appRemovalResponse));
  }
}

/**
 * To remove an app locally (including any components) without storage and cache deletion (keeps mounted volumes and cron job). First finds app specifications in database and then deletes the app from database. For app reload. Only for internal usage. We are throwing in functions using this.
 * @param {string} app App name.
 * @param {object} res Response.
 */
async function softRemoveAppLocally(app, res) {
  // remove app from local machine.
  // find in database, stop app, remove container, close port, remove from database
  // we want to remove the image as well (repotag) what if other container uses the same image -> then it shall result in an error so ok anyway
  if (removalInProgress) {
    throw new Error('Another application is undergoing removal');
  }
  if (installationInProgress) {
    throw new Error('Another application is undergoing installation');
  }
  removalInProgress = true;
  if (!app) {
    throw new Error('No Flux App specified');
  }

  let isComponent = app.includes('_'); // copmonent is defined by appComponent.name_appSpecs.name

  const appName = isComponent ? app.split('_')[1] : app;
  const appComponent = app.split('_')[0];

  // first find the appSpecifications in our database.
  // connect to mongodb
  const dbopen = dbHelper.databaseConnection();

  const appsDatabase = dbopen.db(config.database.appslocal.database);

  const appsQuery = { name: appName };
  const appsProjection = {};
  const appSpecifications = await dbHelper.findOneInDatabase(appsDatabase, localAppsInformation, appsQuery, appsProjection);
  if (!appSpecifications) {
    throw new Error('Flux App not found');
  }

  let appId = dockerService.getAppIdentifier(app);

  if (appSpecifications.version === 4 && !isComponent) {
    // it is a composed application
    // eslint-disable-next-line no-restricted-syntax
    for (const appComposedComponent of appSpecifications.compose.reverse()) {
      isComponent = true;
      appId = `${appComposedComponent.name}_${appSpecifications.name}`;
      const appComponentSpecifications = appComposedComponent;
      // eslint-disable-next-line no-await-in-loop
      await appUninstallSoft(appName, appId, appComponentSpecifications, isComponent, res);
    }
    isComponent = false;
  } else if (isComponent) {
    const componentSpecifications = appSpecifications.compose.find((component) => component.name === appComponent);
    await appUninstallSoft(appName, appId, componentSpecifications, isComponent, res);
  } else {
    await appUninstallSoft(appName, appId, appSpecifications, isComponent, res);
  }

  if (!isComponent) {
    const databaseStatus = {
      status: 'Cleaning up database...',
    };
    log.info(databaseStatus);
    if (res) {
      res.write(serviceHelper.ensureString(databaseStatus));
    }
    await dbHelper.findOneAndDeleteInDatabase(appsDatabase, localAppsInformation, appsQuery, appsProjection);
    const databaseStatus2 = {
      status: 'Database cleaned',
    };
    log.info(databaseStatus2);
    if (res) {
      res.write(serviceHelper.ensureString(databaseStatus2));
    }

    const appRemovalResponseDone = {
      status: `Removal step done. Result: Flux App ${appName} was partially removed`,
    };
    log.info(appRemovalResponseDone);
    if (res) {
      res.write(serviceHelper.ensureString(appRemovalResponseDone));
    }
  }

  removalInProgress = false;
}

/**
 * To remove app locally via API call. Cannot be performed for individual components. Force defaults to false. Only accessible by app owner, admins and flux team members.
 * @param {object} req Request.
 * @param {object} res Response.
 */
async function removeAppLocallyApi(req, res) {
  try {
    let { appname } = req.params;
    appname = appname || req.query.appname;

    if (appname.includes('_')) {
      throw new Error('Components cannot be removed manually');
    }

    let { force } = req.params;
    force = force || req.query.force || false;
    force = serviceHelper.ensureBoolean(force);

    if (!appname) {
      throw new Error('No Flux App specified');
    }

    const authorized = await verificationHelper.verifyPrivilege('appownerabove', req, appname);
    if (!authorized) {
      const errMessage = messageHelper.errUnauthorizedMessage();
      res.json(errMessage);
    } else {
      // remove app from local machine.
      // find in database, stop app, remove container, close ports delete data associated on system, remove from database
      // if other container uses the same image -> then it shall result in an error so ok anyway
      res.setHeader('Content-Type', 'application/json');
      removeAppLocally(appname, res, force);
    }
  } catch (error) {
    log.error(error);
    const errorResponse = messageHelper.createErrorMessage(
      error.message || error,
      error.name,
      error.code,
    );
    res.json(errorResponse);
  }
}

/**
 * To return total app hardware requirements (CPU, RAM and HDD).
 * @param {object} appSpecifications App specifications.
 * @param {string} myNodeTier Node tier.
 * @returns {object} Values for CPU, RAM and HDD.
 */
function totalAppHWRequirements(appSpecifications, myNodeTier) {
  let cpu = 0;
  let ram = 0;
  let hdd = 0;
  const hddTier = `hdd${myNodeTier}`;
  const ramTier = `ram${myNodeTier}`;
  const cpuTier = `cpu${myNodeTier}`;
  if (appSpecifications.version <= 3) {
    if (appSpecifications.tiered) {
      cpu = appSpecifications[cpuTier] || appSpecifications.cpu;
      ram = appSpecifications[ramTier] || appSpecifications.ram;
      hdd = appSpecifications[hddTier] || appSpecifications.hdd;
    } else {
      // eslint-disable-next-line prefer-destructuring
      cpu = appSpecifications.cpu;
      // eslint-disable-next-line prefer-destructuring
      ram = appSpecifications.ram;
      // eslint-disable-next-line prefer-destructuring
      hdd = appSpecifications.hdd;
    }
  } else {
    appSpecifications.compose.forEach((appComponent) => {
      if (appComponent.tiered) {
        cpu += appComponent[cpuTier] || appComponent.cpu;
        ram += appComponent[ramTier] || appComponent.ram;
        hdd += appComponent[hddTier] || appComponent.hdd;
      } else {
        cpu += appComponent.cpu;
        ram += appComponent.ram;
        hdd += appComponent.hdd;
      }
    });
  }
  return {
    cpu,
    ram,
    hdd,
  };
}

/**
 * To check app requirements of geolocation restrictions for a node
 * @param {object} appSpecs App specifications.
 * @returns {boolean} True if all checks passed.
 */
function checkAppGeolocationRequirements(appSpecs) {
  // check geolocation
  if (appSpecs.version >= 5) {
    const nodeGeo = fluxService.getNodeGeolocation();
    if (!nodeGeo) {
      throw new Error('Node Geolocation not set. Aborting.');
    }
    if (appSpecs.geolocation && appSpecs.geolocation.length > 0) {
      const appContinent = appSpecs.geolocation.find((x) => x.startsWith('a'));
      if (appContinent) {
        if (appContinent.slice(1) !== nodeGeo.continentCode) {
          throw new Error('App specs with continents geolocation set not matching node geolocation. Aborting.');
        }

        const appCountry = appSpecs.geolocation.find((x) => x.startsWith('b'));
        if (appCountry) {
          if (appCountry.slice(1) !== nodeGeo.countryCode) {
            throw new Error('App specs with countries geolocation set not matching node geolocation. Aborting.');
          }
        }
      }
    }
  }

  return true;
}

/**
 * To check app requirements of HW for a node
 * @param {object} appSpecs App specifications.
 * @returns {boolean} True if all checks passed.
 */
async function checkAppHWRequirements(appSpecs) {
  // appSpecs has hdd, cpu and ram assigned to correct tier
  const tier = await generalService.nodeTier();
  const resourcesLocked = await appsResources();
  if (resourcesLocked.status !== 'success') {
    throw new Error('Unable to obtain locked system resources by Flux Apps. Aborting.');
  }

  const appHWrequirements = totalAppHWRequirements(appSpecs, tier);
  await getNodeSpecs();
  const totalSpaceOnNode = nodeSpecs.ssdStorage;
  if (totalSpaceOnNode === 0) {
    throw new Error('Insufficient space on Flux Node to spawn an application');
  }
  const useableSpaceOnNode = totalSpaceOnNode - config.lockedSystemResources.hdd;
  const hddLockedByApps = resourcesLocked.data.apsHddLocked;
  const availableSpaceForApps = useableSpaceOnNode - hddLockedByApps;
  // bigger or equal so we have the 1 gb free...
  if (appHWrequirements.hdd > availableSpaceForApps) {
    throw new Error('Insufficient space on Flux Node to spawn an application');
  }

  const totalCpuOnNode = nodeSpecs.cpuCores * 10;
  const useableCpuOnNode = totalCpuOnNode - config.lockedSystemResources.cpu;
  const cpuLockedByApps = resourcesLocked.data.appsCpusLocked * 10;
  const adjustedAppCpu = appHWrequirements.cpu * 10;
  const availableCpuForApps = useableCpuOnNode - cpuLockedByApps;
  if (adjustedAppCpu > availableCpuForApps) {
    throw new Error('Insufficient CPU power on Flux Node to spawn an application');
  }

  const totalRamOnNode = nodeSpecs.ram;
  const useableRamOnNode = totalRamOnNode - config.lockedSystemResources.ram;
  const ramLockedByApps = resourcesLocked.data.appsRamLocked;
  const availableRamForApps = useableRamOnNode - ramLockedByApps;
  if (appHWrequirements.ram > availableRamForApps) {
    throw new Error('Insufficient RAM on Flux Node to spawn an application');
  }

  return true;
}

/**
 * To check app requirements to include HDD space, CPU power, RAM and GEO for a node
 * @param {object} appSpecs App specifications.
 * @returns {boolean} True if all checks passed.
 */
async function checkAppRequirements(appSpecs) {
  // appSpecs has hdd, cpu and ram assigned to correct tier
  await checkAppHWRequirements(appSpecs);
  // check geolocation

  checkAppGeolocationRequirements(appSpecs);

  return true;
}

/**
 * To hard install an app. Pulls image/s, creates data volumes, creates components/app, assigns ports to components/app and starts all containers.
 * @param {object} appSpecifications App specifications.
 * @param {string} appName App name.
 * @param {boolean} isComponent True if a Docker Compose component.
 * @param {object} res Response.
 * @returns {void} Return statement is only used here to interrupt the function and nothing is returned.
 */
async function installApplicationHard(appSpecifications, appName, isComponent, res) {
  // pull image
  // eslint-disable-next-line no-unused-vars
  await dockerPullStreamPromise(appSpecifications.repotag, res);
  const pullStatus = {
    status: isComponent ? `Pulling component ${appSpecifications.name} of Flux App ${appName}` : `Pulling global Flux App ${appName} was successful`,
  };
  if (res) {
    res.write(serviceHelper.ensureString(pullStatus));
  }

  await createAppVolume(appSpecifications, appName, isComponent, res);

  const createApp = {
    status: isComponent ? `Creating component ${appSpecifications.name} of Flux App ${appName}` : `Creating Flux App ${appName}`,
  };
  log.info(createApp);
  if (res) {
    res.write(serviceHelper.ensureString(createApp));
  }

  await dockerService.appDockerCreate(appSpecifications, appName, isComponent);

  const portStatusInitial = {
    status: isComponent ? `Allowing component ${appSpecifications.name} of Flux App ${appName} ports...` : `Allowing Flux App ${appName} ports...`,
  };
  log.info(portStatusInitial);
  if (res) {
    res.write(serviceHelper.ensureString(portStatusInitial));
  }
  if (appSpecifications.ports) {
    const firewallActive = await fluxNetworkHelper.isFirewallActive();
    if (firewallActive) {
      // eslint-disable-next-line no-restricted-syntax
      for (const port of appSpecifications.ports) {
        // eslint-disable-next-line no-await-in-loop
        const portResponse = await fluxNetworkHelper.allowPort(serviceHelper.ensureNumber(port));
        if (portResponse.status === true) {
          const portStatus = {
            status: `Port ${port} OK`,
          };
          log.info(portStatus);
          if (res) {
            res.write(serviceHelper.ensureString(portStatus));
          }
        } else {
          throw new Error(`Error: Port ${port} FAILed to open.`);
        }
      }
    } else {
      log.info('Firewall not active, application ports are open');
    }
    const isUPNP = upnpService.isUPNP();
    if ((userconfig.initial.apiport && userconfig.initial.apiport !== config.server.apiport) || isUPNP) {
      log.info('Custom port specified, mapping ports');
      // eslint-disable-next-line no-restricted-syntax
      for (const port of appSpecifications.ports) {
        // eslint-disable-next-line no-await-in-loop
        const portResponse = await upnpService.mapUpnpPort(serviceHelper.ensureNumber(port), `Flux_App_${appName}`);
        if (portResponse === true) {
          const portStatus = {
            status: `Port ${port} mapped OK`,
          };
          log.info(portStatus);
          if (res) {
            res.write(serviceHelper.ensureString(portStatus));
          }
        } else {
          throw new Error(`Error: Port ${port} FAILed to map.`);
        }
      }
    }
  } else if (appSpecifications.port) {
    // v1 compatibility
    const firewallActive = await fluxNetworkHelper.isFirewallActive();
    if (firewallActive) {
      const portResponse = await fluxNetworkHelper.allowPort(serviceHelper.ensureNumber(appSpecifications.port));
      if (portResponse.status === true) {
        const portStatus = {
          status: `Port ${appSpecifications.port} OK`,
        };
        log.info(portStatus);
        if (res) {
          res.write(serviceHelper.ensureString(portStatus));
        }
      } else {
        throw new Error(`Error: Port ${appSpecifications.port} FAILed to open.`);
      }
    } else {
      log.info('Firewall not active, application ports are open');
    }
    const isUPNP = upnpService.isUPNP();
    if ((userconfig.initial.apiport && userconfig.initial.apiport !== config.server.apiport) || isUPNP) {
      log.info('Custom port specified, mapping ports');
      const portResponse = await upnpService.mapUpnpPort(serviceHelper.ensureNumber(appSpecifications.port), `Flux_App_${appName}`);
      if (portResponse === true) {
        const portStatus = {
          status: `Port ${appSpecifications.port} mapped OK`,
        };
        log.info(portStatus);
        if (res) {
          res.write(serviceHelper.ensureString(portStatus));
        }
      } else {
        throw new Error(`Error: Port ${appSpecifications.port} FAILed to map.`);
      }
    }
  }
  const startStatus = {
    status: isComponent ? `Starting component ${appSpecifications.name} of Flux App ${appName}...` : `Starting Flux App ${appName}...`,
  };
  log.info(startStatus);
  if (res) {
    res.write(serviceHelper.ensureString(startStatus));
  }
  const identifier = isComponent ? `${appSpecifications.name}_${appName}` : appName;
  const app = await dockerService.appDockerStart(dockerService.getAppIdentifier(identifier));
  installationInProgress = false;
  if (!app) {
    return;
  }
  const appResponse = messageHelper.createDataMessage(app);
  log.info(appResponse);
  if (res) {
    res.write(serviceHelper.ensureString(appResponse));
  }
}

/**
 * To register an app locally. Performs pre-installation checks - database in place, Flux Docker network in place and if app already installed. Then registers app in database and performs hard install. If registration fails, the app is removed locally.
 * @param {object} appSpecs App specifications.
 * @param {object} componentSpecs Component specifications.
 * @param {object} res Response.
 * @returns {void} Return statement is only used here to interrupt the function and nothing is returned.
 */
async function registerAppLocally(appSpecs, componentSpecs, res) {
  // cpu, ram, hdd were assigned to correct tiered specs.
  // get applications specifics from app messages database
  // check if hash is in blockchain
  // register and launch according to specifications in message
  try {
    if (removalInProgress) {
      log.error('Another application is undergoing removal');
      return;
    }
    if (installationInProgress) {
      log.error('Another application is undergoing installation');
      return;
    }
    installationInProgress = true;
    const tier = await generalService.nodeTier().catch((error) => log.error(error));
    if (!tier) {
      return;
    }
    const appSpecifications = appSpecs;
    const appComponent = componentSpecs;
    const appName = appSpecifications.name;
    let isComponent = !!appComponent;
    const precheckForInstallation = {
      status: 'Running initial checks for Flux App...',
    };
    log.info(precheckForInstallation);
    if (res) {
      res.write(serviceHelper.ensureString(precheckForInstallation));
    }
    // connect to mongodb
    const dbOpenTest = {
      status: 'Connecting to database...',
    };
    log.info(dbOpenTest);
    if (res) {
      res.write(serviceHelper.ensureString(dbOpenTest));
    }
    const dbopen = dbHelper.databaseConnection();

    const appsDatabase = dbopen.db(config.database.appslocal.database);
    const appsQuery = { name: appName };
    const appsProjection = {
      projection: {
        _id: 0,
        name: 1,
      },
    };

    // check if fluxDockerNetwork exists, if not create
    const fluxNetworkStatus = {
      status: 'Checking Flux network...',
    };
    log.info(fluxNetworkStatus);
    if (res) {
      res.write(serviceHelper.ensureString(fluxNetworkStatus));
    }
    const fluxNet = await dockerService.createFluxDockerNetwork().catch((error) => log.error(error));
    if (!fluxNet) {
      return;
    }
    const fluxNetResponse = messageHelper.createDataMessage(fluxNet);
    log.info(fluxNetResponse);
    if (res) {
      res.write(serviceHelper.ensureString(fluxNetResponse));
    }

    // check if app is already installed
    const checkDb = {
      status: 'Checking database...',
    };
    log.info(checkDb);
    if (res) {
      res.write(serviceHelper.ensureString(checkDb));
    }
    const appResult = await dbHelper.findOneInDatabase(appsDatabase, localAppsInformation, appsQuery, appsProjection);
    if (appResult && !isComponent) {
      installationInProgress = false;
      log.error(`Flux App ${appName} already installed`);
      if (res) {
        res.write(`Flux App ${appName} already installed`);
        res.end();
      }
      return;
    }

    const appInstallation = {
      status: isComponent ? `Initiating Flux App component ${appComponent.name} installation...` : `Initiating Flux App ${appName} installation...`,
    };
    log.info(appInstallation);
    if (res) {
      res.write(serviceHelper.ensureString(appInstallation));
    }
    if (!isComponent) {
      // register the app
      await dbHelper.insertOneToDatabase(appsDatabase, localAppsInformation, appSpecifications);
      const hddTier = `hdd${tier}`;
      const ramTier = `ram${tier}`;
      const cpuTier = `cpu${tier}`;
      appSpecifications.cpu = appSpecifications[cpuTier] || appSpecifications.cpu;
      appSpecifications.ram = appSpecifications[ramTier] || appSpecifications.ram;
      appSpecifications.hdd = appSpecifications[hddTier] || appSpecifications.hdd;
    } else {
      const hddTier = `hdd${tier}`;
      const ramTier = `ram${tier}`;
      const cpuTier = `cpu${tier}`;
      appComponent.cpu = appComponent[cpuTier] || appComponent.cpu;
      appComponent.ram = appComponent[ramTier] || appComponent.ram;
      appComponent.hdd = appComponent[hddTier] || appComponent.hdd;
    }

    const specificationsToInstall = isComponent ? appComponent : appSpecifications;

    if (specificationsToInstall.version >= 4) { // version is undefined for component
      // eslint-disable-next-line no-restricted-syntax
      for (const appComponentSpecs of specificationsToInstall.compose) {
        isComponent = true;
        const hddTier = `hdd${tier}`;
        const ramTier = `ram${tier}`;
        const cpuTier = `cpu${tier}`;
        appComponentSpecs.cpu = appComponentSpecs[cpuTier] || appComponentSpecs.cpu;
        appComponentSpecs.ram = appComponentSpecs[ramTier] || appComponentSpecs.ram;
        appComponentSpecs.hdd = appComponentSpecs[hddTier] || appComponentSpecs.hdd;
        // eslint-disable-next-line no-await-in-loop
        await installApplicationHard(appComponentSpecs, appName, isComponent, res);
      }
    } else {
      await installApplicationHard(specificationsToInstall, appName, isComponent, res);
    }

    // all done message
    const successStatus = {
      status: `Flux App ${appName} successfully installed and launched`,
    };
    log.info(successStatus);
    if (res) {
      res.write(serviceHelper.ensureString(successStatus));
      res.end();
    }
  } catch (error) {
    installationInProgress = false;
    const errorResponse = messageHelper.createErrorMessage(
      error.message || error,
      error.name,
      error.code,
    );
    log.error(errorResponse);
    if (res) {
      res.write(serviceHelper.ensureString(errorResponse));
    }
    const removeStatus = messageHelper.createErrorMessage(`Error occured. Initiating Flux App ${appSpecs.name} removal`);
    log.info(removeStatus);
    if (res) {
      res.write(serviceHelper.ensureString(removeStatus));
    }
    installationInProgress = false;
    removeAppLocally(appSpecs.name, res, true);
  }
}

/**
 * To soft install app. Pulls image/s, creates components/app, assigns ports to components/app and starts all containers. Does not create data volumes.
 * @param {object} appSpecifications App specifications.
 * @param {string} appName App name.
 * @param {boolean} isComponent True if a Docker Compose component.
 * @param {object} res Response.
 * @returns {void} Return statement is only used here to interrupt the function and nothing is returned.
 */
async function installApplicationSoft(appSpecifications, appName, isComponent, res) {
  // pull image
  // eslint-disable-next-line no-unused-vars
  await dockerPullStreamPromise(appSpecifications.repotag, res);
  const pullStatus = {
    status: isComponent ? `Pulling global Flux App ${appSpecifications.name} was successful` : `Pulling global Flux App ${appName} was successful`,
  };
  if (res) {
    res.write(serviceHelper.ensureString(pullStatus));
  }

  const createApp = {
    status: isComponent ? `Creating component ${appSpecifications.name} of local Flux App ${appName}` : `Creating local Flux App ${appName}`,
  };
  log.info(createApp);
  if (res) {
    res.write(serviceHelper.ensureString(createApp));
  }

  await dockerService.appDockerCreate(appSpecifications, appName, isComponent);

  const portStatusInitial = {
    status: isComponent ? `Allowing component ${appSpecifications.name} of Flux App ${appName} ports...` : `Allowing Flux App ${appName} ports...`,
  };
  log.info(portStatusInitial);
  if (res) {
    res.write(serviceHelper.ensureString(portStatusInitial));
  }
  if (appSpecifications.ports) {
    const firewallActive = await fluxNetworkHelper.isFirewallActive();
    if (firewallActive) {
      // eslint-disable-next-line no-restricted-syntax
      for (const port of appSpecifications.ports) {
        // eslint-disable-next-line no-await-in-loop
        const portResponse = await fluxNetworkHelper.allowPort(serviceHelper.ensureNumber(port));
        if (portResponse.status === true) {
          const portStatus = {
            status: `Port ${port} OK`,
          };
          log.info(portStatus);
          if (res) {
            res.write(serviceHelper.ensureString(portStatus));
          }
        } else {
          throw new Error(`Error: Port ${port} FAILed to open.`);
        }
      }
    } else {
      log.info('Firewall not active, application ports are open');
    }
    const isUPNP = upnpService.isUPNP();
    if ((userconfig.initial.apiport && userconfig.initial.apiport !== config.server.apiport) || isUPNP) {
      log.info('Custom port specified, mapping ports');
      // eslint-disable-next-line no-restricted-syntax
      for (const port of appSpecifications.ports) {
        // eslint-disable-next-line no-await-in-loop
        const portResponse = await upnpService.mapUpnpPort(serviceHelper.ensureNumber(port), `Flux_App_${appName}`);
        if (portResponse === true) {
          const portStatus = {
            status: `Port ${port} mapped OK`,
          };
          log.info(portStatus);
          if (res) {
            res.write(serviceHelper.ensureString(portStatus));
          }
        } else {
          throw new Error(`Error: Port ${port} FAILed to map.`);
        }
      }
    }
  } else if (appSpecifications.port) {
    const firewallActive = await fluxNetworkHelper.isFirewallActive();
    if (firewallActive) {
      // v1 compatibility
      const portResponse = await fluxNetworkHelper.allowPort(serviceHelper.ensureNumber(appSpecifications.port));
      if (portResponse.status === true) {
        const portStatus = {
          status: 'Port OK',
        };
        log.info(portStatus);
        if (res) {
          res.write(serviceHelper.ensureString(portStatus));
        }
      } else {
        throw new Error(`Error: Port ${appSpecifications.port} FAILed to open.`);
      }
    } else {
      log.info('Firewall not active, application ports are open');
    }
    const isUPNP = upnpService.isUPNP();
    if ((userconfig.initial.apiport && userconfig.initial.apiport !== config.server.apiport) || isUPNP) {
      log.info('Custom port specified, mapping ports');
      const portResponse = await upnpService.mapUpnpPort(serviceHelper.ensureNumber(appSpecifications.port), `Flux_App_${appName}`);
      if (portResponse === true) {
        const portStatus = {
          status: `Port ${appSpecifications.port} mapped OK`,
        };
        log.info(portStatus);
        if (res) {
          res.write(serviceHelper.ensureString(portStatus));
        }
      } else {
        throw new Error(`Error: Port ${appSpecifications.port} FAILed to map.`);
      }
    }
  }
  const startStatus = {
    status: isComponent ? `Starting component ${appSpecifications.name} of Flux App ${appName}...` : `Starting Flux App ${appName}...`,
  };
  log.info(startStatus);
  if (res) {
    res.write(serviceHelper.ensureString(startStatus));
  }
  const identifier = isComponent ? `${appSpecifications.name}_${appName}` : appName;
  const app = await dockerService.appDockerStart(dockerService.getAppIdentifier(identifier));
  installationInProgress = false;
  if (!app) {
    return;
  }
  const appResponse = messageHelper.createDataMessage(app);
  log.info(appResponse);
  if (res) {
    res.write(serviceHelper.ensureString(appResponse));
  }
}

/**
 * To soft register an app locally (with data volume already in existence). Performs pre-installation checks - database in place, Flux Docker network in place and if app already installed. Then registers app in database and performs soft install. If registration fails, the app is removed locally.
 * @param {object} appSpecs App specifications.
 * @param {object} componentSpecs Component specifications.
 * @param {object} res Response.
 * @returns {void} Return statement is only used here to interrupt the function and nothing is returned.
 */
async function softRegisterAppLocally(appSpecs, componentSpecs, res) {
  // cpu, ram, hdd were assigned to correct tiered specs.
  // get applications specifics from app messages database
  // check if hash is in blockchain
  // register and launch according to specifications in message
  // throw without catching
  try {
    if (removalInProgress) {
      log.error('Another application is undergoing removal');
      return;
    }
    if (installationInProgress) {
      log.error('Another application is undergoing installation');
      return;
    }
    installationInProgress = true;
    const tier = await generalService.nodeTier().catch((error) => log.error(error));
    if (!tier) {
      return;
    }
    const appSpecifications = appSpecs;
    const appComponent = componentSpecs;
    const appName = appSpecifications.name;
    let isComponent = !!appComponent;
    const precheckForInstallation = {
      status: 'Running initial checks for Flux App...',
    };
    log.info(precheckForInstallation);
    if (res) {
      res.write(serviceHelper.ensureString(precheckForInstallation));
    }
    // connect to mongodb
    const dbOpenTest = {
      status: 'Connecting to database...',
    };
    log.info(dbOpenTest);
    if (res) {
      res.write(serviceHelper.ensureString(dbOpenTest));
    }
    const dbopen = dbHelper.databaseConnection();

    const appsDatabase = dbopen.db(config.database.appslocal.database);
    const appsQuery = { name: appName };
    const appsProjection = {
      projection: {
        _id: 0,
        name: 1,
      },
    };

    // check if fluxDockerNetwork exists, if not create
    const fluxNetworkStatus = {
      status: 'Checking Flux network...',
    };
    log.info(fluxNetworkStatus);
    if (res) {
      res.write(serviceHelper.ensureString(fluxNetworkStatus));
    }
    const fluxNet = await dockerService.createFluxDockerNetwork().catch((error) => log.error(error));
    if (!fluxNet) {
      return;
    }
    const fluxNetResponse = messageHelper.createDataMessage(fluxNet);
    log.info(fluxNetResponse);
    if (res) {
      res.write(serviceHelper.ensureString(fluxNetResponse));
    }

    // check if app is already installed
    const checkDb = {
      status: 'Checking database...',
    };
    log.info(checkDb);
    if (res) {
      res.write(serviceHelper.ensureString(checkDb));
    }
    const appResult = await dbHelper.findOneInDatabase(appsDatabase, localAppsInformation, appsQuery, appsProjection);
    if (appResult && !isComponent) {
      installationInProgress = false;
      log.error(`Flux App ${appName} already installed`);
      if (res) {
        res.write(`Flux App ${appName} already installed`);
        res.end();
      }
      return;
    }

    const appInstallation = {
      status: isComponent ? `Initiating Flux App component ${appComponent.name} installation...` : `Initiating Flux App ${appName} installation...`,
    };
    log.info(appInstallation);
    if (res) {
      res.write(serviceHelper.ensureString(appInstallation));
    }
    if (!isComponent) {
      // register the app
      await dbHelper.insertOneToDatabase(appsDatabase, localAppsInformation, appSpecifications);
      const hddTier = `hdd${tier}`;
      const ramTier = `ram${tier}`;
      const cpuTier = `cpu${tier}`;
      appSpecifications.cpu = appSpecifications[cpuTier] || appSpecifications.cpu;
      appSpecifications.ram = appSpecifications[ramTier] || appSpecifications.ram;
      appSpecifications.hdd = appSpecifications[hddTier] || appSpecifications.hdd;
    } else {
      const hddTier = `hdd${tier}`;
      const ramTier = `ram${tier}`;
      const cpuTier = `cpu${tier}`;
      appComponent.cpu = appComponent[cpuTier] || appComponent.cpu;
      appComponent.ram = appComponent[ramTier] || appComponent.ram;
      appComponent.hdd = appComponent[hddTier] || appComponent.hdd;
    }

    const specificationsToInstall = isComponent ? appComponent : appSpecifications;

    if (specificationsToInstall.version >= 4) { // version is undefined for component
      // eslint-disable-next-line no-restricted-syntax
      for (const appComponentSpecs of specificationsToInstall.compose) {
        isComponent = true;
        const hddTier = `hdd${tier}`;
        const ramTier = `ram${tier}`;
        const cpuTier = `cpu${tier}`;
        appComponentSpecs.cpu = appComponentSpecs[cpuTier] || appComponentSpecs.cpu;
        appComponentSpecs.ram = appComponentSpecs[ramTier] || appComponentSpecs.ram;
        appComponentSpecs.hdd = appComponentSpecs[hddTier] || appComponentSpecs.hdd;
        // eslint-disable-next-line no-await-in-loop
        await installApplicationSoft(appComponentSpecs, appName, isComponent, res);
      }
    } else {
      await installApplicationSoft(specificationsToInstall, appName, isComponent, res);
    }
    // all done message
    const successStatus = {
      status: `Flux App ${appName} successfully installed and launched`,
    };
    log.info(successStatus);
    if (res) {
      res.write(serviceHelper.ensureString(successStatus));
      res.end();
    }
  } catch (error) {
    installationInProgress = false;
    const errorResponse = messageHelper.createErrorMessage(
      error.message || error,
      error.name,
      error.code,
    );
    log.error(errorResponse);
    if (res) {
      res.write(serviceHelper.ensureString(errorResponse));
    }
    const removeStatus = messageHelper.createErrorMessage(`Error occured. Initiating Flux App ${appSpecs.name} removal`);
    log.info(removeStatus);
    if (res) {
      res.write(serviceHelper.ensureString(removeStatus));
    }
    installationInProgress = false;
    removeAppLocally(appSpecs.name, res, true);
  }
}

/**
 * To return the monthly app hosting price.
 * @param {string} dataForAppRegistration App registration date.
 * @param {number} height Block height.
 * @returns {number} App price.
 */
function appPricePerMonth(dataForAppRegistration, height) {
  if (!dataForAppRegistration) {
    return new Error('Application specification not provided');
  }
  const intervals = config.fluxapps.price.filter((i) => i.height <= height);
  const priceSpecifications = intervals[intervals.length - 1]; // filter does not change order
  let instancesAdditional = 0;
  if (dataForAppRegistration.instances) {
    // spec of version >= 3
    // specification version 3 is saying. 3 instances are standard, every 3 additional is double the price.
    instancesAdditional = dataForAppRegistration.instances - 3; // has to always be >=0 as of checks before.
  }
  if (dataForAppRegistration.version <= 3) {
    if (dataForAppRegistration.tiered) {
      const cpuTotalCount = dataForAppRegistration.cpubasic + dataForAppRegistration.cpusuper + dataForAppRegistration.cpubamf;
      const cpuPrice = cpuTotalCount * priceSpecifications.cpu * 10;
      const cpuTotal = cpuPrice / 3;
      const ramTotalCount = dataForAppRegistration.rambasic + dataForAppRegistration.ramsuper + dataForAppRegistration.rambamf;
      const ramPrice = (ramTotalCount * priceSpecifications.ram) / 100;
      const ramTotal = ramPrice / 3;
      const hddTotalCount = dataForAppRegistration.hddbasic + dataForAppRegistration.hddsuper + dataForAppRegistration.hddbamf;
      const hddPrice = hddTotalCount * priceSpecifications.hdd;
      const hddTotal = hddPrice / 3;
      const totalPrice = cpuTotal + ramTotal + hddTotal;
      let appPrice = Number(Math.ceil(totalPrice * 100) / 100);
      if (instancesAdditional > 0) {
        const additionalPrice = (appPrice * instancesAdditional) / 3;
        appPrice = (Math.ceil(additionalPrice * 100) + Math.ceil(appPrice * 100)) / 100;
      }
      if (appPrice < priceSpecifications.minPrice) {
        appPrice = priceSpecifications.minPrice;
      }
      return appPrice;
    }
    const cpuTotal = dataForAppRegistration.cpu * priceSpecifications.cpu * 10;
    const ramTotal = (dataForAppRegistration.ram * priceSpecifications.ram) / 100;
    const hddTotal = dataForAppRegistration.hdd * priceSpecifications.hdd;
    const totalPrice = cpuTotal + ramTotal + hddTotal;
    let appPrice = Number(Math.ceil(totalPrice * 100) / 100);
    if (instancesAdditional > 0) {
      const additionalPrice = (appPrice * instancesAdditional) / 3;
      appPrice = (Math.ceil(additionalPrice * 100) + Math.ceil(appPrice * 100)) / 100;
    }
    if (appPrice < priceSpecifications.minPrice) {
      appPrice = priceSpecifications.minPrice;
    }
    return appPrice;
  }
  // v4+ compose
  let cpuTotalCount = 0;
  let ramTotalCount = 0;
  let hddTotalCount = 0;
  dataForAppRegistration.compose.forEach((appComponent) => {
    if (appComponent.tiered) {
      cpuTotalCount += ((appComponent.cpubasic + appComponent.cpusuper + appComponent.cpubamf) / 3);
      ramTotalCount += ((appComponent.rambasic + appComponent.ramsuper + appComponent.rambamf) / 3);
      hddTotalCount += ((appComponent.hddbasic + appComponent.hddsuper + appComponent.hddbamf) / 3);
    } else {
      cpuTotalCount += appComponent.cpu;
      ramTotalCount += appComponent.ram;
      hddTotalCount += appComponent.hdd;
    }
  });
  const cpuPrice = cpuTotalCount * priceSpecifications.cpu * 10;
  const ramPrice = (ramTotalCount * priceSpecifications.ram) / 100;
  const hddPrice = hddTotalCount * priceSpecifications.hdd;
  const totalPrice = cpuPrice + ramPrice + hddPrice;
  let appPrice = Number(Math.ceil(totalPrice * 100) / 100);
  if (instancesAdditional > 0) {
    const additionalPrice = (appPrice * instancesAdditional) / 3;
    appPrice = (Math.ceil(additionalPrice * 100) + Math.ceil(appPrice * 100)) / 100;
  }
  if (appPrice < priceSpecifications.minPrice) {
    appPrice = priceSpecifications.minPrice;
  }
  return appPrice;
}

/**
 * To check if a node's hardware is suitable for running the assigned app.
 * @param {object} appSpecs App specifications.
 * @returns {boolean} True if no errors are thrown.
 */
function checkHWParameters(appSpecs) {
  // check specs parameters. JS precision
  if ((appSpecs.cpu * 10) % 1 !== 0 || (appSpecs.cpu * 10) > (config.fluxSpecifics.cpu.stratus - config.lockedSystemResources.cpu) || appSpecs.cpu < 0.1) {
    throw new Error(`CPU badly assigned for ${appSpecs.name}`);
  }
  if (appSpecs.ram % 100 !== 0 || appSpecs.ram > (config.fluxSpecifics.ram.stratus - config.lockedSystemResources.ram) || appSpecs.ram < 100) {
    throw new Error(`RAM badly assigned for ${appSpecs.name}`);
  }
  if (appSpecs.hdd % 1 !== 0 || appSpecs.hdd > (config.fluxSpecifics.hdd.stratus - config.lockedSystemResources.hdd) || appSpecs.hdd < 1) {
    throw new Error(`SSD badly assigned for ${appSpecs.name}`);
  }
  if (appSpecs.tiered) {
    if ((appSpecs.cpubasic * 10) % 1 !== 0 || (appSpecs.cpubasic * 10) > (config.fluxSpecifics.cpu.cumulus - config.lockedSystemResources.cpu) || appSpecs.cpubasic < 0.1) {
      throw new Error(`CPU for Cumulus badly assigned for ${appSpecs.name}`);
    }
    if (appSpecs.rambasic % 100 !== 0 || appSpecs.rambasic > (config.fluxSpecifics.ram.cumulus - config.lockedSystemResources.ram) || appSpecs.rambasic < 100) {
      throw new Error(`RAM for Cumulus badly assigned for ${appSpecs.name}`);
    }
    if (appSpecs.hddbasic % 1 !== 0 || appSpecs.hddbasic > (config.fluxSpecifics.hdd.cumulus - config.lockedSystemResources.hdd) || appSpecs.hddbasic < 1) {
      throw new Error(`SSD for Cumulus badly assigned for ${appSpecs.name}`);
    }
    if ((appSpecs.cpusuper * 10) % 1 !== 0 || (appSpecs.cpusuper * 10) > (config.fluxSpecifics.cpu.nimbus - config.lockedSystemResources.cpu) || appSpecs.cpusuper < 0.1) {
      throw new Error(`CPU for Nimbus badly assigned for ${appSpecs.name}`);
    }
    if (appSpecs.ramsuper % 100 !== 0 || appSpecs.ramsuper > (config.fluxSpecifics.ram.nimbus - config.lockedSystemResources.ram) || appSpecs.ramsuper < 100) {
      throw new Error(`RAM for Nimbus badly assigned for ${appSpecs.name}`);
    }
    if (appSpecs.hddsuper % 1 !== 0 || appSpecs.hddsuper > (config.fluxSpecifics.hdd.nimbus - config.lockedSystemResources.hdd) || appSpecs.hddsuper < 1) {
      throw new Error(`SSD for Nimbus badly assigned for ${appSpecs.name}`);
    }
    if ((appSpecs.cpubamf * 10) % 1 !== 0 || (appSpecs.cpubamf * 10) > (config.fluxSpecifics.cpu.stratus - config.lockedSystemResources.cpu) || appSpecs.cpubamf < 0.1) {
      throw new Error(`CPU for Stratus badly assigned for ${appSpecs.name}`);
    }
    if (appSpecs.rambamf % 100 !== 0 || appSpecs.rambamf > (config.fluxSpecifics.ram.stratus - config.lockedSystemResources.ram) || appSpecs.rambamf < 100) {
      throw new Error(`RAM for Stratus badly assigned for ${appSpecs.name}`);
    }
    if (appSpecs.hddbamf % 1 !== 0 || appSpecs.hddbamf > (config.fluxSpecifics.hdd.stratus - config.lockedSystemResources.hdd) || appSpecs.hddbamf < 1) {
      throw new Error(`SSD for Stratus badly assigned for ${appSpecs.name}`);
    }
  }
  return true;
}

/**
 * To check if a node's hardware is suitable for running the assigned Docker Compose app. Advises if too much resources being assigned to an app.
 * @param {object} appSpecsComposed App specifications composed.
 * @returns {boolean} True if no errors are thrown.
 */
function checkComposeHWParameters(appSpecsComposed) {
  // calculate total HW assigned
  let totalCpu = 0;
  let totalRam = 0;
  let totalHdd = 0;
  let totalCpuBasic = 0;
  let totalCpuSuper = 0;
  let totalCpuBamf = 0;
  let totalRamBasic = 0;
  let totalRamSuper = 0;
  let totalRamBamf = 0;
  let totalHddBasic = 0;
  let totalHddSuper = 0;
  let totalHddBamf = 0;
  const isTiered = appSpecsComposed.compose.find((appComponent) => appComponent.tiered === true);
  appSpecsComposed.compose.forEach((appComponent) => {
    if (isTiered) {
      totalCpuBamf += ((appComponent.cpubamf || appComponent.cpu) * 10);
      totalRamBamf += appComponent.rambamf || appComponent.ram;
      totalHddBamf += appComponent.hddbamf || appComponent.hdd;
      totalCpuSuper += ((appComponent.cpusuper || appComponent.cpu) * 10);
      totalRamSuper += appComponent.ramsuper || appComponent.ram;
      totalHddSuper += appComponent.hddsuper || appComponent.hdd;
      totalCpuBasic += ((appComponent.cpubasic || appComponent.cpu) * 10);
      totalRamBasic += appComponent.rambasic || appComponent.ram;
      totalHddBasic += appComponent.hddbasic || appComponent.hdd;
    } else {
      totalCpu += (appComponent.cpu * 10);
      totalRam += appComponent.ram;
      totalHdd += appComponent.hdd;
    }
  });
  // check specs parameters. JS precision
  if (totalCpu > (config.fluxSpecifics.cpu.stratus - config.lockedSystemResources.cpu)) {
    throw new Error(`Too much CPU resources assigned for ${appSpecsComposed.name}`);
  }
  if (totalRam > (config.fluxSpecifics.ram.stratus - config.lockedSystemResources.ram)) {
    throw new Error(`Too much RAM resources assigned for ${appSpecsComposed.name}`);
  }
  if (totalHdd > (config.fluxSpecifics.hdd.stratus - config.lockedSystemResources.hdd)) {
    throw new Error(`Too much SSD resources assigned for ${appSpecsComposed.name}`);
  }
  if (isTiered) {
    if (totalCpuBasic > (config.fluxSpecifics.cpu.cumulus - config.lockedSystemResources.cpu)) {
      throw new Error(`Too much CPU for Cumulus resources assigned for ${appSpecsComposed.name}`);
    }
    if (totalRamBasic > (config.fluxSpecifics.ram.cumulus - config.lockedSystemResources.ram)) {
      throw new Error(`Too much RAM for Cumulus resources assigned for ${appSpecsComposed.name}`);
    }
    if (totalHddBasic > (config.fluxSpecifics.hdd.cumulus - config.lockedSystemResources.hdd)) {
      throw new Error(`Too much SSD for Cumulus resources assigned for ${appSpecsComposed.name}`);
    }
    if (totalCpuSuper > (config.fluxSpecifics.cpu.nimbus - config.lockedSystemResources.cpu)) {
      throw new Error(`Too much CPU for Nimbus resources assigned for ${appSpecsComposed.name}`);
    }
    if (totalRamSuper > (config.fluxSpecifics.ram.nimbus - config.lockedSystemResources.ram)) {
      throw new Error(`Too much RAM for Nimbus resources assigned for ${appSpecsComposed.name}`);
    }
    if (totalHddSuper > (config.fluxSpecifics.hdd.nimbus - config.lockedSystemResources.hdd)) {
      throw new Error(`Too much SSD for Nimbus resources assigned for ${appSpecsComposed.name}`);
    }
    if (totalCpuBamf > (config.fluxSpecifics.cpu.stratus - config.lockedSystemResources.cpu)) {
      throw new Error(`Too much CPU for Stratus resources assigned for ${appSpecsComposed.name}`);
    }
    if (totalRamBamf > (config.fluxSpecifics.ram.stratus - config.lockedSystemResources.ram)) {
      throw new Error(`Too much RAM for Stratus resources assigned for ${appSpecsComposed.name}`);
    }
    if (totalHddBamf > (config.fluxSpecifics.hdd.stratus - config.lockedSystemResources.hdd)) {
      throw new Error(`Too much SSD for Stratus resources assigned for ${appSpecsComposed.name}`);
    }
  }
  return true;
}

/**
 * To get temporary hash messages for global apps.
 * @param {object} req Request.
 * @param {object} res Response.
 */
async function getAppsTemporaryMessages(req, res) {
  try {
    const db = dbHelper.databaseConnection();

    const database = db.db(config.database.appsglobal.database);
    let query = {};
    let { hash } = req.params;
    hash = hash || req.query.hash;
    if (hash) {
      query = { hash };
    }
    const projection = { projection: { _id: 0 } };
    const results = await dbHelper.findInDatabase(database, globalAppsTempMessages, query, projection);
    const resultsResponse = messageHelper.createDataMessage(results);
    res.json(resultsResponse);
  } catch (error) {
    log.error(error);
    const errorResponse = messageHelper.createErrorMessage(
      error.message || error,
      error.name,
      error.code,
    );
    res.json(errorResponse);
  }
}

/**
 * To get permanent hash messages for global apps.
 * @param {object} req Request.
 * @param {object} res Response.
 */
async function getAppsPermanentMessages(req, res) {
  try {
    const db = dbHelper.databaseConnection();

    const database = db.db(config.database.appsglobal.database);
    let query = {};
    let { hash } = req.params;
    hash = hash || req.query.hash;
    if (hash) {
      query = { hash };
    }
    const projection = { projection: { _id: 0 } };
    const results = await dbHelper.findInDatabase(database, globalAppsMessages, query, projection);
    const resultsResponse = messageHelper.createDataMessage(results);
    res.json(resultsResponse);
  } catch (error) {
    log.error(error);
    const errorResponse = messageHelper.createErrorMessage(
      error.message || error,
      error.name,
      error.code,
    );
    res.json(errorResponse);
  }
}

/**
 * To get specifications for global apps.
 * @param {object} req Request.
 * @param {object} res Response.
 */
async function getGlobalAppsSpecifications(req, res) {
  try {
    const db = dbHelper.databaseConnection();
    const database = db.db(config.database.appsglobal.database);
    const query = {};
    const projection = { projection: { _id: 0 } };
    const results = await dbHelper.findInDatabase(database, globalAppsInformation, query, projection);
    const resultsResponse = messageHelper.createDataMessage(results);
    res.json(resultsResponse);
  } catch (error) {
    log.error(error);
    const errMessage = messageHelper.createErrorMessage(error.message, error.name, error.code);
    res.json(errMessage);
  }
}

/**
 * To return available apps.
 * @param {object} req Request.
 * @param {object} res Response.
 * @returns {(object|object[])} Returns a response or an array of app objects.
 */
async function availableApps(req, res) {
  // calls to global mongo db
  // simulate a similar response
  const apps = [
    { // app specifications
      version: 2,
      name: 'FoldingAtHomeB',
      description: 'Folding @ Home for AMD64 Devices. Folding@home is a project focused on disease research. Client Visit was disabled, to check your stats go to https://stats.foldingathome.org/donor and search for your zelid.',
      repotag: 'yurinnick/folding-at-home:latest',
      owner: '1CbErtneaX2QVyUfwU7JGB7VzvPgrgc3uC',
      tiered: true,
      ports: [30000],
      containerPorts: [7396],
      domains: [''],
      cpu: 0.5,
      ram: 500,
      hdd: 5,
      cpubasic: 0.5,
      cpusuper: 1,
      cpubamf: 2,
      rambasic: 500,
      ramsuper: 500,
      rambamf: 500,
      hddbasic: 5,
      hddsuper: 5,
      hddbamf: 5,
      enviromentParameters: [`USER=${userconfig.initial.zelid}`, 'TEAM=262156', 'ENABLE_GPU=false', 'ENABLE_SMP=true'],
      commands: [],
      containerData: '/config',
      hash: 'localappinstancehashABCDEF', // hash of app message
      height: 0, // height of tx on which it was
    },
    {
      version: 2,
      name: 'KadenaChainWebNode', // corresponds to docker name and this name is stored in apps mongo database
      description: 'Kadena is a fast, secure, and scalable blockchain using the Chainweb consensus protocol. '
        + 'Chainweb is a braided, parallelized Proof Of Work consensus mechanism that improves throughput and scalability in executing transactions on the blockchain while maintaining the security and integrity found in Bitcoin. '
        + 'The healthy information tells you if your node is running and synced. If you just installed the docker it can say unhealthy for long time because on first run a bootstrap is downloaded and extracted to make your node sync faster before the node is started. '
        + 'Do not stop or restart the docker in the first hour after installation. You can also check if your kadena node is synced, by going to running apps and press visit button on kadena and compare your node height with Kadena explorer. Thank you.',
      repotag: 'runonflux/kadena-chainweb-node:2.13.0',
      owner: '1hjy4bCYBJr4mny4zCE85J94RXa8W6q37',
      ports: [30004, 30005],
      containerPorts: [30004, 30005],
      domains: ['', ''],
      tiered: false,
      cpu: 2.5, // true resource registered for app. If not tiered only this is available
      ram: 4000, // true resource registered for app
      hdd: 120, // true resource registered for app
      enviromentParameters: ['CHAINWEB_P2P_PORT=30004', 'CHAINWEB_SERVICE_PORT=30005', 'LOGLEVEL=warn'],
      commands: ['/bin/bash', '-c', '(test -d /data/chainweb-db/0 && ./run-chainweb-node.sh) || (/chainweb/initialize-db.sh && ./run-chainweb-node.sh)'],
      containerData: '/data', // cannot be root todo in verification
      hash: 'localSpecificationsVersion17', // hash of app message
      height: 680000, // height of tx on which it was
    },
    {
      version: 2,
      name: 'KadenaChainWebData', // corresponds to docker name and this name is stored in apps mongo database
      description: 'Kadena Chainweb Data is extension to Chainweb Node offering additional data about Kadena blockchain. Chainweb Data offers statistics, coins circulation and mainly transaction history and custom searching through transactions',
      repotag: 'runonflux/kadena-chainweb-data:v1.1.0',
      owner: '1hjy4bCYBJr4mny4zCE85J94RXa8W6q37',
      ports: [30006],
      containerPorts: [8888],
      domains: [''],
      tiered: false,
      cpu: 3, // true resource registered for app. If not tiered only this is available
      ram: 6000, // true resource registered for app
      hdd: 60, // true resource registered for app
      enviromentParameters: [],
      commands: [],
      containerData: '/var/lib/postgresql/data', // cannot be root todo in verification
      hash: 'chainwebDataLocalSpecificationsVersion3', // hash of app message
      height: 900000, // height of tx on which it was
    },
    { // app specifications
      version: 2,
      name: 'FoldingAtHomeArm64',
      description: 'Folding @ Home For ARM64. Folding@home is a project focused on disease research. Client Visit was disabled, to check your stats go to https://stats.foldingathome.org/donor and search for your zelid.',
      repotag: 'beastob/foldingathome-arm64',
      owner: '1hjy4bCYBJr4mny4zCE85J94RXa8W6q37',
      tiered: true,
      ports: [30000],
      containerPorts: [7396],
      domains: [''],
      cpu: 1,
      ram: 500,
      hdd: 5,
      cpubasic: 1,
      cpusuper: 2,
      cpubamf: 2,
      rambasic: 500,
      ramsuper: 500,
      rambamf: 500,
      hddbasic: 5,
      hddsuper: 5,
      hddbamf: 5,
      enviromentParameters: [`FOLD_USER=${userconfig.initial.zelid}`, 'FOLD_TEAM=262156', 'FOLD_ANON=false'],
      commands: [],
      containerData: '/config',
      hash: 'localSpecificationsFoldingVersion1', // hash of app message
      height: 0, // height of tx on which it was
    },
  ];

  const dataResponse = messageHelper.createDataMessage(apps);
  return res ? res.json(dataResponse) : apps;
}

/**
 * To verify an app hash message.
 * @param {object} message Message.
 * @returns {boolean} True if no error is thrown.
 */
async function verifyAppHash(message) {
  /* message object
  * @param type string
  * @param version number
  * @param appSpecifications object
  * @param hash string
  * @param timestamp number
  * @param signature string
  */
  const messToHash = message.type + message.version + JSON.stringify(message.appSpecifications || message.zelAppSpecifications) + message.timestamp + message.signature;
  const messageHASH = await generalService.messageHash(messToHash);
  if (messageHASH !== message.hash) {
    throw new Error('Invalid Flux App hash received!');
  }
  return true;
}

/**
 * To verify an app message signature.
 * @param {string} type Type.
 * @param {number} version Version.
 * @param {object} appSpec App specifications.
 * @param {number} timestamp Time stamp.
 * @param {string} signature Signature.
 * @returns {boolean} True if no error is thrown.
 */
async function verifyAppMessageSignature(type, version, appSpec, timestamp, signature) {
  if (!appSpec || typeof appSpec !== 'object' || Array.isArray(appSpec) || typeof timestamp !== 'number' || typeof signature !== 'string' || typeof version !== 'number' || typeof type !== 'string') {
    throw new Error('Invalid Flux App message specifications');
  }
  const messageToVerify = type + version + JSON.stringify(appSpec) + timestamp;
  const isValidSignature = verificationHelper.verifyMessage(messageToVerify, appSpec.owner, signature);
  if (isValidSignature !== true) {
    const errorMessage = isValidSignature === false ? 'Received signature is invalid or Flux App specifications are not properly formatted' : isValidSignature;
    throw new Error(errorMessage);
  }
  return true;
}

/**
 * To verify an app message signature update.
 * @param {string} type Type.
 * @param {number} version Version.
 * @param {object} appSpec App specifications.
 * @param {number} timestamp Time stamp.
 * @param {string} signature Signature.
 * @param {string} appOwner App owner.
 * @returns {boolean} True if no errors are thrown.
 */
async function verifyAppMessageUpdateSignature(type, version, appSpec, timestamp, signature, appOwner) {
  if (!appSpec || typeof appSpec !== 'object' || Array.isArray(appSpec) || typeof timestamp !== 'number' || typeof signature !== 'string' || typeof version !== 'number' || typeof type !== 'string') {
    throw new Error('Invalid Flux App message specifications');
  }
  const messageToVerify = type + version + JSON.stringify(appSpec) + timestamp;
  const isValidSignature = verificationHelper.verifyMessage(messageToVerify, appOwner, signature);
  if (isValidSignature !== true) {
    const errorMessage = isValidSignature === false ? 'Received signature does not correspond with Flux App owner or Flux App specifications are not properly formatted' : isValidSignature;
    throw new Error(errorMessage);
  }
  return true;
}

/**
 * To verfiy a Docker Hub repository.
 * @param {string} repotag Docker Hub repository tag.
 * @returns {boolean} True if no errors are thrown.
 */
async function verifyRepository(repotag) {
  if (typeof repotag !== 'string') {
    throw new Error('Invalid repotag');
  }
  const splittedRepo = repotag.split(':');
  if (splittedRepo[0] && splittedRepo[1] && !splittedRepo[2]) {
    let repoToFetch = splittedRepo[0];
    if (!repoToFetch.includes('/')) {
      repoToFetch = `library/${splittedRepo[0]}`;
    }
    const resDocker = await serviceHelper.axiosGet(`https://hub.docker.com/v2/repositories/${repoToFetch}/tags/${splittedRepo[1]}`).catch(() => {
      throw new Error(`Repository ${repotag} is not found on docker hub in expected format`);
    });
    if (!resDocker) {
      throw new Error('Unable to communicate with Docker Hub! Try again later.');
    }
    if (resDocker.data.errinfo) {
      throw new Error('Docker image not found');
    }
    if (!resDocker.data.images) {
      throw new Error('Docker image not found2');
    }
    if (!resDocker.data.images[0]) {
      throw new Error('Docker image not found3');
    }
    // eslint-disable-next-line no-restricted-syntax
    for (const image of resDocker.data.images) {
      if (image.size > config.fluxapps.maxImageSize) {
        throw new Error(`Docker image ${repotag} of architecture ${image.architecture} size is over Flux limit`);
      }
    }
    if (resDocker.data.full_size > config.fluxapps.maxImageSize) {
      throw new Error(`Docker image ${repotag} size is over Flux limit`);
    }
  } else {
    throw new Error(`Repository ${repotag} is not in valid format namespace/repository:tag`);
  }
  return true;
}

/**
 * To check compliance of app images (including images for each component if a Docker Compose app). Checks Flux OS's GitHub repository for list of blocked Docker Hub repositories.
 * @param {object} appSpecs App specifications.
 * @returns {boolean} True if no errors are thrown.
 */
async function checkApplicationImagesComplience(appSpecs) {
  const resBlockedRepo = await serviceHelper.axiosGet('https://raw.githubusercontent.com/runonflux/flux/master/helpers/blockedrepositories.json');

  if (!resBlockedRepo) {
    throw new Error('Unable to communicate with Flux Services! Try again later.');
  }

  const repos = resBlockedRepo.data;

  const pureImagesRepos = [];
  repos.forEach((repo) => {
    pureImagesRepos.push(repo.split(':')[0]);
  });

  const images = [];
  if (appSpecs.version <= 3) {
    images.push(appSpecs.repotag.split(':')[0]);
  } else {
    appSpecs.compose.forEach((component) => {
      images.push(component.repotag.split(':')[0]);
    });
  }

  images.forEach((image) => {
    if (pureImagesRepos.includes(image)) {
      throw new Error(`Image ${image} is blocked. Application ${appSpecs.name} connot be spawned.`);
    }
  });

  return true;
}

/**
 * To verify correctness of attribute values within an app specification object. Checks for types and that required attributes exist.
 * @param {object} appSpecification App specifications.
 * @returns {boolean} True if no errors are thrown.
 */
function verifyTypeCorrectnessOfApp(appSpecification) {
  const { version } = appSpecification;
  const { name } = appSpecification;
  const { description } = appSpecification;
  const { owner } = appSpecification;
  const { port } = appSpecification;
  const { containerPort } = appSpecification;
  const { compose } = appSpecification;
  const { repotag } = appSpecification;
  const { ports } = appSpecification;
  const { domains } = appSpecification;
  const { enviromentParameters } = appSpecification;
  const { commands } = appSpecification;
  const { containerPorts } = appSpecification;
  const { containerData } = appSpecification;
  const { instances } = appSpecification;
  const { cpu } = appSpecification;
  const { ram } = appSpecification;
  const { hdd } = appSpecification;
  const { tiered } = appSpecification;
  const { contacts } = appSpecification;
  const { geolocation } = appSpecification;

  if (!version) {
    throw new Error('Missing Flux App specification parameter');
  }
  if (version === 1) {
    throw new Error('Specifications of version 1 is depreceated');
  }

  // commons
  if (!version || !name || !description || !owner) {
    throw new Error('Missing Flux App specification parameter');
  }

  if (typeof version !== 'number') {
    throw new Error('Invalid Flux App version');
  }

  if (typeof name !== 'string') {
    throw new Error('Invalid Flux App name');
  }

  if (typeof description !== 'string') {
    throw new Error('Invalid Flux App description');
  }

  if (typeof owner !== 'string') {
    throw new Error('Invalid Flux App owner');
  }

  if (version === 1) {
    if (!port || !containerPort) {
      throw new Error('Missing Flux App specification parameter');
    }
  } else if (version >= 2 && version <= 3) {
    if (!ports || !domains || !containerPorts) {
      throw new Error('Missing Flux App specification parameter');
    }
  }

  if (version <= 3) {
    if (!repotag || !enviromentParameters || !commands || !containerData || !cpu || !ram || !hdd) {
      throw new Error('Missing Flux App specification parameter');
    }

    if (Array.isArray(ports)) {
      ports.forEach((parameter) => {
        if (typeof parameter !== 'string') {
          throw new Error('Ports for Flux App are invalid');
        }
      });
    } else {
      throw new Error('Ports for Flux App are invalid');
    }
    if (Array.isArray(domains)) {
      domains.forEach((parameter) => {
        if (typeof parameter !== 'string') {
          throw new Error('Domains for Flux App are invalid');
        }
      });
    } else {
      throw new Error('Domains for Flux App are invalid');
    }
    if (Array.isArray(enviromentParameters)) {
      enviromentParameters.forEach((parameter) => {
        if (typeof parameter !== 'string') {
          throw new Error('Environmental parameters for Flux App are invalid');
        }
      });
    } else {
      throw new Error('Environmental parameters for Flux App are invalid');
    }
    if (Array.isArray(commands)) {
      commands.forEach((command) => {
        if (typeof command !== 'string') {
          throw new Error('Flux App commands are invalid');
        }
      });
    } else {
      throw new Error('Flux App commands are invalid');
    }
    if (Array.isArray(containerPorts)) {
      containerPorts.forEach((parameter) => {
        if (typeof parameter !== 'string') {
          throw new Error('Container Ports for Flux App are invalid');
        }
      });
    } else {
      throw new Error('Container Ports for Flux App are invalid');
    }
    if (typeof tiered !== 'boolean') {
      throw new Error('Invalid tiered value obtained. Only boolean as true or false allowed.');
    }
    if (typeof cpu !== 'number' || typeof hdd !== 'number' || typeof ram !== 'number') {
      throw new Error('Invalid HW specifications');
    }

    if (tiered) {
      const { cpubasic } = appSpecification;
      const { cpusuper } = appSpecification;
      const { cpubamf } = appSpecification;
      const { rambasic } = appSpecification;
      const { ramsuper } = appSpecification;
      const { rambamf } = appSpecification;
      const { hddbasic } = appSpecification;
      const { hddsuper } = appSpecification;
      const { hddbamf } = appSpecification;
      if (typeof cpubasic !== 'number' || typeof cpusuper !== 'number' || typeof cpubamf !== 'number'
        || typeof rambasic !== 'number' || typeof ramsuper !== 'number' || typeof rambamf !== 'number'
        || typeof hddbasic !== 'number' || typeof hddsuper !== 'number' || typeof hddbamf !== 'number') {
        throw new Error('Invalid tiered HW specifications');
      }
    }
  } else { // v4+
    if (!compose) {
      throw new Error('Missing Flux App specification parameter');
    }
    if (typeof compose !== 'object') {
      throw new Error('Invalid Flux App Specifications');
    }
    if (!Array.isArray(compose)) {
      throw new Error('Invalid Flux App Specifications');
    }
    if (compose.length < 1) {
      throw new Error('Flux App does not contain any components');
    }
    if (compose.length > 5) {
      throw new Error('Flux App has too many components');
    }
    compose.forEach((appComponent) => {
      if (Array.isArray(appComponent)) {
        throw new Error('Invalid Flux App Specifications');
      }
      if (typeof appComponent.name !== 'string') {
        throw new Error('Invalid Flux App component name');
      }
      if (typeof appComponent.description !== 'string') {
        throw new Error(`Invalid Flux App component ${appComponent.name} description`);
      }
      if (Array.isArray(appComponent.ports)) {
        appComponent.ports.forEach((parameter) => {
          if (typeof parameter !== 'number') {
            throw new Error(`Ports for Flux App component ${appComponent.name} are invalid`);
          }
        });
      } else {
        throw new Error(`Ports for Flux App component ${appComponent.name} are invalid`);
      }
      if (Array.isArray(appComponent.domains)) {
        appComponent.domains.forEach((parameter) => {
          if (typeof parameter !== 'string') {
            throw new Error(`Domains for Flux App component ${appComponent.name} are invalid`);
          }
        });
      } else {
        throw new Error(`Domains for Flux App component ${appComponent.name} are invalid`);
      }
      if (Array.isArray(appComponent.environmentParameters)) {
        appComponent.environmentParameters.forEach((parameter) => {
          if (typeof parameter !== 'string') {
            throw new Error(`Environment parameters for Flux App component ${appComponent.name} are invalid`);
          }
        });
      } else {
        throw new Error(`Environment parameters for Flux App component ${appComponent.name} are invalid`);
      }
      if (Array.isArray(appComponent.commands)) {
        appComponent.commands.forEach((command) => {
          if (typeof command !== 'string') {
            throw new Error(`Flux App component ${appComponent.name} commands are invalid`);
          }
        });
      } else {
        throw new Error(`Flux App component ${appComponent.name} commands are invalid`);
      }
      if (Array.isArray(appComponent.containerPorts)) {
        appComponent.containerPorts.forEach((parameter) => {
          if (typeof parameter !== 'number') {
            throw new Error(`Container Ports for Flux App component ${appComponent.name} are invalid`);
          }
        });
      } else {
        throw new Error(`Container Ports for Flux App component ${appComponent.name} are invalid`);
      }
      if (typeof appComponent.tiered !== 'boolean') {
        throw new Error('Invalid tiered value obtained. Only boolean as true or false allowed.');
      }
      const cpuB = appComponent.cpu;
      const ramB = appComponent.ram;
      const hddB = appComponent.hdd;
      if (typeof cpuB !== 'number' || typeof ramB !== 'number' || typeof hddB !== 'number') {
        throw new Error('Invalid HW specifications');
      }
      if (appComponent.tiered) {
        const { cpubasic } = appComponent;
        const { cpusuper } = appComponent;
        const { cpubamf } = appComponent;
        const { rambasic } = appComponent;
        const { ramsuper } = appComponent;
        const { rambamf } = appComponent;
        const { hddbasic } = appComponent;
        const { hddsuper } = appComponent;
        const { hddbamf } = appComponent;
        if (typeof cpubasic !== 'number' || typeof cpusuper !== 'number' || typeof cpubamf !== 'number'
          || typeof rambasic !== 'number' || typeof ramsuper !== 'number' || typeof rambamf !== 'number'
          || typeof hddbasic !== 'number' || typeof hddsuper !== 'number' || typeof hddbamf !== 'number') {
          throw new Error('Invalid tiered HW specifications');
        }
      }
    });
  }

  if (version >= 3) {
    if (!instances) {
      throw new Error('Missing Flux App specification parameter');
    }
    if (typeof instances !== 'number') {
      throw new Error('Invalid instances specification');
    }
    if (Number.isInteger(instances) !== true) {
      throw new Error('Invalid instances specified');
    }
  }

  if (version >= 5) {
    if (Array.isArray(contacts)) {
      contacts.forEach((parameter) => {
        if (typeof parameter !== 'string') {
          throw new Error('Contacts for Flux App are invalid');
        }
      });
    } else {
      throw new Error('Contacts for Flux App are invalid');
    }
    if (Array.isArray(geolocation)) {
      geolocation.forEach((parameter) => {
        if (typeof parameter !== 'string') {
          throw new Error('Geolocation for Flux App are invalid');
        }
      });
    } else {
      throw new Error('Geolocation for Flux App are invalid');
    }
  }

  return true;
}

/**
 * To verify correctness of attribute values within an app specification object. Checks for if restrictions of specs are valid.
 * @param {object} appSpecification App specifications.
 * @returns {boolean} True if no errors are thrown.
 */
function verifyRestrictionCorrectnessOfApp(appSpecifications) {
  if (appSpecifications.version !== 1 && appSpecifications.version !== 2 && appSpecifications.version !== 3 && appSpecifications.version !== 4 && appSpecifications.version !== 5) {
    throw new Error('Flux App message version specification is invalid');
  }
  if (appSpecifications.name.length > 32) {
    throw new Error('Flux App name is too long');
  }
  // furthermore name cannot contain any special character
  if (!appSpecifications.name.match(/^[a-zA-Z0-9]+$/)) {
    throw new Error('Flux App name contains special characters. Only a-z, A-Z and 0-9 are allowed');
  }
  if (appSpecifications.name.startsWith('zel')) {
    throw new Error('Flux App name can not start with zel');
  }
  if (appSpecifications.name.startsWith('flux')) {
    throw new Error('Flux App name can not start with flux');
  }
  if (appSpecifications.description.length > 256) {
    throw new Error('Description is too long. Maximum of 256 characters is allowed');
  }

  if (appSpecifications.version === 1) {
    // check port is within range
    if (appSpecifications.port < config.fluxapps.portMin || appSpecifications.port > config.fluxapps.portMax) {
      throw new Error(`Assigned port ${appSpecifications.port} is not within Flux Apps range ${config.fluxapps.portMin}-${config.fluxapps.portMax}`);
    }
    // check if containerPort makes sense
    if (appSpecifications.containerPort < 0 || appSpecifications.containerPort > 65535) {
      throw new Error(`Container Port ${appSpecifications.containerPort} is not within system limits 0-65535`);
    }
  } else if (appSpecifications.version <= 3) {
    // check port is within range
    appSpecifications.ports.forEach((port) => {
      if (port < config.fluxapps.portMin || port > config.fluxapps.portMax) {
        throw new Error(`Assigned port ${port} is not within Flux Apps range ${config.fluxapps.portMin}-${config.fluxapps.portMax}`);
      }
    });
    // check if containerPort makes sense
    appSpecifications.containerPorts.forEach((port) => {
      if (port < 0 || port > 65535) {
        throw new Error(`Container Port ${port} is not within system limits 0-65535`);
      }
    });
    if (appSpecifications.containerPorts.length !== appSpecifications.ports.length) {
      throw new Error('Ports specifications do not match');
    }
    if (appSpecifications.domains.length !== appSpecifications.ports.length) {
      throw new Error('Domains specifications do not match available ports');
    }
    if (appSpecifications.ports.length > 5) {
      throw new Error('Too many ports defined. Maximum of 5 allowed.');
    }
    appSpecifications.domains.forEach((dom) => {
      if (dom.length > 253) {
        throw new Error(`App ${appSpecifications.name} domain ${dom} is too long. Maximum of 253 characters is allowed`);
      }
    });
  }

  if (appSpecifications.version <= 3) {
    // check wheter shared Folder is not root
    if (appSpecifications.containerData.length < 2) {
      throw new Error('Flux App container data folder not specified. If no data folder is whished, use /tmp');
    }
    if (appSpecifications.containerData.length > 200) {
      throw new Error('Flux App Container Data is too long. Maximum of 200 characters is allowed');
    }
    if (appSpecifications.repotag.length > 200) {
      throw new Error('Flux App Repository is too long. Maximum of 200 characters is allowed.');
    }
    if (appSpecifications.enviromentParameters.length > 20) {
      throw new Error(`App ${appSpecifications.name} environment invalid. Maximum of 20 environment variables allowed.`);
    }
    appSpecifications.enviromentParameters.forEach((env) => {
      if (env.length > 400) {
        throw new Error(`App ${appSpecifications.name} environment ${env} is too long. Maximum of 400 characters is allowed`);
      }
    });
    if (appSpecifications.commands.length > 20) {
      throw new Error(`App ${appSpecifications.name} commands invalid. Maximum of 20 commands allowed.`);
    }
    appSpecifications.commands.forEach((com) => {
      if (com.length > 400) {
        throw new Error(`App ${appSpecifications.name} command ${com} is too long. Maximum of 400 characters is allowed`);
      }
    });
  } else {
    if (appSpecifications.compose.length < 1) {
      throw new Error('Flux App does not contain any composition');
    }
    if (appSpecifications.compose.length > 5) {
      throw new Error('Flux App has too many components');
    }
    // check port is within range
    const usedNames = [];
    // eslint-disable-next-line no-restricted-syntax
    for (const appComponent of appSpecifications.compose) {
      if (!appComponent) {
        throw new Error('Invalid Flux App Specifications');
      }
      if (typeof appComponent !== 'object') {
        throw new Error('Invalid Flux App Specifications');
      }
      if (appComponent.name.length > 32) {
        throw new Error('Flux App name is too long');
      }
      if (appComponent.name.startsWith('zel')) {
        throw new Error('Flux App Component name can not start with zel');
      }
      if (appComponent.name.startsWith('flux')) {
        throw new Error('Flux App Component name can not start with flux');
      }
      // furthermore name cannot contain any special character
      if (!appComponent.name.match(/^[a-zA-Z0-9]+$/)) {
        throw new Error('Flux App name contains special characters. Only a-z, A-Z and 0-9 are allowed');
      }
      if (usedNames.includes(appComponent.name)) {
        throw new Error(`Flux App component ${appComponent.name} already assigned. Use different name.`);
      }
      usedNames.push(appComponent.name);
      if (appComponent.description.length > 256) {
        throw new Error('Description is too long. Maximum of 256 characters is allowed.');
      }
      appComponent.ports.forEach((port) => {
        if (port < config.fluxapps.portMin || port > config.fluxapps.portMax) {
          throw new Error(`Assigned port ${port} is not within Flux Apps range ${config.fluxapps.portMin}-${config.fluxapps.portMax}`);
        }
      });
      if (appComponent.repotag.length > 200) {
        throw new Error('Flux App Repository is too long. Maximum of 200 characters is allowed.');
      }
      if (appComponent.containerData.length > 200) {
        throw new Error('Flux App Container Data is too long. Maximum of 200 characters is allowed');
      }
      if (appComponent.environmentParameters.length > 20) {
        throw new Error(`App component ${appComponent.name} environment invalid. Maximum of 20 environment variables allowed.`);
      }
      appComponent.environmentParameters.forEach((env) => {
        if (env.length > 400) {
          throw new Error(`App component ${appComponent.name} environment ${env} is too long. Maximum of 400 characters is allowed`);
        }
      });
      if (appComponent.commands.length > 20) {
        throw new Error(`App component ${appComponent.name} commands invalid. Maximum of 20 commands allowed.`);
      }
      appComponent.commands.forEach((com) => {
        if (com.length > 400) {
          throw new Error(`App component ${appComponent.name} command ${com} is too long. Maximum of 400 characters is allowed`);
        }
      });
      appComponent.domains.forEach((dom) => {
        if (dom.length > 253) {
          throw new Error(`App component ${appComponent.name} domain ${dom} is too long. Maximum of 253 characters is allowed`);
        }
      });
      // check if containerPort makes sense
      appComponent.containerPorts.forEach((port) => {
        if (port < 0 || port > 65535) {
          throw new Error(`Container Port ${port} in in ${appComponent.name} is not within system limits 0-65535`);
        }
      });
      if (appComponent.containerPorts.length !== appComponent.ports.length) {
        throw new Error(`Ports specifications in ${appComponent.name} do not match`);
      }
      if (appComponent.domains.length !== appComponent.ports.length) {
        throw new Error(`Domains specifications in ${appComponent.name} do not match available ports`);
      }
      if (appComponent.ports.length > 5) {
        throw new Error(`Too many ports defined in ${appComponent.name}. Maximum of 5 allowed.`);
      }
      // check wheter shared Folder is not root
      if (appComponent.containerData.length < 2) {
        throw new Error(`Flux App container data folder not specified in in ${appComponent.name}. If no data folder is whished, use /tmp`);
      }
    }
  }

  if (appSpecifications.version >= 3) {
    if (appSpecifications.instances < config.fluxapps.minimumInstances) {
      throw new Error(`Minimum number of instances is ${config.fluxapps.minimumInstances}`);
    }
    if (appSpecifications.instances > config.fluxapps.maximumInstances) {
      throw new Error(`Maximum number of instances is ${config.fluxapps.maximumInstances}`);
    }
  }

  if (appSpecifications.version >= 5) {
    if (appSpecifications.contacts.length > 5) {
      throw new Error('Too many contacts defined. Maximum of 5 allowed.');
    }
    appSpecifications.contacts.forEach((contact) => {
      if (contact.length > 75) {
        throw new Error(`Contact ${contact} is too long. Maximum of 75 characters is allowed.`);
      }
    });
    if (appSpecifications.geolocation.length > 10) { // we only expect 2
      throw new Error('Invalid geolocation submited.'); // for now we are only accepting continent and country.
    }
    appSpecifications.geolocation.forEach((geo) => {
      if (geo.length > 5) { // for now we only treat aXX and bXX as continent and country specs.
        throw new Error(`Geolocation ${geo} is not valid.`); // firt letter for what represents and next two for the code
      }
    });
  }
}

/**
 * To verify correctness of attribute values within an app specification object. Checks if all object keys are assigned and no excess present
 * @param {object} appSpecification App specifications.
 * @returns {boolean} True if no errors are thrown.
 */
function verifyObjectKeysCorrectnessOfApp(appSpecifications) {
  if (appSpecifications.version === 1) {
    // appSpecs: {
    //   version: 2,
    //   name: 'FoldingAtHomeB',
    //   description: 'Folding @ Home is cool :)',
    //   repotag: 'yurinnick/folding-at-home:latest',
    //   owner: '1CbErtneaX2QVyUfwU7JGB7VzvPgrgc3uC',
    //   ports: '[30001]', // []
    //   containerPorts: '[7396]', // []
    //   domains: '[""]', // []
    //   enviromentParameters: '["USER=foldingUser", "TEAM=262156", "ENABLE_GPU=false", "ENABLE_SMP=true"]', // []
    //   commands: '["--allow","0/0","--web-allow","0/0"]', // []
    //   containerData: '/config',
    //   cpu: 0.5,
    //   ram: 500,
    //   hdd: 5,
    //   tiered: true,
    //   cpubasic: 0.5,
    //   rambasic: 500,
    //   hddbasic: 5,
    //   cpusuper: 1,
    //   ramsuper: 1000,
    //   hddsuper: 5,
    //   cpubamf: 2,
    //   rambamf: 2000,
    //   hddbamf: 5,
    //   hash: hash of message that has these paramenters,
    //   height: height containing the message
    // };
    const specifications = [
      'version', 'name', 'description', 'owner', 'repotag', 'port', 'containerPort', 'enviromentParameters', 'commands', 'containerData',
      'cpu', 'ram', 'hdd', 'tiered', 'cpubasic', 'rambasic', 'hddbasic', 'cpusuper', 'ramsuper', 'hddsuper', 'cpubamf', 'rambamf', 'hddbamf',
    ];
    const specsKeys = Object.keys(appSpecifications);
    specsKeys.forEach((sKey) => {
      if (!specifications.includes((sKey))) {
        throw new Error('Unsupported parameter for v1 app specifications');
      }
    });
  } else if (appSpecifications.version === 2) {
    const specifications = [
      'version', 'name', 'description', 'owner', 'repotag', 'ports', 'containerPorts', 'enviromentParameters', 'commands', 'containerData', 'domains',
      'cpu', 'ram', 'hdd', 'tiered', 'cpubasic', 'rambasic', 'hddbasic', 'cpusuper', 'ramsuper', 'hddsuper', 'cpubamf', 'rambamf', 'hddbamf',
    ];
    const specsKeys = Object.keys(appSpecifications);
    specsKeys.forEach((sKey) => {
      if (!specifications.includes((sKey))) {
        throw new Error('Unsupported parameter for v2 app specifications');
      }
    });
  } else if (appSpecifications.version === 3) {
    const specifications = [
      'version', 'name', 'description', 'owner', 'repotag', 'ports', 'containerPorts', 'enviromentParameters', 'commands', 'containerData', 'domains', 'instances',
      'cpu', 'ram', 'hdd', 'tiered', 'cpubasic', 'rambasic', 'hddbasic', 'cpusuper', 'ramsuper', 'hddsuper', 'cpubamf', 'rambamf', 'hddbamf',
    ];
    const specsKeys = Object.keys(appSpecifications);
    specsKeys.forEach((sKey) => {
      if (!specifications.includes((sKey))) {
        throw new Error('Unsupported parameter for v3 app specifications');
      }
    });
  } else if (appSpecifications.version === 4) {
    const specifications = [
      'version', 'name', 'description', 'owner', 'compose', 'instances',
    ];
    const componentSpecifications = [
      'name', 'description', 'repotag', 'ports', 'containerPorts', 'environmentParameters', 'commands', 'containerData', 'domains',
      'cpu', 'ram', 'hdd', 'tiered', 'cpubasic', 'rambasic', 'hddbasic', 'cpusuper', 'ramsuper', 'hddsuper', 'cpubamf', 'rambamf', 'hddbamf',
    ];
    const specsKeys = Object.keys(appSpecifications);
    specsKeys.forEach((sKey) => {
      if (!specifications.includes((sKey))) {
        throw new Error('Unsupported parameter for v4 app specifications');
      }
    });
    appSpecifications.compose.forEach((appComponent) => {
      const specsKeysComponent = Object.keys(appComponent);
      specsKeysComponent.forEach((sKey) => {
        if (!componentSpecifications.includes((sKey))) {
          throw new Error('Unsupported parameter for v4 app specifications');
        }
      });
    });
  } else {
    const specifications = [
      'version', 'name', 'description', 'owner', 'compose', 'instances', 'contacts', 'geolocation',
    ];
    const componentSpecifications = [
      'name', 'description', 'repotag', 'ports', 'containerPorts', 'environmentParameters', 'commands', 'containerData', 'domains',
      'cpu', 'ram', 'hdd', 'tiered', 'cpubasic', 'rambasic', 'hddbasic', 'cpusuper', 'ramsuper', 'hddsuper', 'cpubamf', 'rambamf', 'hddbamf',
    ];
    const specsKeys = Object.keys(appSpecifications);
    specsKeys.forEach((sKey) => {
      if (!specifications.includes((sKey))) {
        throw new Error('Unsupported parameter for v5 app specifications');
      }
    });
    appSpecifications.compose.forEach((appComponent) => {
      const specsKeysComponent = Object.keys(appComponent);
      specsKeysComponent.forEach((sKey) => {
        if (!componentSpecifications.includes((sKey))) {
          throw new Error('Unsupported parameter for v5 app specifications');
        }
      });
    });
  }
}

/**
 * To convert an array of ports to a set object containing a list of unique ports.
 * @param {number[]} portsArray Array of ports.
 * @returns {object} Set object.
 */
function appPortsUnique(portsArray) {
  return (new Set(portsArray)).size === portsArray.length;
}

/**
 * To ensure that the app ports are unique.
 * @param {object} appSpecFormatted App specifications.
 * @returns True if Docker version 1. If Docker version 2 to 3, returns true if no errors are thrown.
 */
function ensureAppUniquePorts(appSpecFormatted) {
  if (appSpecFormatted.version === 1) {
    return true;
  }
  if (appSpecFormatted.version <= 3) {
    const portsUnique = appPortsUnique(appSpecFormatted.ports);
    if (!portsUnique) {
      throw new Error(`Flux App ${appSpecFormatted.name} must have unique ports specified`);
    }
  } else {
    const allPorts = [];
    appSpecFormatted.compose.forEach((component) => {
      component.ports.forEach((port) => {
        allPorts.push(port);
      });
    });
    const portsUnique = appPortsUnique(allPorts);
    if (!portsUnique) {
      throw new Error(`Flux App ${appSpecFormatted.name} must have unique ports specified accross all composition`);
    }
  }
  return true;
}

/**
 * To verify app specifications. Checks the attribute values of the appSpecifications object.
 * @param {object} appSpecifications App specifications.
 * @param {number} height Block height.
 * @param {boolean} checkDockerAndWhitelist Defaults to false.
 */
async function verifyAppSpecifications(appSpecifications, height, checkDockerAndWhitelist = false) {
  if (!appSpecifications) {
    throw new Error('Invalid Flux App Specifications');
  }
  if (typeof appSpecifications !== 'object') {
    throw new Error('Invalid Flux App Specifications');
  }
  if (Array.isArray(appSpecifications)) {
    throw new Error('Invalid Flux App Specifications');
  }

  // TYPE CHECKS
  verifyTypeCorrectnessOfApp(appSpecifications);

  // RESTRICTION CHECKS
  verifyRestrictionCorrectnessOfApp(appSpecifications);

  // SPECS VALIDIT TIME
  if (height < config.fluxapps.appSpecsEnforcementHeights[appSpecifications.version]) {
    throw new Error(`Flux apps specifications of version ${appSpecifications.version} not yet supported`);
  }

  // OBJECT KEY CHECKS
  // check for Object.keys in applications. App can have only the fields that are in the version specification.
  verifyObjectKeysCorrectnessOfApp(appSpecifications);

  // PORTS UNIQUE CHECKS
  // verify ports are unique accross app
  ensureAppUniquePorts(appSpecifications);

  // HW Checks
  if (appSpecifications.version <= 3) {
    checkHWParameters(appSpecifications);
  } else {
    checkComposeHWParameters(appSpecifications);
    // eslint-disable-next-line no-restricted-syntax
    for (const appComponent of appSpecifications.compose) {
      checkHWParameters(appComponent);
    }
  }

  // Whitelist, repository checks
  if (checkDockerAndWhitelist) {
    if (appSpecifications.version <= 3) {
      // check repository whitelisted
      await generalService.checkWhitelistedRepository(appSpecifications.repotag);

      // check repotag if available for download
      await verifyRepository(appSpecifications.repotag);
    } else {
      // eslint-disable-next-line no-restricted-syntax
      for (const appComponent of appSpecifications.compose) {
        // check repository whitelisted
        // eslint-disable-next-line no-await-in-loop
        await generalService.checkWhitelistedRepository(appComponent.repotag);

        // check repotag if available for download
        // eslint-disable-next-line no-await-in-loop
        await verifyRepository(appComponent.repotag);
      }
    }
    // check blacklist
    await checkApplicationImagesComplience(appSpecifications);
  }
}

/**
 * To create a list of ports assigned to each local app.
 * @returns {object[]} Array of app specs objects.
 */
async function assignedPortsInstalledApps() {
  // construct object ob app name and ports array
  const db = dbHelper.databaseConnection();
  const database = db.db(config.database.appslocal.database);
  const query = {};
  const projection = { projection: { _id: 0 } };
  const results = await dbHelper.findInDatabase(database, localAppsInformation, query, projection);
  const apps = [];
  results.forEach((app) => {
    // there is no app
    if (app.version === 1) {
      const appSpecs = {
        name: app.name,
        ports: [Number(app.port)],
      };
      apps.push(appSpecs);
    } else if (app.version <= 3) {
      const appSpecs = {
        name: app.name,
        ports: [],
      };
      app.ports.forEach((port) => {
        appSpecs.ports.push(Number(port));
      });
      apps.push(appSpecs);
    } else if (app.version >= 4) {
      const appSpecs = {
        name: app.name,
        ports: [],
      };
      app.compose.forEach((composeApp) => {
        appSpecs.ports = appSpecs.ports.concat(composeApp.ports);
      });
      apps.push(appSpecs);
    }
  });
  return apps;
}

/**
 * To create a list of ports assigned to each global app.
 * @param {string[]} appNames App names.
 * @returns {object[]} Array of app specs objects.
 */
async function assignedPortsGlobalApps(appNames) {
  // construct object ob app name and ports array
  const db = dbHelper.databaseConnection();
  const database = db.db(config.database.appsglobal.database);
  const appsQuery = [];
  appNames.forEach((app) => {
    appsQuery.push({
      name: app,
    });
  });
  if (!appsQuery.length) {
    return [];
  }
  const query = {
    $or: appsQuery,
  };
  const projection = { projection: { _id: 0 } };
  const results = await dbHelper.findInDatabase(database, globalAppsInformation, query, projection);
  const apps = [];
  results.forEach((app) => {
    // there is no app
    if (app.version === 1) {
      const appSpecs = {
        name: app.name,
        ports: [Number(app.port)],
      };
      apps.push(appSpecs);
    } else if (app.version <= 3) {
      const appSpecs = {
        name: app.name,
        ports: [],
      };
      app.ports.forEach((port) => {
        appSpecs.ports.push(Number(port));
      });
      apps.push(appSpecs);
    } else if (app.version >= 4) {
      const appSpecs = {
        name: app.name,
        ports: [],
      };
      app.compose.forEach((composeApp) => {
        appSpecs.ports = appSpecs.ports.concat(composeApp.ports);
      });
      apps.push(appSpecs);
    }
  });
  return apps;
}

/**
<<<<<<< HEAD
 * To restore UPnP support for Flux ports.
=======
 * Restores FluxOS firewall, UPNP rules
>>>>>>> 7effd374
 */
async function restoreFluxPortsSupport() {
  try {
    const isUPNP = upnpService.isUPNP();

    const apiPort = userconfig.initial.apiport || config.server.apiport;
    const homePort = +apiPort - 1;

    // setup UFW if active
    await fluxNetworkHelper.allowPort(serviceHelper.ensureNumber(apiPort));
    await fluxNetworkHelper.allowPort(serviceHelper.ensureNumber(homePort));

    // UPNP
    if ((userconfig.initial.apiport && userconfig.initial.apiport !== config.server.apiport) || isUPNP) {
      // map our Flux API and UI port
      await upnpService.setupUPNP(apiPort);
    }
  } catch (error) {
    log.error(error);
  }
}

/**
<<<<<<< HEAD
 * To restore UPnP support for Apps ports.
=======
 * Restores applications firewall, UPNP rules
>>>>>>> 7effd374
 */
async function restoreAppsPortsSupport() {
  try {
    const currentAppsPorts = await assignedPortsInstalledApps();
    const isUPNP = upnpService.isUPNP();

    // setup UFW for apps
    // eslint-disable-next-line no-restricted-syntax
    for (const application of currentAppsPorts) {
      // eslint-disable-next-line no-restricted-syntax
      for (const port of application.ports) {
        // eslint-disable-next-line no-await-in-loop
        await fluxNetworkHelper.allowPort(serviceHelper.ensureNumber(port));
      }
    }

    // UPNP
    if ((userconfig.initial.apiport && userconfig.initial.apiport !== config.server.apiport) || isUPNP) {
      // map application ports
      // eslint-disable-next-line no-restricted-syntax
      for (const application of currentAppsPorts) {
        // eslint-disable-next-line no-restricted-syntax
        for (const port of application.ports) {
          // eslint-disable-next-line no-await-in-loop
          await upnpService.mapUpnpPort(serviceHelper.ensureNumber(port), `Flux_App_${application.name}`);
        }
      }
    }
  } catch (error) {
    log.error(error);
  }
}

/**
<<<<<<< HEAD
 * To restore UPnP support for Flux ports and Apps ports.
=======
 * Restores FluxOS and applications firewall, UPNP rules
>>>>>>> 7effd374
 */
async function restorePortsSupport() {
  try {
    await restoreFluxPortsSupport();
    await restoreAppsPortsSupport();
  } catch (error) {
    log.error(error);
  }
}

/**
 * To ensure application ports are not already in use by another appliaction.
 * @param {object} appSpecFormatted App specifications.
 * @param {string[]} globalCheckedApps Names of global checked apps.
 * @returns {boolean} True if no errors are thrown.
 */
async function ensureApplicationPortsNotUsed(appSpecFormatted, globalCheckedApps) {
  let currentAppsPorts = await assignedPortsInstalledApps();
  if (globalCheckedApps && globalCheckedApps.length) {
    const globalAppsPorts = await assignedPortsGlobalApps(globalCheckedApps);
    currentAppsPorts = currentAppsPorts.concat(globalAppsPorts);
  }
  if (appSpecFormatted.version === 1) {
    const portAssigned = currentAppsPorts.find((app) => app.ports.includes(Number(appSpecFormatted.port)));
    if (portAssigned && portAssigned.name !== appSpecFormatted.name) {
      throw new Error(`Flux App ${appSpecFormatted.name} port ${appSpecFormatted.port} already used with different application. Installation aborted.`);
    }
  } else if (appSpecFormatted.version <= 3) {
    // eslint-disable-next-line no-restricted-syntax
    for (const port of appSpecFormatted.ports) {
      const portAssigned = currentAppsPorts.find((app) => app.ports.includes(Number(port)));
      if (portAssigned && portAssigned.name !== appSpecFormatted.name) {
        throw new Error(`Flux App ${appSpecFormatted.name} port ${port} already used with different application. Installation aborted.`);
      }
    }
  } else {
    // eslint-disable-next-line no-restricted-syntax
    for (const appComponent of appSpecFormatted.compose) {
      // eslint-disable-next-line no-restricted-syntax
      for (const port of appComponent.ports) {
        const portAssigned = currentAppsPorts.find((app) => app.ports.includes(port));
        if (portAssigned && portAssigned.name !== appSpecFormatted.name) {
          throw new Error(`Flux App ${appSpecFormatted.name} port ${port} already used with different application. Installation aborted.`);
        }
      }
    }
  }
  return true;
}

/**
 * To get Docker image architectures.
 * @param {string} repotag Docker Hub repository tag.
 * @returns {string[]} List of Docker image architectures.
 */
async function repositoryArchitectures(repotag) {
  if (typeof repotag !== 'string') {
    throw new Error('Invalid repotag');
  }
  const splittedRepo = repotag.split(':');
  if (splittedRepo[0] && splittedRepo[1] && !splittedRepo[2]) {
    let repoToFetch = splittedRepo[0];
    if (!repoToFetch.includes('/')) {
      repoToFetch = `library/${splittedRepo[0]}`;
    }
    const resDocker = await serviceHelper.axiosGet(`https://hub.docker.com/v2/repositories/${repoToFetch}/tags/${splittedRepo[1]}`).catch(() => {
      throw new Error(`Repository ${repotag} is not found on docker hub in expected format`);
    });
    if (!resDocker) {
      throw new Error('Unable to communicate with Docker Hub! Try again later.');
    }
    if (resDocker.data.errinfo) {
      throw new Error('Docker image not found');
    }
    if (!resDocker.data.images) {
      throw new Error('Docker image not found2');
    }
    if (!resDocker.data.images[0]) {
      throw new Error('Docker image not found3');
    }
    const architectures = [];
    // eslint-disable-next-line no-restricted-syntax
    for (const image of resDocker.data.images) {
      architectures.push(image.architecture);
    }
    return architectures;
  }
  throw new Error(`Repository ${repotag} is not in valid format namespace/repository:tag`);
}

/**
 * To get system architecture type (ARM64 or AMD64).
 * @returns {string} Architecture type (ARM64 or AMD64).
 */
async function systemArchitecture() {
  // get benchmark architecture - valid are arm64, amd64
  const benchmarkBenchRes = await benchmarkService.getBenchmarks();
  if (benchmarkBenchRes.status === 'error') {
    throw benchmarkBenchRes.data;
  }
  return benchmarkBenchRes.data.architecture;
}

/**
 * To ensure that all app images are of a consistent architecture type. Architecture must be either ARM64 or AMD64.
 * @param {object} appSpecFormatted App specifications.
 * @returns {boolean} True if all apps have the same system architecture.
 */
async function ensureApplicationImagesExistsForPlatform(appSpecFormatted) {
  const architecture = await systemArchitecture();
  if (architecture !== 'arm64' && architecture !== 'amd64') {
    throw new Error(`Invalid architecture ${architecture} detected.`);
  }
  // get all images in apps specifications
  const appRepos = [];
  if (appSpecFormatted.version <= 3) {
    appRepos.push(appSpecFormatted.repotag);
  } else {
    // eslint-disable-next-line no-restricted-syntax
    for (const appComponent of appSpecFormatted.compose) {
      appRepos.push(appComponent.repotag);
    }
  }
  // eslint-disable-next-line no-restricted-syntax
  for (const appRepo of appRepos) {
    // eslint-disable-next-line no-await-in-loop
    const repoArchitectures = await repositoryArchitectures(appRepo);
    if (!repoArchitectures.includes(architecture)) { // if my system architecture is not in the image
      return false;
    }
    // eslint-disable-next-line no-await-in-loop
    await serviceHelper.delay(500); // catch for potential rate limit
  }
  return true; // all images have my system architecture
}

/**
 * To check if app name already registered. App names must be unique.
 * @param {object} appSpecFormatted App specifications.
 * @returns {boolean} True if no errors are thrown.
 */
async function checkApplicationRegistrationNameConflicts(appSpecFormatted) {
  // check if name is not yet registered
  const dbopen = dbHelper.databaseConnection();

  const appsDatabase = dbopen.db(config.database.appsglobal.database);
  const appsQuery = { name: new RegExp(`^${appSpecFormatted.name}$`, 'i') }; // case insensitive
  const appsProjection = {
    projection: {
      _id: 0,
      name: 1,
    },
  };
  const appResult = await dbHelper.findOneInDatabase(appsDatabase, globalAppsInformation, appsQuery, appsProjection);

  if (appResult) {
    throw new Error(`Flux App ${appSpecFormatted.name} already registered. Flux App has to be registered under different name.`);
  }

  const localApps = await availableApps();
  const appExists = localApps.find((localApp) => localApp.name.toLowerCase() === appSpecFormatted.name.toLowerCase());
  if (appExists) {
    throw new Error(`Flux App ${appSpecFormatted.name} already assigned to local application. Flux App has to be registered under different name.`);
  }
  if (appSpecFormatted.name.toLowerCase() === 'share') {
    throw new Error(`Flux App ${appSpecFormatted.name} already assigned to Flux main application. Flux App has to be registered under different name.`);
  }
  return true;
}

/**
 * To check for any conflicts with the latest permenent app registration message and any app update messages.
 * @param {object} specifications App specifications.
 * @param {number} verificationTimestamp Verifiaction time stamp.
 * @returns {boolean} True if no errors are thrown.
 */
async function checkApplicationUpdateNameRepositoryConflicts(specifications, verificationTimestamp) {
  // we may not have the application in global apps. This can happen when we receive the message after the app has already expired AND we need to get message right before our message. Thus using messages system that is accurate
  const db = dbHelper.databaseConnection();
  const database = db.db(config.database.appsglobal.database);
  const projection = {
    projection: {
      _id: 0,
    },
  };
  log.info(`Searching permanent messages for ${specifications.name}`);
  const appsQuery = {
    'appSpecifications.name': specifications.name,
  };
  const permanentAppMessage = await dbHelper.findInDatabase(database, globalAppsMessages, appsQuery, projection);
  let latestPermanentRegistrationMessage;
  permanentAppMessage.forEach((foundMessage) => {
    // has to be registration message
    if (foundMessage.type === 'zelappregister' || foundMessage.type === 'fluxappregister' || foundMessage.type === 'zelappupdate' || foundMessage.type === 'fluxappupdate') { // can be any type
      if (latestPermanentRegistrationMessage && latestPermanentRegistrationMessage.height <= foundMessage.height) { // we have some message and the message is quite new
        if (latestPermanentRegistrationMessage.timestamp < foundMessage.timestamp && foundMessage.timestamp <= verificationTimestamp) { // but our message is newer. foundMessage has to have lower timestamp than our new message
          latestPermanentRegistrationMessage = foundMessage;
        }
      } else if (foundMessage.timestamp <= verificationTimestamp) { // we don't have any message or our message is newer. foundMessage has to have lower timestamp than our new message
        latestPermanentRegistrationMessage = foundMessage;
      }
    }
  });
  // some early app have zelAppSepcifications
  const appsQueryB = {
    'zelAppSpecifications.name': specifications.name,
  };
  const permanentAppMessageB = await dbHelper.findInDatabase(database, globalAppsMessages, appsQueryB, projection);
  permanentAppMessageB.forEach((foundMessage) => {
    // has to be registration message
    if (foundMessage.type === 'zelappregister' || foundMessage.type === 'fluxappregister' || foundMessage.type === 'zelappupdate' || foundMessage.type === 'fluxappupdate') { // can be any type
      if (latestPermanentRegistrationMessage && latestPermanentRegistrationMessage.height <= foundMessage.height) { // we have some message and the message is quite new
        if (latestPermanentRegistrationMessage.timestamp < foundMessage.timestamp && foundMessage.timestamp <= verificationTimestamp) { // but our message is newer. foundMessage has to have lower timestamp than our new message
          latestPermanentRegistrationMessage = foundMessage;
        }
      } else if (foundMessage.timestamp <= verificationTimestamp) { // we don't have any message or our message is newer. foundMessage has to have lower timestamp than our new message
        latestPermanentRegistrationMessage = foundMessage;
      }
    }
  });
  if (!latestPermanentRegistrationMessage) {
    throw new Error(`Flux App ${specifications.name} update message received but permanent message of parameters does not exist!`);
  }
  const appSpecs = latestPermanentRegistrationMessage.appSpecifications || latestPermanentRegistrationMessage.zelAppSpecifications;
  if (!appSpecs) {
    throw new Error(`Flux App ${specifications.name} update message received but application does not exists!`);
  }
  if (specifications.version >= 4) {
    if (appSpecs.version >= 4) {
      // update and current are both v4 compositions
      // must be same amount of copmositions
      // must be same names
      if (specifications.compose.length !== appSpecs.compose.length) {
        throw new Error(`Flux App ${specifications.name} change of components is not allowed`);
      }
      appSpecs.compose.forEach((appComponent) => {
        const newSpecComponentFound = specifications.compose.find((appComponentNew) => appComponentNew.name === appComponent.name);
        if (!newSpecComponentFound) {
          throw new Error(`Flux App ${specifications.name} change of component name is not allowed`);
        }
        // v4 allows for changes of repotag
      });
    } else { // update is v4+ and current app have v1,2,3
      throw new Error(`Flux App ${specifications.name} update to different specifications is not possible`);
    }
  } else if (appSpecs.version >= 4) {
    throw new Error(`Flux App ${specifications.name} update to different specifications is not possible`);
  } else { // bot update and current app have v1,2,3
    // eslint-disable-next-line no-lonely-if
    if (appSpecs.repotag !== specifications.repotag) { // v1,2,3 does not allow repotag change
      throw new Error(`Flux App ${specifications.name} update of repotag is not allowed`);
    }
  }
  return true;
}

/**
 * To get previous app specifications.
 * @param {object} specifications App sepcifications.
 * @param {object} message Message.
 * @returns {object} App specifications.
 */
async function getPreviousAppSpecifications(specifications, message) {
  // we may not have the application in global apps. This can happen when we receive the message after the app has already expired AND we need to get message right before our message. Thus using messages system that is accurate
  const db = dbHelper.databaseConnection();
  const database = db.db(config.database.appsglobal.database);
  const projection = {
    projection: {
      _id: 0,
    },
  };
  log.info(`Searching permanent messages for ${specifications.name}`);
  const appsQuery = {
    'appSpecifications.name': specifications.name,
  };
  const permanentAppMessage = await dbHelper.findInDatabase(database, globalAppsMessages, appsQuery, projection);
  let latestPermanentRegistrationMessage;
  permanentAppMessage.forEach((foundMessage) => {
    // has to be registration message
    if (foundMessage.type === 'zelappregister' || foundMessage.type === 'fluxappregister' || foundMessage.type === 'zelappupdate' || foundMessage.type === 'fluxappupdate') { // can be any type
      if (latestPermanentRegistrationMessage && latestPermanentRegistrationMessage.height <= foundMessage.height) { // we have some message and the message is quite new
        if (latestPermanentRegistrationMessage.timestamp < foundMessage.timestamp && foundMessage.timestamp <= message.timestamp) { // but our message is newer. foundMessage has to have lower timestamp than our new message
          latestPermanentRegistrationMessage = foundMessage;
        }
      } else if (foundMessage.timestamp <= message.timestamp) { // we don't have any message or our message is newer. foundMessage has to have lower timestamp than our new message
        latestPermanentRegistrationMessage = foundMessage;
      }
    }
  });
  // some early app have zelAppSepcifications
  const appsQueryB = {
    'zelAppSpecifications.name': specifications.name,
  };
  const permanentAppMessageB = await dbHelper.findInDatabase(database, globalAppsMessages, appsQueryB, projection);
  permanentAppMessageB.forEach((foundMessage) => {
    // has to be registration message
    if (foundMessage.type === 'zelappregister' || foundMessage.type === 'fluxappregister' || foundMessage.type === 'zelappupdate' || foundMessage.type === 'fluxappupdate') { // can be any type
      if (latestPermanentRegistrationMessage && latestPermanentRegistrationMessage.height <= foundMessage.height) { // we have some message and the message is quite new
        if (latestPermanentRegistrationMessage.timestamp < foundMessage.timestamp && foundMessage.timestamp <= message.timestamp) { // but our message is newer. foundMessage has to have lower timestamp than our new message
          latestPermanentRegistrationMessage = foundMessage;
        }
      } else if (foundMessage.timestamp <= message.timestamp) { // we don't have any message or our message is newer. foundMessage has to have lower timestamp than our new message
        latestPermanentRegistrationMessage = foundMessage;
      }
    }
  });
  const appSpecs = latestPermanentRegistrationMessage.appSpecifications || latestPermanentRegistrationMessage.zelAppSpecifications;
  if (!appSpecs) {
    throw new Error(`Flux App ${specifications.name} update message received but application does not exists!`);
  }
  return appSpecs;
}

/**
 * To check if an app message hash exists.
 * @param {string} hash Message hash.
 * @returns {(object|boolean)} Returns document object if it exists in the database. Otherwise returns false.
 */
async function checkAppMessageExistence(hash) {
  const dbopen = dbHelper.databaseConnection();
  const appsDatabase = dbopen.db(config.database.appsglobal.database);
  const appsQuery = { hash };
  const appsProjection = {};
  // a permanent global zelappmessage looks like this:
  // const permanentAppMessage = {
  //   type: messageType,
  //   version: typeVersion,
  //   zelAppSpecifications: appSpecFormatted,
  //   appSpecifications: appSpecFormatted,
  //   hash: messageHASH,
  //   timestamp,
  //   signature,
  //   txid,
  //   height,
  //   valueSat,
  // };
  const appResult = await dbHelper.findOneInDatabase(appsDatabase, globalAppsMessages, appsQuery, appsProjection);
  if (appResult) {
    return appResult;
  }
  return false;
}

/**
 * To check if an app temporary message hash exists.
 * @param {string} hash Message hash.
 * @returns {(object|boolean)} Returns document object if it exists in the database. Otherwise returns false.
 */
async function checkAppTemporaryMessageExistence(hash) {
  const dbopen = dbHelper.databaseConnection();
  const appsDatabase = dbopen.db(config.database.appsglobal.database);
  const appsQuery = { hash };
  const appsProjection = {};
  // a temporary zelappmessage looks like this:
  // const newMessage = {
  //   appSpecifications: message.appSpecifications,
  //   type: message.type,
  //   version: message.version,
  //   hash: message.hash,
  //   timestamp: message.timestamp,
  //   signature: message.signature,
  //   createdAt: new Date(message.timestamp),
  //   expireAt: new Date(validTill),
  // };
  const appResult = await dbHelper.findOneInDatabase(appsDatabase, globalAppsTempMessages, appsQuery, appsProjection);
  if (appResult) {
    return appResult;
  }
  return false;
}

/**
 * To store a temporary message for an app.
 * @param {object} message Message.
 * @param {boolean} furtherVerification Defaults to false.
 * @returns {boolean} True if message is successfully stored and rebroadcasted. Returns false if message is already in cache or has already been broadcast. Otherwise an error is thrown.
 */
async function storeAppTemporaryMessage(message, furtherVerification = false) {
  /* message object
  * @param type string
  * @param version number
  * @param appSpecifications object
  * @param hash string
  * @param timestamp number
  * @param signature string
  */
  if (!message || typeof message !== 'object' || typeof message.type !== 'string' || typeof message.version !== 'number' || typeof message.signature !== 'string' || typeof message.timestamp !== 'number' || typeof message.hash !== 'string') {
    return new Error('Invalid Flux App message for storing');
  }
  // expect one to be present
  if (typeof message.appSpecifications !== 'object' && typeof message.zelAppSpecifications !== 'object') {
    return new Error('Invalid Flux App message for storing');
  }
  // check if we have the message in cache. If yes, return false. If not, store it and continue
  if (myCache.has(serviceHelper.ensureString(message))) {
    return false;
  }
  console.log(serviceHelper.ensureString(message));
  myCache.set(serviceHelper.ensureString(message), message);
  const specifications = message.appSpecifications || message.zelAppSpecifications;

  // check permanent app message storage
  const appMessage = await checkAppMessageExistence(message.hash);
  if (appMessage) {
    // do not rebroadcast further
    return false;
  }
  // check temporary message storage
  const tempMessage = await checkAppTemporaryMessageExistence(message.hash);
  if (tempMessage && typeof tempMessage === 'object' && !Array.isArray(tempMessage)) {
    // do not rebroadcast further
    return false;
  }

  // data shall already be verified by the broadcasting node. But verify all again.
  // this takes roughly at least 1 second
  if (furtherVerification) {
    if (message.type === 'zelappregister' || message.type === 'fluxappregister') {
      const syncStatus = daemonServiceMiscRpcs.isDaemonSynced();
      const daemonHeight = syncStatus.data.height;
      await verifyAppSpecifications(specifications, daemonHeight);
      await verifyAppHash(message);
      await checkApplicationRegistrationNameConflicts(specifications);
      await verifyAppMessageSignature(message.type, message.version, specifications, message.timestamp, message.signature);
    } else if (message.type === 'zelappupdate' || message.type === 'fluxappupdate') {
      const syncStatus = daemonServiceMiscRpcs.isDaemonSynced();
      const daemonHeight = syncStatus.data.height;
      // stadard verifications
      await verifyAppSpecifications(specifications, daemonHeight);
      await verifyAppHash(message);
      // verify that app exists, does not change repotag (for v1-v3), does not change name and does not change component names
      await checkApplicationUpdateNameRepositoryConflicts(specifications, message.timestamp);
      // get previousAppSpecifications as we need previous owner
      const previousAppSpecs = await getPreviousAppSpecifications(specifications, message);
      const { owner } = previousAppSpecs;
      // here signature is checked against PREVIOUS app owner
      await verifyAppMessageUpdateSignature(message.type, message.version, specifications, message.timestamp, message.signature, owner);
    } else {
      throw new Error('Invalid Flux App message received');
    }
  }

  const receivedAt = Date.now();
  const validTill = receivedAt + (60 * 60 * 1000); // 60 minutes

  const newMessage = {
    appSpecifications: specifications,
    type: message.type, // shall be fluxappregister, fluxappupdate
    version: message.version,
    hash: message.hash,
    timestamp: message.timestamp,
    signature: message.signature,
    receivedAt: new Date(receivedAt),
    expireAt: new Date(validTill),
  };
  const value = newMessage;
  // message does not exist anywhere and is ok, store it
  const db = dbHelper.databaseConnection();
  const database = db.db(config.database.appsglobal.database);
  await dbHelper.insertOneToDatabase(database, globalAppsTempMessages, value);
  // it is stored and rebroadcasted
  return true;
}

/**
 * To store a message for a running app.
 * @param {object} message Message.
 * @returns {boolean} True if message is successfully stored and rebroadcasted. Returns false if message is already in cache, is already stored or is old. Throws an error if invalid.
 */
async function storeAppRunningMessage(message) {
  /* message object
  * @param type string
  * @param version number
  * @param hash string
  * @param broadcastedAt number
  * @param name string
  * @param ip string
  */
  if (!message || typeof message !== 'object' || typeof message.type !== 'string' || typeof message.version !== 'number' || typeof message.broadcastedAt !== 'number' || typeof message.hash !== 'string' || typeof message.name !== 'string' || typeof message.ip !== 'string') {
    return new Error('Invalid Flux App Running message for storing');
  }

  // check if we have the message in cache. If yes, return false. If not, store it and continue
  if (myCache.has(serviceHelper.ensureString(message))) {
    return false;
  }
  console.log(serviceHelper.ensureString(message));
  myCache.set(serviceHelper.ensureString(message), message);

  const validTill = message.broadcastedAt + (65 * 60 * 1000); // 3900 seconds

  if (validTill < new Date().getTime()) {
    // reject old message
    return false;
  }

  const randomDelay = Math.floor((Math.random() * 1280)) + 240;
  await serviceHelper.delay(randomDelay);

  const db = dbHelper.databaseConnection();
  const database = db.db(config.database.appsglobal.database);
  const newAppRunningMessage = {
    name: message.name,
    hash: message.hash, // hash of application specifics that are running
    ip: message.ip,
    broadcastedAt: new Date(message.broadcastedAt),
    expireAt: new Date(validTill),
  };

  // indexes over name, hash, ip. Then name + ip and name + ip + broadcastedAt.
  const queryFind = { name: newAppRunningMessage.name, ip: newAppRunningMessage.ip, broadcastedAt: { $gte: newAppRunningMessage.broadcastedAt } };
  const projection = { _id: 0 };
  // we already have the exact same data
  const result = await dbHelper.findOneInDatabase(database, globalAppsLocations, queryFind, projection);
  if (result) {
    // it is already stored
    return false;
  }
  const queryUpdate = { name: newAppRunningMessage.name, ip: newAppRunningMessage.ip };
  const update = { $set: newAppRunningMessage };
  const options = {
    upsert: true,
  };
  await dbHelper.updateOneInDatabase(database, globalAppsLocations, queryUpdate, update, options);
  // it is now stored, rebroadcast
  return true;
}

/**
 * To request app message.
 * @param {string} hash Message hash.
 */
async function requestAppMessage(hash) {
  // some message type request app message, message hash
  // peer responds with data from permanent database or temporary database. If does not have it requests further
  console.log(hash);
  const message = {
    type: 'fluxapprequest',
    version: 1,
    hash,
  };
  await fluxCommunicationMessagesSender.broadcastMessageToOutgoing(message);
  await serviceHelper.delay(500);
  await fluxCommunicationMessagesSender.broadcastMessageToIncoming(message);
}

/**
 * To format app specification object. Checks that all parameters exist and are correct.
 * @param {object} appSpecification App specification.
 * @returns {object} Returns formatted app specification to be stored in global database. Otherwise throws error.
 */
function specificationFormatter(appSpecification) {
  let { version } = appSpecification;
  let { name } = appSpecification;
  let { description } = appSpecification;
  let { owner } = appSpecification;
  let { compose } = appSpecification;
  let { repotag } = appSpecification;
  let { ports } = appSpecification;
  let { domains } = appSpecification;
  let { enviromentParameters } = appSpecification;
  let { commands } = appSpecification;
  let { containerPorts } = appSpecification;
  let { containerData } = appSpecification;
  let { instances } = appSpecification;
  let { cpu } = appSpecification;
  let { ram } = appSpecification;
  let { hdd } = appSpecification;
  const { tiered } = appSpecification;
  let { contacts } = appSpecification;
  let { geolocation } = appSpecification;

  if (!version) {
    throw new Error('Missing Flux App specification parameter');
  }
  version = serviceHelper.ensureNumber(version);
  if (version === 1) {
    throw new Error('Specifications of version 1 is depreceated');
  }

  // commons
  if (!name || !description || !owner) {
    throw new Error('Missing Flux App specification parameter');
  }
  name = serviceHelper.ensureString(name);
  description = serviceHelper.ensureString(description);
  owner = serviceHelper.ensureString(owner);

  // finalised parameters that will get stored in global database
  const appSpecFormatted = {
    version, // integer
    name, // string
    description, // string
    owner, // zelid string
  };

  const correctCompose = [];

  if (version <= 3) {
    if (!repotag || !ports || !domains || !enviromentParameters || !commands || !containerPorts || !containerData || !cpu || !ram || !hdd) {
      throw new Error('Missing Flux App specification parameter');
    }

    repotag = serviceHelper.ensureString(repotag);
    ports = serviceHelper.ensureObject(ports);
    const portsCorrect = [];
    if (Array.isArray(ports)) {
      ports.forEach((parameter) => {
        const param = serviceHelper.ensureString(parameter); // v2 and v3 have string
        portsCorrect.push(param);
      });
    } else {
      throw new Error('Ports for Flux App are invalid');
    }
    domains = serviceHelper.ensureObject(domains);
    const domainsCorrect = [];
    if (Array.isArray(domains)) {
      domains.forEach((parameter) => {
        const param = serviceHelper.ensureString(parameter);
        domainsCorrect.push(param);
      });
    } else {
      throw new Error('Domains for Flux App are invalid');
    }
    enviromentParameters = serviceHelper.ensureObject(enviromentParameters);
    const envParamsCorrected = [];
    if (Array.isArray(enviromentParameters)) {
      enviromentParameters.forEach((parameter) => {
        const param = serviceHelper.ensureString(parameter);
        envParamsCorrected.push(param);
      });
    } else {
      throw new Error('Environmental parameters for Flux App are invalid');
    }
    commands = serviceHelper.ensureObject(commands);
    const commandsCorrected = [];
    if (Array.isArray(commands)) {
      commands.forEach((command) => {
        const cmm = serviceHelper.ensureString(command);
        commandsCorrected.push(cmm);
      });
    } else {
      throw new Error('Flux App commands are invalid');
    }
    containerPorts = serviceHelper.ensureObject(containerPorts);
    const containerportsCorrect = [];
    if (Array.isArray(containerPorts)) {
      containerPorts.forEach((parameter) => {
        const param = serviceHelper.ensureString(parameter); // next specification fork here we want to do ensureNumber
        containerportsCorrect.push(param);
      });
    } else {
      throw new Error('Container Ports for Flux App are invalid');
    }
    containerData = serviceHelper.ensureString(containerData);
    cpu = serviceHelper.ensureNumber(cpu);
    ram = serviceHelper.ensureNumber(ram);
    hdd = serviceHelper.ensureNumber(hdd);
    if (typeof tiered !== 'boolean') {
      throw new Error('Invalid tiered value obtained. Only boolean as true or false allowed.');
    }

    // finalised parameters
    appSpecFormatted.repotag = repotag; // string
    appSpecFormatted.ports = portsCorrect; // array of integers
    appSpecFormatted.domains = domainsCorrect;
    appSpecFormatted.enviromentParameters = envParamsCorrected; // array of strings
    appSpecFormatted.commands = commandsCorrected; // array of strings
    appSpecFormatted.containerPorts = containerportsCorrect; // array of integers
    appSpecFormatted.containerData = containerData; // string
    appSpecFormatted.cpu = cpu; // float 0.1 step
    appSpecFormatted.ram = ram; // integer 100 step (mb)
    appSpecFormatted.hdd = hdd; // integer 1 step
    appSpecFormatted.tiered = tiered; // boolean

    if (tiered) {
      let { cpubasic } = appSpecification;
      let { cpusuper } = appSpecification;
      let { cpubamf } = appSpecification;
      let { rambasic } = appSpecification;
      let { ramsuper } = appSpecification;
      let { rambamf } = appSpecification;
      let { hddbasic } = appSpecification;
      let { hddsuper } = appSpecification;
      let { hddbamf } = appSpecification;
      if (!cpubasic || !cpusuper || !cpubamf || !rambasic || !ramsuper || !rambamf || !hddbasic || !hddsuper || !hddbamf) {
        throw new Error('Flux App was requested as tiered setup but specifications are missing');
      }
      cpubasic = serviceHelper.ensureNumber(cpubasic);
      cpusuper = serviceHelper.ensureNumber(cpusuper);
      cpubamf = serviceHelper.ensureNumber(cpubamf);
      rambasic = serviceHelper.ensureNumber(rambasic);
      ramsuper = serviceHelper.ensureNumber(ramsuper);
      rambamf = serviceHelper.ensureNumber(rambamf);
      hddbasic = serviceHelper.ensureNumber(hddbasic);
      hddsuper = serviceHelper.ensureNumber(hddsuper);
      hddbamf = serviceHelper.ensureNumber(hddbamf);

      appSpecFormatted.cpubasic = cpubasic;
      appSpecFormatted.cpusuper = cpusuper;
      appSpecFormatted.cpubamf = cpubamf;
      appSpecFormatted.rambasic = rambasic;
      appSpecFormatted.ramsuper = ramsuper;
      appSpecFormatted.rambamf = rambamf;
      appSpecFormatted.hddbasic = hddbasic;
      appSpecFormatted.hddsuper = hddsuper;
      appSpecFormatted.hddbamf = hddbamf;
    }
  } else { // v4+
    if (!compose) {
      throw new Error('Missing Flux App specification parameter');
    }
    compose = serviceHelper.ensureObject(compose);
    if (compose.length < 1) {
      throw new Error('Flux App does not contain any components');
    }
    if (compose.length > 5) {
      throw new Error('Flux App has too many components');
    }
    compose.forEach((appComponent) => {
      const appComponentCorrect = {};
      appComponentCorrect.name = serviceHelper.ensureString(appComponent.name);
      appComponentCorrect.description = serviceHelper.ensureString(appComponent.description);
      appComponentCorrect.repotag = serviceHelper.ensureString(appComponent.repotag);
      appComponentCorrect.ports = serviceHelper.ensureObject(appComponent.ports);
      const portsCorrect = [];
      if (Array.isArray(appComponentCorrect.ports)) {
        appComponentCorrect.ports.forEach((parameter) => {
          const param = serviceHelper.ensureNumber(parameter);
          portsCorrect.push(param);
        });
        appComponentCorrect.ports = portsCorrect;
      } else {
        throw new Error(`Ports for Flux App component ${appComponent.name} are invalid`);
      }
      appComponentCorrect.domains = serviceHelper.ensureObject(appComponent.domains);
      const domainsCorect = [];
      if (Array.isArray(appComponentCorrect.domains)) {
        appComponentCorrect.domains.forEach((parameter) => {
          const param = serviceHelper.ensureString(parameter);
          domainsCorect.push(param);
        });
        appComponentCorrect.domains = domainsCorect;
      } else {
        throw new Error(`Domains for Flux App component ${appComponent.name} are invalid`);
      }
      appComponentCorrect.environmentParameters = serviceHelper.ensureObject(appComponent.environmentParameters);
      const envParamsCorrected = [];
      if (Array.isArray(appComponentCorrect.environmentParameters)) {
        appComponentCorrect.environmentParameters.forEach((parameter) => {
          const param = serviceHelper.ensureString(parameter);
          envParamsCorrected.push(param);
        });
        appComponentCorrect.environmentParameters = envParamsCorrected;
      } else {
        throw new Error(`Environmental parameters for Flux App component ${appComponent.name} are invalid`);
      }
      appComponentCorrect.commands = serviceHelper.ensureObject(appComponent.commands);
      const commandsCorrected = [];
      if (Array.isArray(appComponentCorrect.commands)) {
        appComponentCorrect.commands.forEach((command) => {
          const cmm = serviceHelper.ensureString(command);
          commandsCorrected.push(cmm);
        });
        appComponentCorrect.commands = commandsCorrected;
      } else {
        throw new Error(`Flux App component ${appComponent.name} commands are invalid`);
      }
      appComponentCorrect.containerPorts = serviceHelper.ensureObject(appComponent.containerPorts);
      const containerportsCorrect = [];
      if (Array.isArray(appComponentCorrect.containerPorts)) {
        appComponentCorrect.containerPorts.forEach((parameter) => {
          const param = serviceHelper.ensureNumber(parameter);
          containerportsCorrect.push(param);
        });
      } else {
        throw new Error(`Container Ports for Flux App component ${appComponent.name} are invalid`);
      }
      appComponentCorrect.containerData = serviceHelper.ensureString(appComponent.containerData);
      appComponentCorrect.cpu = serviceHelper.ensureNumber(appComponent.cpu);
      appComponentCorrect.ram = serviceHelper.ensureNumber(appComponent.ram);
      appComponentCorrect.hdd = serviceHelper.ensureNumber(appComponent.hdd);
      appComponentCorrect.tiered = appComponent.tiered;
      if (typeof appComponentCorrect.tiered !== 'boolean') {
        throw new Error('Invalid tiered value obtained. Only boolean as true or false allowed.');
      }
      if (appComponentCorrect.tiered) {
        let { cpubasic } = appComponent;
        let { cpusuper } = appComponent;
        let { cpubamf } = appComponent;
        let { rambasic } = appComponent;
        let { ramsuper } = appComponent;
        let { rambamf } = appComponent;
        let { hddbasic } = appComponent;
        let { hddsuper } = appComponent;
        let { hddbamf } = appComponent;
        if (!cpubasic || !cpusuper || !cpubamf || !rambasic || !ramsuper || !rambamf || !hddbasic || !hddsuper || !hddbamf) {
          throw new Error(`Flux App component ${appComponent.name} was requested as tiered setup but specifications are missing`);
        }
        cpubasic = serviceHelper.ensureNumber(cpubasic);
        cpusuper = serviceHelper.ensureNumber(cpusuper);
        cpubamf = serviceHelper.ensureNumber(cpubamf);
        rambasic = serviceHelper.ensureNumber(rambasic);
        ramsuper = serviceHelper.ensureNumber(ramsuper);
        rambamf = serviceHelper.ensureNumber(rambamf);
        hddbasic = serviceHelper.ensureNumber(hddbasic);
        hddsuper = serviceHelper.ensureNumber(hddsuper);
        hddbamf = serviceHelper.ensureNumber(hddbamf);

        appComponentCorrect.cpubasic = cpubasic;
        appComponentCorrect.cpusuper = cpusuper;
        appComponentCorrect.cpubamf = cpubamf;
        appComponentCorrect.rambasic = rambasic;
        appComponentCorrect.ramsuper = ramsuper;
        appComponentCorrect.rambamf = rambamf;
        appComponentCorrect.hddbasic = hddbasic;
        appComponentCorrect.hddsuper = hddsuper;
        appComponentCorrect.hddbamf = hddbamf;
      }
      correctCompose.push(appComponentCorrect);
    });
    appSpecFormatted.compose = correctCompose;
  }

  if (version >= 3) {
    if (!instances) {
      throw new Error('Missing Flux App specification parameter');
    }
    instances = serviceHelper.ensureNumber(instances);
    if (typeof instances !== 'number') {
      throw new Error('Invalid instances specification');
    }
    if (Number.isInteger(instances) !== true) {
      throw new Error('Invalid instances specified');
    }
    if (instances < config.fluxapps.minimumInstances) {
      throw new Error(`Minimum number of instances is ${config.fluxapps.minimumInstances}`);
    }
    if (instances > config.fluxapps.maximumInstances) {
      throw new Error(`Maximum number of instances is ${config.fluxapps.maximumInstances}`);
    }
    appSpecFormatted.instances = instances;
  }

  if (version >= 5) {
    if (!contacts || !geolocation) { // can be empty array for no contact or no geolocation requirements
      throw new Error('Missing Flux App specification parameter');
    }
    contacts = serviceHelper.ensureObject(contacts);
    const contactsCorrect = [];
    if (Array.isArray(contacts)) {
      contacts.forEach((parameter) => {
        const param = serviceHelper.ensureString(parameter); // string
        contactsCorrect.push(param);
      });
    } else {
      throw new Error('Contacts for Flux App are invalid');
    }
    appSpecFormatted.contacts = contactsCorrect;

    geolocation = serviceHelper.ensureObject(geolocation);
    const geolocationCorrect = [];
    if (Array.isArray(geolocation)) {
      geolocation.forEach((parameter) => {
        const param = serviceHelper.ensureString(parameter); // string
        geolocationCorrect.push(param);
      });
    } else {
      throw new Error('Geolocation for Flux App is invalid');
    }
    appSpecFormatted.geolocation = geolocationCorrect;
  }

  return appSpecFormatted;
}

/**
 * To register an app globally via API. Performs various checks before the app can be registered. Only accessible by users.
 * @param {object} req Request.
 * @param {object} res Response.
 * @returns {void} Return statement is only used here to interrupt the function and nothing is returned.
 */
async function registerAppGlobalyApi(req, res) {
  let body = '';
  req.on('data', (data) => {
    body += data;
  });
  req.on('end', async () => {
    try {
      const authorized = await verificationHelper.verifyPrivilege('user', req);
      if (!authorized) {
        const errMessage = messageHelper.errUnauthorizedMessage();
        res.json(errMessage);
        return;
      }
      // first check if this node is available for application registration
      if (outgoingPeers.length < config.fluxapps.minOutgoing) {
        throw new Error('Sorry, This Flux does not have enough outgoing peers for safe application registration');
      }
      if (incomingPeers.length < config.fluxapps.minIncoming) {
        throw new Error('Sorry, This Flux does not have enough incoming peers for safe application registration');
      }
      const processedBody = serviceHelper.ensureObject(body);
      // Note. Actually signature, timestamp is not needed. But we require it only to verify that user indeed has access to the private key of the owner zelid.
      // name and port HAVE to be unique for application. Check if they don't exist in global database
      // first let's check if all fields are present and have proper format except tiered and tiered specifications and those can be omitted
      let { appSpecification } = processedBody;
      let { timestamp } = processedBody;
      let { signature } = processedBody;
      let messageType = processedBody.type; // determines how data is treated in the future
      let typeVersion = processedBody.version; // further determines how data is treated in the future
      if (!appSpecification || !timestamp || !signature || !messageType || !typeVersion) {
        throw new Error('Incomplete message received. Check if appSpecification, type, version, timestamp and signature are provided.');
      }
      if (messageType !== 'zelappregister' && messageType !== 'fluxappregister') {
        throw new Error('Invalid type of message');
      }
      if (typeVersion !== 1) {
        throw new Error('Invalid version of message');
      }
      appSpecification = serviceHelper.ensureObject(appSpecification);
      timestamp = serviceHelper.ensureNumber(timestamp);
      signature = serviceHelper.ensureString(signature);
      messageType = serviceHelper.ensureString(messageType);
      typeVersion = serviceHelper.ensureNumber(typeVersion);

      const appSpecFormatted = specificationFormatter(appSpecification);

      const syncStatus = daemonServiceMiscRpcs.isDaemonSynced();
      if (!syncStatus.data.synced) {
        throw new Error('Daemon not yet synced.');
      }
      const daemonHeight = syncStatus.data.height;

      // parameters are now proper format and assigned. Check for their validity, if they are within limits, have propper ports, repotag exists, string lengths, specs are ok
      await verifyAppSpecifications(appSpecFormatted, daemonHeight, true);

      // check if name is not yet registered
      await checkApplicationRegistrationNameConflicts(appSpecFormatted);

      // check if zelid owner is correct ( done in message verification )
      // if signature is not correct, then specifications are not correct type or bad message received. Respond with 'Received message is invalid';
      await verifyAppMessageSignature(messageType, typeVersion, appSpecFormatted, timestamp, signature);

      // if all ok, then sha256 hash of entire message = message + timestamp + signature. We are hashing all to have always unique value.
      // If hashing just specificiations, if application goes back to previous specifications, it may pose some issues if we have indeed correct state
      // We respond with a hash that is supposed to go to transaction.
      const message = messageType + typeVersion + JSON.stringify(appSpecFormatted) + timestamp + signature;
      const messageHASH = await generalService.messageHash(message);
      // now all is great. Store appSpecFormatted, timestamp, signature and hash in appsTemporaryMessages. with 1 hours expiration time. Broadcast this message to all outgoing connections.
      const temporaryAppMessage = { // specification of temp message
        type: messageType,
        version: typeVersion,
        appSpecifications: appSpecFormatted,
        hash: messageHASH,
        timestamp,
        signature,
      };
      await fluxCommunicationMessagesSender.broadcastTemporaryAppMessage(temporaryAppMessage);
      // above takes 2-3 seconds
      await serviceHelper.delay(1200); // it takes receiving node at least 1 second to process the message. Add 1200 ms mas for processing
      // this operations takes 2.5-3.5 seconds and is heavy, message gets verified again.
      await requestAppMessage(messageHASH); // this itself verifies that Peers received our message broadcast AND peers send us the message back. By peers sending the message back we finally store it to our temporary message storage and rebroadcast it again
      // request app message is quite slow and from performance testing message will appear roughly 5 seconds after ask
      await serviceHelper.delay(1200); // 1200 ms mas for processing - peer sends message back to us
      // check temporary message storage
      let tempMessage = await checkAppTemporaryMessageExistence(messageHASH); // Cumulus measurement: after roughly 8 seconds here
      for (let i = 0; i < 20; i += 1) { // ask for up to 20 times - 10 seconds. Must have been processed by that time or it failed. Cumulus measurement: Approx 5-6 seconds
        if (!tempMessage) {
          // eslint-disable-next-line no-await-in-loop
          await serviceHelper.delay(500);
          // eslint-disable-next-line no-await-in-loop
          tempMessage = await checkAppTemporaryMessageExistence(messageHASH);
        }
      }
      if (tempMessage && typeof tempMessage === 'object' && !Array.isArray(tempMessage)) {
        const responseHash = messageHelper.createDataMessage(tempMessage.hash);
        res.json(responseHash); // all ok
        return;
      }
      throw new Error('Unable to register application on the network. Try again later.');
    } catch (error) {
      log.warn(error);
      const errorResponse = messageHelper.createErrorMessage(
        error.message || error,
        error.name,
        error.code,
      );
      res.json(errorResponse);
    }
  });
}

/**
 * To update an app globally via API. Performs various checks before the app can be updated. Price handled in UI and available in API. Only accessible by users.
 * @param {object} req Request.
 * @param {object} res Response.
 * @returns {void} Return statement is only used here to interrupt the function and nothing is returned.
 */
async function updateAppGlobalyApi(req, res) {
  let body = '';
  req.on('data', (data) => {
    body += data;
  });
  req.on('end', async () => {
    try {
      const authorized = await verificationHelper.verifyPrivilege('user', req);
      if (!authorized) {
        const errMessage = messageHelper.errUnauthorizedMessage();
        res.json(errMessage);
        return;
      }
      // first check if this node is available for application update
      if (outgoingPeers.length < config.fluxapps.minOutgoing) {
        throw new Error('Sorry, This Flux does not have enough outgoing peers for safe application update');
      }
      if (incomingPeers.length < config.fluxapps.minIncoming) {
        throw new Error('Sorry, This Flux does not have enough incoming peers for safe application update');
      }
      const processedBody = serviceHelper.ensureObject(body);
      // Note. Actually signature, timestamp is not needed. But we require it only to verify that user indeed has access to the private key of the owner zelid.
      // name and ports HAVE to be unique for application. Check if they don't exist in global database
      // first let's check if all fields are present and have proper format except tiered and tiered specifications and those can be omitted
      let { appSpecification } = processedBody;
      let { timestamp } = processedBody;
      let { signature } = processedBody;
      let messageType = processedBody.type; // determines how data is treated in the future
      let typeVersion = processedBody.version; // further determines how data is treated in the future
      if (!appSpecification || !timestamp || !signature || !messageType || !typeVersion) {
        throw new Error('Incomplete message received. Check if appSpecification, timestamp, type, version and signature are provided.');
      }
      if (messageType !== 'zelappupdate' && messageType !== 'fluxappupdate') {
        throw new Error('Invalid type of message');
      }
      if (typeVersion !== 1) {
        throw new Error('Invalid version of message');
      }
      appSpecification = serviceHelper.ensureObject(appSpecification);
      timestamp = serviceHelper.ensureNumber(timestamp);
      signature = serviceHelper.ensureString(signature);
      messageType = serviceHelper.ensureString(messageType);
      typeVersion = serviceHelper.ensureNumber(typeVersion);

      const appSpecFormatted = specificationFormatter(appSpecification);

      const syncStatus = daemonServiceMiscRpcs.isDaemonSynced();
      if (!syncStatus.data.synced) {
        throw new Error('Daemon not yet synced.');
      }
      const daemonHeight = syncStatus.data.height;

      // parameters are now proper format and assigned. Check for their validity, if they are within limits, have propper ports, repotag exists, string lengths, specs are ok
      await verifyAppSpecifications(appSpecFormatted, daemonHeight, true);

      // verify that app exists, does not change repotag and is signed by app owner.
      const db = dbHelper.databaseConnection();
      const database = db.db(config.database.appsglobal.database);
      // may throw
      const query = { name: appSpecFormatted.name };
      const projection = {
        projection: {
          _id: 0,
        },
      };
      const appInfo = await dbHelper.findOneInDatabase(database, globalAppsInformation, query, projection);
      if (!appInfo) {
        throw new Error('Flux App update received but application to update does not exist!');
      }
      if (appInfo.repotag !== appSpecFormatted.repotag) { // this is OK. <= v3 cannot change, v4 can but does not have this in specifications as its compose
        throw new Error('Flux App update of repotag is not allowed');
      }
      const appOwner = appInfo.owner; // ensure previous app owner is signing this message
      // here signature is checked against PREVIOUS app owner
      await verifyAppMessageUpdateSignature(messageType, typeVersion, appSpecFormatted, timestamp, signature, appOwner);

      // if all ok, then sha256 hash of entire message = message + timestamp + signature. We are hashing all to have always unique value.
      // If hashing just specificiations, if application goes back to previous specifications, it may pose some issues if we have indeed correct state
      // We respond with a hash that is supposed to go to transaction.
      const message = messageType + typeVersion + JSON.stringify(appSpecFormatted) + timestamp + signature;
      const messageHASH = await generalService.messageHash(message);
      // now all is great. Store appSpecFormatted, timestamp, signature and hash in appsTemporaryMessages. with 1 hours expiration time. Broadcast this message to all outgoing connections.
      const temporaryAppMessage = { // specification of temp message
        type: messageType,
        version: typeVersion,
        appSpecifications: appSpecFormatted,
        hash: messageHASH,
        timestamp,
        signature,
      };
      // verify that app exists, does not change repotag (for v1-v3), does not change name and does not change component names
      await checkApplicationUpdateNameRepositoryConflicts(appSpecFormatted, temporaryAppMessage.timestamp);
      await fluxCommunicationMessagesSender.broadcastTemporaryAppMessage(temporaryAppMessage);
      // above takes 2-3 seconds
      await serviceHelper.delay(1200); // it takes receiving node at least 1 second to process the message. Add 1200 ms mas for processing
      // this operations takes 2.5-3.5 seconds and is heavy, message gets verified again.
      await requestAppMessage(messageHASH); // this itself verifies that Peers received our message broadcast AND peers send us the message back. By peers sending the message back we finally store it to our temporary message storage and rebroadcast it again
      await serviceHelper.delay(1200); // 1200 ms mas for processing - peer sends message back to us
      // check temporary message storage
      let tempMessage = await checkAppTemporaryMessageExistence(messageHASH);
      for (let i = 0; i < 20; i += 1) { // ask for up to 20 times - 10 seconds. Must have been processed by that time or it failed.
        if (!tempMessage) {
          // eslint-disable-next-line no-await-in-loop
          await serviceHelper.delay(500);
          // eslint-disable-next-line no-await-in-loop
          tempMessage = await checkAppTemporaryMessageExistence(messageHASH);
        }
      }
      if (tempMessage && typeof tempMessage === 'object' && !Array.isArray(tempMessage)) {
        const responseHash = messageHelper.createDataMessage(tempMessage.hash);
        res.json(responseHash); // all ok
        return;
      }
      throw new Error('Unable to update application on the network. Try again later.');
    } catch (error) {
      log.warn(error);
      const errorResponse = messageHelper.createErrorMessage(
        error.message || error,
        error.name,
        error.code,
      );
      res.json(errorResponse);
    }
  });
}

/**
 * To get a list of installed apps. Where req can be equal to appname. Shall be identical to listAllApps but this is a database response.
 * @param {object} req Request.
 * @param {object} res Response.
 * @returns {object} Message.
 */
async function installedApps(req, res) {
  try {
    const dbopen = dbHelper.databaseConnection();

    const appsDatabase = dbopen.db(config.database.appslocal.database);
    let appsQuery = {};
    if (req && req.params && req.query) {
      let { appname } = req.params; // we accept both help/command and help?command=getinfo
      appname = appname || req.query.appname;
      if (appname) {
        appsQuery = {
          name: appname,
        };
      }
    } else if (req && typeof req === 'string') {
      // consider it as appname
      appsQuery = {
        name: req,
      };
    }
    const appsProjection = {
      projection: {
        _id: 0,
      },
    };
    const apps = await dbHelper.findInDatabase(appsDatabase, localAppsInformation, appsQuery, appsProjection);
    const dataResponse = messageHelper.createDataMessage(apps);
    return res ? res.json(dataResponse) : dataResponse;
  } catch (error) {
    log.error(error);
    const errorResponse = messageHelper.createErrorMessage(
      error.message || error,
      error.name,
      error.code,
    );
    return res ? res.json(errorResponse) : errorResponse;
  }
}

/**
 * To install temporary local app. Checks that the app is installable on the machine (i.e. the machine has a suitable node tier status and any required dependency apps are installed). Only accessible by admins and Flux team members.
 * @param {object} req Request.
 * @param {object} res Response.
 */
async function installTemporaryLocalApplication(req, res) {
  try {
    let { appname } = req.params;
    appname = appname || req.query.appname;

    if (!appname) {
      throw new Error('No Flux App specified');
    }
    const authorized = await verificationHelper.verifyPrivilege('adminandfluxteam', req);
    if (authorized) {
      const allApps = await availableApps();
      const appSpecifications = allApps.find((app) => app.name === appname);
      if (!appSpecifications) {
        throw new Error('Application Specifications not found');
      }
      const tier = await generalService.nodeTier();
      if (appname === 'KadenaChainWebNode' && tier === 'basic') {
        throw new Error('KadenaChainWebNode can only be installed on NIMBUS and STRATUS');
      } else if (appname === 'KadenaChainWebData' && (tier === 'basic' || tier === 'super')) {
        throw new Error('KadenaChainWebData can only be installed on STRATUS');
      } else if (appname === 'KadenaChainWebData') {
        // this app can only be installed if KadenaChainWebNode is installed
        // check if they are running?
        const installedAppsRes = await installedApps();
        if (installedAppsRes.status !== 'success') {
          throw new Error('Failed to get installed Apps');
        }
        const appsInstalled = installedAppsRes.data;
        const chainwebNode = appsInstalled.find((app) => app.name === 'KadenaChainWebNode');
        if (!chainwebNode) {
          throw new Error('KadenaChainWebNode must be installed first');
        }
      }

      await checkAppRequirements(appSpecifications); // entire app

      res.setHeader('Content-Type', 'application/json');
      registerAppLocally(appSpecifications, undefined, res); // can throw
    } else {
      const errMessage = messageHelper.errUnauthorizedMessage();
      res.json(errMessage);
    }
  } catch (error) {
    log.error(error);
    const errorResponse = messageHelper.createErrorMessage(
      error.message || error,
      error.name,
      error.code,
    );
    res.json(errorResponse);
  }
}

/**
 * To store a permanent message for an app.
 * @param {object} message Message.
 * @returns True if no error is thrown.
 */
async function storeAppPermanentMessage(message) {
  /* message object
  * @param type string
  * @param version number
  * @param appSpecifications object
  * @param hash string
  * @param timestamp number
  * @param signature string
  * @param txid string
  * @param height number
  * @param valueSat number
  */
  if (!message || !message.appSpecifications || typeof message !== 'object' || typeof message.type !== 'string' || typeof message.version !== 'number' || typeof message.appSpecifications !== 'object' || typeof message.signature !== 'string'
    || typeof message.timestamp !== 'number' || typeof message.hash !== 'string' || typeof message.txid !== 'string' || typeof message.height !== 'number' || typeof message.valueSat !== 'number') {
    throw new Error('Invalid Flux App message for storing');
  }

  const db = dbHelper.databaseConnection();
  const database = db.db(config.database.appsglobal.database);
  await dbHelper.insertOneToDatabase(database, globalAppsMessages, message).catch((error) => {
    log.error(error);
    throw error;
  });
  return true;
}

/**
 * To update app specifications.
 * @param {object} appSpecs App specifications.
 */
async function updateAppSpecifications(appSpecs) {
  try {
    // appSpecs: {
    //   version: 3,
    //   name: 'FoldingAtHomeB',
    //   description: 'Folding @ Home is cool :)',
    //   repotag: 'yurinnick/folding-at-home:latest',
    //   owner: '1CbErtneaX2QVyUfwU7JGB7VzvPgrgc3uC',
    //   ports: '[30001]',
    //   containerPorts: '[7396]',
    //   domains: '[""]',
    //   enviromentParameters: '["USER=foldingUser", "TEAM=262156", "ENABLE_GPU=false", "ENABLE_SMP=true"]', // []
    //   commands: '["--allow","0/0","--web-allow","0/0"]', // []
    //   containerData: '/config',
    //   cpu: 0.5,
    //   ram: 500,
    //   hdd: 5,
    //   tiered: true,
    //   cpubasic: 0.5,
    //   rambasic: 500,
    //   hddbasic: 5,
    //   cpusuper: 1,
    //   ramsuper: 1000,
    //   hddsuper: 5,
    //   cpubamf: 2,
    //   rambamf: 2000,
    //   hddbamf: 5,
    //   instances: 10, // version 3 fork
    //   hash: hash of message that has these paramenters,
    //   height: height containing the message
    // };
    // const appSpecs = {
    //   version: 4, // int
    //   name: 'FoldingAtHomeB', // string
    //   description: 'Folding @ Home is cool :)', // string
    //   owner: '1CbErtneaX2QVyUfwU7JGB7VzvPgrgc3uC', // string
    //   compose: [ // array of max 5 objects of following specs
    //     {
    //       name: 'Daemon', // string
    //       description: 'Main ddaemon for foldingAtHome', // string
    //       repotag: 'yurinnick/folding-at-home:latest',
    //       ports: '[30001]', // array of ints
    //       containerPorts: '[7396]', // array of ints
    //       domains: '[""]', // array of strings
    //       environmentParameters: '["USER=foldingUser", "TEAM=262156", "ENABLE_GPU=false", "ENABLE_SMP=true"]', // array of strings
    //       commands: '["--allow","0/0","--web-allow","0/0"]', // array of strings
    //       containerData: '/config', // string
    //       cpu: 0.5, // float
    //       ram: 500, // int
    //       hdd: 5, // int
    //       tiered: true, // bool
    //       cpubasic: 0.5, // float
    //       rambasic: 500, // int
    //       hddbasic: 5, // int
    //       cpusuper: 1, // float
    //       ramsuper: 1000, // int
    //       hddsuper: 5, // int
    //       cpubamf: 2, // float
    //       rambamf: 2000, // int
    //       hddbamf: 5, // int
    //     },
    //   ],
    //   instances: 10, // int
    // };
    const db = dbHelper.databaseConnection();
    const database = db.db(config.database.appsglobal.database);

    const query = { name: appSpecs.name };
    const update = { $set: appSpecs };
    const options = {
      upsert: true,
    };
    const projection = {
      projection: {
        _id: 0,
      },
    };
    const appInfo = await dbHelper.findOneInDatabase(database, globalAppsInformation, query, projection);
    if (appInfo) {
      if (appInfo.height < appSpecs.height) {
        await dbHelper.updateOneInDatabase(database, globalAppsInformation, query, update, options);
      }
    } else {
      await dbHelper.updateOneInDatabase(database, globalAppsInformation, query, update, options);
    }
  } catch (error) {
    // retry
    log.error(error);
    await serviceHelper.delay(60 * 1000);
    updateAppSpecifications(appSpecs);
  }
}

/**
 * To update app specifications for rescan/reindex.
 * @param {object} appSpecs App specifications.
 * @returns {boolean} True.
 */
async function updateAppSpecsForRescanReindex(appSpecs) {
  // appSpecs: {
  //   version: 3,
  //   name: 'FoldingAtHomeB',
  //   description: 'Folding @ Home is cool :)',
  //   repotag: 'yurinnick/folding-at-home:latest',
  //   owner: '1CbErtneaX2QVyUfwU7JGB7VzvPgrgc3uC',
  //   ports: '[30001]',
  //   containerPorts: '[7396]',
  //   domains: '[""]',
  //   enviromentParameters: '["USER=foldingUser", "TEAM=262156", "ENABLE_GPU=false", "ENABLE_SMP=true"]', // []
  //   commands: '["--allow","0/0","--web-allow","0/0"]', // []
  //   containerData: '/config',
  //   cpu: 0.5,
  //   ram: 500,
  //   hdd: 5,
  //   tiered: true,
  //   cpubasic: 0.5,
  //   rambasic: 500,
  //   hddbasic: 5,
  //   cpusuper: 1,
  //   ramsuper: 1000,
  //   hddsuper: 5,
  //   cpubamf: 2,
  //   rambamf: 2000,
  //   hddbamf: 5,
  //   instances: 10, // version 3 fork
  //   hash: hash of message that has these paramenters,
  //   height: height containing the message
  // };
  const db = dbHelper.databaseConnection();
  const database = db.db(config.database.appsglobal.database);

  const query = { name: appSpecs.name };
  const update = { $set: appSpecs };
  const options = {
    upsert: true,
  };
  const projection = {
    projection: {
      _id: 0,
    },
  };
  const appInfo = await dbHelper.findOneInDatabase(database, globalAppsInformation, query, projection);
  if (appInfo) {
    if (appInfo.height < appSpecs.height) {
      await dbHelper.updateOneInDatabase(database, globalAppsInformation, query, update, options);
    }
  } else {
    await dbHelper.updateOneInDatabase(database, globalAppsInformation, query, update, options);
  }
  return true;
}

/**
 * To update the database that an app hash has a message.
 * @param {object} hash Hash object containing app information.
 * @returns {boolean} True.
 */
async function appHashHasMessage(hash) {
  const db = dbHelper.databaseConnection();
  const database = db.db(config.database.daemon.database);
  const query = { hash };
  const update = { $set: { message: true } };
  const options = {};
  await dbHelper.updateOneInDatabase(database, appsHashesCollection, query, update, options);
  return true;
}

/**
 * To check and request an app. Handles fluxappregister type and fluxappupdate type.
 * @param {object} hash Hash object containing app information.
 * @param {string} txid Transaction ID.
 * @param {number} height Block height.
 * @param {number} valueSat Satoshi denomination (100 millionth of 1 Flux).
 * @param {number} i Defaults to value of 0.
 * @returns {void} Return statement is only used here to interrupt the function and nothing is returned.
 */
async function checkAndRequestApp(hash, txid, height, valueSat, i = 0) {
  try {
    if (height < config.fluxapps.epochstart) { // do not request testing apps
      return;
    }
    const randomDelay = Math.floor((Math.random() * 1280)) + 420;
    await serviceHelper.delay(randomDelay);
    const appMessageExists = await checkAppMessageExistence(hash);
    if (appMessageExists === false) { // otherwise do nothing
      // we surely do not have that message in permanent storaage.
      // check temporary message storage
      // if we have it in temporary storage, get the temporary message
      const tempMessage = await checkAppTemporaryMessageExistence(hash);
      if (tempMessage && typeof tempMessage === 'object' && !Array.isArray(tempMessage)) {
        const specifications = tempMessage.appSpecifications || tempMessage.zelAppSpecifications;
        // temp message means its all ok. store it as permanent app message
        const permanentAppMessage = {
          type: tempMessage.type,
          version: tempMessage.version,
          appSpecifications: specifications,
          hash: tempMessage.hash,
          timestamp: tempMessage.timestamp,
          signature: tempMessage.signature,
          txid: serviceHelper.ensureString(txid),
          height: serviceHelper.ensureNumber(height),
          valueSat: serviceHelper.ensureNumber(valueSat),
        };
        await storeAppPermanentMessage(permanentAppMessage);
        // await update zelapphashes that we already have it stored
        await appHashHasMessage(hash);
        // disregard other types
        const intervals = config.fluxapps.price.filter((interval) => interval.height <= height);
        const priceSpecifications = intervals[intervals.length - 1]; // filter does not change order
        if (tempMessage.type === 'zelappregister' || tempMessage.type === 'fluxappregister') {
          // check if value is optimal or higher
          let appPrice = appPricePerMonth(specifications, height);
          if (appPrice < priceSpecifications.minPrice) {
            appPrice = priceSpecifications.minPrice;
          }
          if (valueSat >= appPrice * 1e8) {
            const updateForSpecifications = permanentAppMessage.appSpecifications;
            updateForSpecifications.hash = permanentAppMessage.hash;
            updateForSpecifications.height = permanentAppMessage.height;
            // object of appSpecifications extended for hash and height
            // do not await this
            updateAppSpecifications(updateForSpecifications);
          } // else do nothing notify its underpaid?
        } else if (tempMessage.type === 'zelappupdate' || tempMessage.type === 'fluxappupdate') {
          // appSpecifications.name as identifier
          const db = dbHelper.databaseConnection();
          const database = db.db(config.database.appsglobal.database);
          const projection = {
            projection: {
              _id: 0,
            },
          };
          // we may not have the application in global apps. This can happen when we receive the message after the app has already expired AND we need to get message right before our message. Thus using messages system that is accurate
          const appsQuery = {
            'appSpecifications.name': specifications.name,
          };
          const findPermAppMessage = await dbHelper.findInDatabase(database, globalAppsMessages, appsQuery, projection);
          let latestPermanentRegistrationMessage;
          findPermAppMessage.forEach((foundMessage) => {
            // has to be registration message
            if (foundMessage.type === 'zelappregister' || foundMessage.type === 'fluxappregister' || foundMessage.type === 'zelappupdate' || foundMessage.type === 'fluxappupdate') { // can be any type
              if (latestPermanentRegistrationMessage && latestPermanentRegistrationMessage.height <= foundMessage.height) { // we have some message and the message is quite new
                if (latestPermanentRegistrationMessage.timestamp < foundMessage.timestamp && foundMessage.timestamp <= tempMessage.timestamp) { // but our message is newer. foundMessage has to have lower timestamp than our new message
                  latestPermanentRegistrationMessage = foundMessage;
                }
              } else if (foundMessage.timestamp <= tempMessage.timestamp) { // we don't have any message or our message is newer. foundMessage has to have lower timestamp than our new message
                latestPermanentRegistrationMessage = foundMessage;
              }
            }
          });
          // some early app have zelAppSepcifications
          const appsQueryB = {
            'zelAppSpecifications.name': specifications.name,
          };
          const findPermAppMessageB = await dbHelper.findInDatabase(database, globalAppsMessages, appsQueryB, projection);
          findPermAppMessageB.forEach((foundMessage) => {
            // has to be registration message
            if (foundMessage.type === 'zelappregister' || foundMessage.type === 'fluxappregister' || foundMessage.type === 'zelappupdate' || foundMessage.type === 'fluxappupdate') { // can be any type
              if (latestPermanentRegistrationMessage && latestPermanentRegistrationMessage.height <= foundMessage.height) { // we have some message and the message is quite new
                if (latestPermanentRegistrationMessage.timestamp < foundMessage.timestamp && foundMessage.timestamp <= tempMessage.timestamp) { // but our message is newer. foundMessage has to have lower timestamp than our new message
                  latestPermanentRegistrationMessage = foundMessage;
                }
              } else if (foundMessage.timestamp <= tempMessage.timestamp) { // we don't have any message or our message is newer. foundMessage has to have lower timestamp than our new message
                latestPermanentRegistrationMessage = foundMessage;
              }
            }
          });
          const messageInfo = latestPermanentRegistrationMessage;
          // here comparison of height differences and specifications
          // price shall be price for standard registration plus minus already paid price according to old specifics. height remains height valid for 22000 blocks
          const appPrice = appPricePerMonth(specifications, height);
          const previousSpecsPrice = appPricePerMonth(messageInfo.appSpecifications || messageInfo.zelAppSpecifications, height);
          // what is the height difference
          const heightDifference = permanentAppMessage.height - messageInfo.height; // has to be lower than 22000
          const perc = (config.fluxapps.blocksLasting - heightDifference) / config.fluxapps.blocksLasting;
          let actualPriceToPay = appPrice * 0.9;
          if (perc > 0) {
            actualPriceToPay = (appPrice - (perc * previousSpecsPrice)) * 0.9; // discount for missing heights. Allow 90%
          }
          actualPriceToPay = Number(Math.ceil(actualPriceToPay * 100) / 100);
          if (actualPriceToPay < priceSpecifications.minPrice) {
            actualPriceToPay = priceSpecifications.minPrice;
          }
          if (valueSat >= actualPriceToPay * 1e8) {
            const updateForSpecifications = permanentAppMessage.appSpecifications;
            updateForSpecifications.hash = permanentAppMessage.hash;
            updateForSpecifications.height = permanentAppMessage.height;
            // object of appSpecifications extended for hash and height
            // do not await this
            updateAppSpecifications(updateForSpecifications);
          } // else do nothing notify its underpaid?
        }
      } else {
        // request the message and broadcast the message further to our connected peers.
        await requestAppMessage(hash);
        // rerun this after 1 min delay
        // stop this loop after 7 mins, as it might be a scammy message or simply this message is nowhere on the network, we don't have connections etc. We also have continous checkup for it every 8 min
        if (i < 7) {
          await serviceHelper.delay(60 * 1000);
          checkAndRequestApp(hash, txid, height, valueSat, i + 1);
        }
        // additional requesting of missing app messages is done on rescans
      }
    } else {
      // update apphashes that we already have it stored
      await appHashHasMessage(hash);
    }
  } catch (error) {
    log.error(error);
  }
}

/**
 * To check Docker accessibility. Only accessible by users.
 * @param {object} req Request.
 * @param {object} res Response.
 * @returns {object} Message.
 */
async function checkDockerAccessibility(req, res) {
  let body = '';
  req.on('data', (data) => {
    body += data;
  });
  req.on('end', async () => {
    try {
      const authorized = await verificationHelper.verifyPrivilege('user', req);
      if (!authorized) {
        const errMessage = messageHelper.errUnauthorizedMessage();
        return res.json(errMessage);
      }
      // check repotag if available for download
      const processedBody = serviceHelper.ensureObject(body);

      if (!processedBody.repotag) {
        throw new Error('No repotag specifiec');
      }

      await verifyRepository(processedBody.repotag);
      const message = messageHelper.createSuccessMessage('Repotag is accessible');
      return res.json(message);
    } catch (error) {
      log.warn(error);
      const errorResponse = messageHelper.createErrorMessage(
        error.message || error,
        error.name,
        error.code,
      );
      return res.json(errorResponse);
    }
  });
}

/**
 * To get registration information (Flux apps).
 * @param {object} req Request.
 * @param {object} res Response.
 */
function registrationInformation(req, res) {
  try {
    const data = config.fluxapps;
    const response = messageHelper.createDataMessage(data);
    res.json(response);
  } catch (error) {
    log.error(error);
    const errorResponse = messageHelper.createErrorMessage(
      error.message || error,
      error.name,
      error.code,
    );
    res.json(errorResponse);
  }
}

/**
 * To drop global apps information and iterate over all global apps messages and reconstruct the global apps information. Further creates database indexes.
 * @returns {boolean} True or thorws an error.
 */
async function reindexGlobalAppsInformation() {
  try {
    const db = dbHelper.databaseConnection();
    const database = db.db(config.database.appsglobal.database);
    await dbHelper.dropCollection(database, globalAppsInformation).catch((error) => {
      if (error.message !== 'ns not found') {
        throw error;
      }
    });
    await database.collection(globalAppsInformation).createIndex({ name: 1 }, { name: 'query for getting zelapp based on zelapp specs name' });
    await database.collection(globalAppsInformation).createIndex({ owner: 1 }, { name: 'query for getting zelapp based on zelapp specs owner' });
    await database.collection(globalAppsInformation).createIndex({ repotag: 1 }, { name: 'query for getting zelapp based on image' });
    await database.collection(globalAppsInformation).createIndex({ height: 1 }, { name: 'query for getting zelapp based on last height update' }); // we need to know the height of app adjustment
    await database.collection(globalAppsInformation).createIndex({ hash: 1 }, { name: 'query for getting zelapp based on last hash' }); // we need to know the hash of the last message update which is the true identifier
    const query = {};
    const projection = { projection: { _id: 0 } };
    const results = await dbHelper.findInDatabase(database, globalAppsMessages, query, projection);
    // eslint-disable-next-line no-restricted-syntax
    for (const message of results) {
      const updateForSpecifications = message.appSpecifications || message.zelAppSpecifications;
      updateForSpecifications.hash = message.hash;
      updateForSpecifications.height = message.height;
      // eslint-disable-next-line no-await-in-loop
      await updateAppSpecsForRescanReindex(updateForSpecifications);
    }
    // eslint-disable-next-line no-use-before-define
    expireGlobalApplications();
    return true;
  } catch (error) {
    log.error(error);
    throw error;
  }
}

/**
 * To drop information about running apps and rebuild indexes.
 * @returns {boolean} True or thorws an error.
 */
async function reindexGlobalAppsLocation() {
  try {
    const db = dbHelper.databaseConnection();
    const database = db.db(config.database.appsglobal.database);
    await dbHelper.dropCollection(database, globalAppsLocations).catch((error) => {
      if (error.message !== 'ns not found') {
        throw error;
      }
    });
    await database.collection(globalAppsLocations).createIndex({ name: 1 }, { name: 'query for getting zelapp location based on zelapp specs name' });
    await database.collection(globalAppsLocations).createIndex({ hash: 1 }, { name: 'query for getting zelapp location based on zelapp hash' });
    await database.collection(globalAppsLocations).createIndex({ ip: 1 }, { name: 'query for getting zelapp location based on ip' });
    await database.collection(globalAppsLocations).createIndex({ name: 1, ip: 1 }, { name: 'query for getting app based on ip and name' });
    await database.collection(globalAppsLocations).createIndex({ name: 1, ip: 1, broadcastedAt: 1 }, { name: 'query for getting app to ensure we possess a message' });
    return true;
  } catch (error) {
    log.error(error);
    throw error;
  }
}

/**
 * To iterate over all global apps messages and update global apps information database.
 * @param {number} height Defaults to value of 0.
 * @param {boolean} removeLastInformation Defaults to false.
 * @returns {boolean} True or thorws an error.
 */
async function rescanGlobalAppsInformation(height = 0, removeLastInformation = false) {
  try {
    const db = dbHelper.databaseConnection();
    const database = db.db(config.database.appsglobal.database);
    await dbHelper.dropCollection(database, globalAppsInformation).catch((error) => {
      if (error.message !== 'ns not found') {
        throw error;
      }
    });
    const query = { height: { $gte: height } };
    const projection = { projection: { _id: 0 } };
    const results = await dbHelper.findInDatabase(database, globalAppsMessages, query, projection);

    if (removeLastInformation === true) {
      await dbHelper.removeDocumentsFromCollection(database, globalAppsInformation, query);
    }

    // eslint-disable-next-line no-restricted-syntax
    for (const message of results) {
      const updateForSpecifications = message.appSpecifications || message.zelAppSpecifications;
      updateForSpecifications.hash = message.hash;
      updateForSpecifications.height = message.height;
      // eslint-disable-next-line no-await-in-loop
      await updateAppSpecsForRescanReindex(updateForSpecifications);
    }
    // eslint-disable-next-line no-use-before-define
    expireGlobalApplications();
    return true;
  } catch (error) {
    log.error(error);
    throw error;
  }
}

/**
 * To reindex global apps location via API. Only accessible by admins and Flux team members.
 * @param {object} req Request.
 * @param {object} res Response.
 */
async function reindexGlobalAppsLocationAPI(req, res) {
  try {
    const authorized = await verificationHelper.verifyPrivilege('adminandfluxteam', req);
    if (authorized === true) {
      await reindexGlobalAppsLocation();
      const message = messageHelper.createSuccessMessage('Reindex successfull');
      res.json(message);
    } else {
      const errMessage = messageHelper.errUnauthorizedMessage();
      res.json(errMessage);
    }
  } catch (error) {
    log.error(error);
    const errorResponse = messageHelper.createErrorMessage(
      error.message || error,
      error.name,
      error.code,
    );
    res.json(errorResponse);
  }
}

/**
 * To reindex global apps information via API. Only accessible by admins and Flux team members.
 * @param {object} req Request.
 * @param {object} res Response.
 */
async function reindexGlobalAppsInformationAPI(req, res) {
  try {
    const authorized = await verificationHelper.verifyPrivilege('adminandfluxteam', req);
    if (authorized === true) {
      await reindexGlobalAppsInformation();
      const message = messageHelper.createSuccessMessage('Reindex successfull');
      res.json(message);
    } else {
      const errMessage = messageHelper.errUnauthorizedMessage();
      res.json(errMessage);
    }
  } catch (error) {
    log.error(error);
    const errorResponse = messageHelper.createErrorMessage(
      error.message || error,
      error.name,
      error.code,
    );
    res.json(errorResponse);
  }
}

/**
 * To rescan global apps information via API. Only accessible by admins and Flux team members.
 * @param {object} req Request.
 * @param {object} res Response.
 */
async function rescanGlobalAppsInformationAPI(req, res) {
  try {
    const authorized = await verificationHelper.verifyPrivilege('adminandfluxteam', req);
    if (authorized === true) {
      let { blockheight } = req.params; // we accept both help/command and help?command=getinfo
      blockheight = blockheight || req.query.blockheight;
      if (!blockheight) {
        const errMessage = messageHelper.createErrorMessage('No blockheight provided');
        res.json(errMessage);
      }
      blockheight = serviceHelper.ensureNumber(blockheight);
      const dbopen = dbHelper.databaseConnection();
      const database = dbopen.db(config.database.daemon.database);
      const query = { generalScannedHeight: { $gte: 0 } };
      const projection = {
        projection: {
          _id: 0,
          generalScannedHeight: 1,
        },
      };
      const currentHeight = await dbHelper.findOneInDatabase(database, scannedHeightCollection, query, projection);
      if (!currentHeight) {
        throw new Error('No scanned height found');
      }
      if (currentHeight.generalScannedHeight <= blockheight) {
        throw new Error('Block height shall be lower than currently scanned');
      }
      if (blockheight < 0) {
        throw new Error('BlockHeight lower than 0');
      }
      let { removelastinformation } = req.params;
      removelastinformation = removelastinformation || req.query.removelastinformation || false;
      removelastinformation = serviceHelper.ensureBoolean(removelastinformation);
      await rescanGlobalAppsInformation(blockheight, removelastinformation);
      const message = messageHelper.createSuccessMessage('Rescan successfull');
      res.json(message);
    } else {
      const errMessage = messageHelper.errUnauthorizedMessage();
      res.json(errMessage);
    }
  } catch (error) {
    log.error(error);
    const errorResponse = messageHelper.createErrorMessage(
      error.message || error,
      error.name,
      error.code,
    );
    res.json(errorResponse);
  }
}

/**
 * To perform continuous checks for Flux app hashes that don't have a message.
 */
async function continuousFluxAppHashesCheck() {
  try {
    const knownWrongTxids = ['e56e08a8dbe9523ad10ca328fca84ee1da775ea5f466abed06ec357daa192940'];
    log.info('Requesting missing Flux App messages');
    // get flux app hashes that do not have a message;
    const dbopen = dbHelper.databaseConnection();
    const database = dbopen.db(config.database.daemon.database);
    const query = { message: false };
    const projection = {
      projection: {
        _id: 0,
        txid: 1,
        hash: 1,
        height: 1,
        value: 1,
        message: 1,
      },
    };
    const results = await dbHelper.findInDatabase(database, appsHashesCollection, query, projection);
    // eslint-disable-next-line no-restricted-syntax
    for (const result of results) {
      if (!knownWrongTxids.includes(result.txid)) { // wrong data, can be later removed
        checkAndRequestApp(result.hash, result.txid, result.height, result.value);
        // eslint-disable-next-line no-await-in-loop
        await serviceHelper.delay(1234);
      }
    }
  } catch (error) {
    log.error(error);
  }
}

/**
 * To get app hashes.
 * @param {object} req Request.
 * @param {object} res Response.
 */
async function getAppHashes(req, res) {
  try {
    const dbopen = dbHelper.databaseConnection();
    const database = dbopen.db(config.database.daemon.database);
    const query = {};
    const projection = {
      projection: {
        _id: 0,
        txid: 1,
        hash: 1,
        height: 1,
        value: 1,
        message: 1,
      },
    };
    const results = await dbHelper.findInDatabase(database, appsHashesCollection, query, projection);
    const resultsResponse = messageHelper.createDataMessage(results);
    return res ? res.json(resultsResponse) : resultsResponse;
  } catch (error) {
    log.error(error);
    const errorResponse = messageHelper.createErrorMessage(
      error.message || error,
      error.name,
      error.code,
    );
    return res ? res.json(errorResponse) : errorResponse;
  }
}

/**
 * To get app locations.
 * @param {object} req Request.
 * @param {object} res Response.
 */
async function getAppsLocations(req, res) {
  try {
    const dbopen = dbHelper.databaseConnection();
    const database = dbopen.db(config.database.appsglobal.database);
    const query = {};
    const projection = {
      projection: {
        _id: 0,
        name: 1,
        hash: 1,
        ip: 1,
        broadcastedAt: 1,
        expireAt: 1,
      },
    };
    const results = await dbHelper.findInDatabase(database, globalAppsLocations, query, projection);
    const resultsResponse = messageHelper.createDataMessage(results);
    res.json(resultsResponse);
  } catch (error) {
    log.error(error);
    const errorResponse = messageHelper.createErrorMessage(
      error.message || error,
      error.name,
      error.code,
    );
    res.json(errorResponse);
  }
}

/**
 * To get a specific app's location.
 * @param {object} req Request.
 * @param {object} res Response.
 */
async function getAppsLocation(req, res) {
  try {
    let { appname } = req.params;
    appname = appname || req.query.appname;
    if (!appname) {
      throw new Error('No Flux App name specified');
    }
    const dbopen = dbHelper.databaseConnection();
    const database = dbopen.db(config.database.appsglobal.database);
    const query = { name: new RegExp(`^${appname}$`, 'i') }; // case insensitive
    const projection = {
      projection: {
        _id: 0,
        name: 1,
        hash: 1,
        ip: 1,
        broadcastedAt: 1,
        expireAt: 1,
      },
    };
    const results = await dbHelper.findInDatabase(database, globalAppsLocations, query, projection);
    const resultsResponse = messageHelper.createDataMessage(results);
    res.json(resultsResponse);
  } catch (error) {
    log.error(error);
    const errorResponse = messageHelper.createErrorMessage(
      error.message || error,
      error.name,
      error.code,
    );
    res.json(errorResponse);
  }
}

/**
 * To get all global app names.
 * @returns {string[]} Array of app names or an empty array if an error is caught.
 */
async function getAllGlobalApplicationsNames() {
  try {
    const db = dbHelper.databaseConnection();
    const database = db.db(config.database.appsglobal.database);
    const query = {};
    const projection = { projection: { _id: 0, name: 1 } };
    const results = await dbHelper.findInDatabase(database, globalAppsInformation, query, projection);
    const names = results.map((result) => result.name);
    return names;
  } catch (error) {
    log.error(error);
    return [];
  }
}

/**
 * To get a list of running apps for a specific IP address.
 * @param {string} ip IP address.
 * @returns {object[]} Array of running apps.
 */
async function getRunningAppIpList(ip) { // returns all apps running on this ip
  const dbopen = dbHelper.databaseConnection();
  const database = dbopen.db(config.database.appsglobal.database);
  const query = { ip: new RegExp(`^${ip}`) };
  const projection = {
    projection: {
      _id: 0,
      name: 1,
      hash: 1,
      ip: 1,
      broadcastedAt: 1,
      expireAt: 1,
    },
  };
  const results = await dbHelper.findInDatabase(database, globalAppsLocations, query, projection);
  return results;
}

/**
 * To get a list of running instances of a specific app.
 * @param {string} appName App name.
 * @returns {object[]} Array of running apps.
 */
async function getRunningAppList(appName) {
  const dbopen = dbHelper.databaseConnection();
  const database = dbopen.db(config.database.appsglobal.database);
  const query = { name: appName };
  const projection = {
    projection: {
      _id: 0,
      name: 1,
      hash: 1,
      ip: 1,
      broadcastedAt: 1,
      expireAt: 1,
    },
  };
  const results = await dbHelper.findInDatabase(database, globalAppsLocations, query, projection);
  return results;
}

/**
 * To get app specifications for a specific global app.
 * @param {string} appName App name.
 * @returns {object} Document with app info.
 */
async function getApplicationGlobalSpecifications(appName) {
  const db = dbHelper.databaseConnection();
  const database = db.db(config.database.appsglobal.database);

  const query = { name: new RegExp(`^${appName}$`, 'i') };
  const projection = {
    projection: {
      _id: 0,
    },
  };
  const appInfo = await dbHelper.findOneInDatabase(database, globalAppsInformation, query, projection);
  return appInfo;
}

/**
 * To get app specifications for a specific local app.
 * @param {string} appName App name.
 * @returns {object} Document with app info.
 */
async function getApplicationLocalSpecifications(appName) {
  const allApps = await availableApps();
  const appInfo = allApps.find((app) => app.name.toLowerCase() === appName.toLowerCase());
  return appInfo;
}

/**
 * To get app specifications for a specific app if global/local status is unkown. First searches global apps and if not found then searches local apps.
 * @param {string} appName App name.
 * @returns {object} Document with app info.
 */
async function getApplicationSpecifications(appName) {
  // appSpecs: {
  //   version: 2,
  //   name: 'FoldingAtHomeB',
  //   description: 'Folding @ Home is cool :)',
  //   repotag: 'yurinnick/folding-at-home:latest',
  //   owner: '1CbErtneaX2QVyUfwU7JGB7VzvPgrgc3uC',
  //   ports: '[30001]', // []
  //   containerPorts: '[7396]', // []
  //   domains: '[""]', // []
  //   enviromentParameters: '["USER=foldingUser", "TEAM=262156", "ENABLE_GPU=false", "ENABLE_SMP=true"]', // []
  //   commands: '["--allow","0/0","--web-allow","0/0"]', // []
  //   containerData: '/config',
  //   cpu: 0.5,
  //   ram: 500,
  //   hdd: 5,
  //   tiered: true,
  //   cpubasic: 0.5,
  //   rambasic: 500,
  //   hddbasic: 5,
  //   cpusuper: 1,
  //   ramsuper: 1000,
  //   hddsuper: 5,
  //   cpubamf: 2,
  //   rambamf: 2000,
  //   hddbamf: 5,
  //   hash: hash of message that has these paramenters,
  //   height: height containing the message
  // };
  const db = dbHelper.databaseConnection();
  const database = db.db(config.database.appsglobal.database);

  const query = { name: new RegExp(`^${appName}$`, 'i') };
  const projection = {
    projection: {
      _id: 0,
    },
  };
  let appInfo = await dbHelper.findOneInDatabase(database, globalAppsInformation, query, projection);
  if (!appInfo) {
    const allApps = await availableApps();
    appInfo = allApps.find((app) => app.name.toLowerCase() === appName.toLowerCase());
  }
  return appInfo;
}

/**
 * To get app specifications for a specific app (case sensitive) if global/local status is unkown. First searches global apps and if not found then searches local apps.
 * @param {string} appName App name.
 * @returns {object} Document with app info.
 */
async function getStrictApplicationSpecifications(appName) {
  const db = dbHelper.databaseConnection();
  const database = db.db(config.database.appsglobal.database);

  const query = { name: appName };
  const projection = {
    projection: {
      _id: 0,
    },
  };
  let appInfo = await dbHelper.findOneInDatabase(database, globalAppsInformation, query, projection);
  if (!appInfo) {
    const allApps = await availableApps();
    appInfo = allApps.find((app) => app.name === appName);
  }
  return appInfo;
}

/**
 * To get app specifications for a specific app (global or local) via API.
 * @param {object} req Request.
 * @param {object} res Response.
 */
async function getApplicationSpecificationAPI(req, res) {
  try {
    let { appname } = req.params;
    appname = appname || req.query.appname;
    if (!appname) {
      throw new Error('No Application Name specified');
    }
    const specifications = await getApplicationSpecifications(appname);
    if (!specifications) {
      throw new Error('Application not found');
    }
    const specResponse = messageHelper.createDataMessage(specifications);
    res.json(specResponse);
  } catch (error) {
    log.error(error);
    const errorResponse = messageHelper.createErrorMessage(
      error.message || error,
      error.name,
      error.code,
    );
    res.json(errorResponse);
  }
}

/**
 * To get app owner for a specific app (global or local) via API.
 * @param {object} req Request.
 * @param {object} res Response.
 */
async function getApplicationOwnerAPI(req, res) {
  try {
    let { appname } = req.params;
    appname = appname || req.query.appname;
    if (!appname) {
      throw new Error('No Application Name specified');
    }
    const owner = await serviceHelper.getApplicationOwner(appname);
    if (!owner) {
      throw new Error('Application not found');
    }
    const ownerResponse = messageHelper.createDataMessage(owner);
    res.json(ownerResponse);
  } catch (error) {
    log.error(error);
    const errorResponse = messageHelper.createErrorMessage(
      error.message || error,
      error.name,
      error.code,
    );
    res.json(errorResponse);
  }
}

/**
 * To try spawning a global application. Performs various checks before the app is spawned. Checks that app is not already running on the FluxNode/IP address.
 * Checks if app already has the required number of instances deployed. Checks that application image is not blacklisted. Checks that ports not already in use.
 * @returns {void} Return statement is only used here to interrupt the function and nothing is returned.
 */
async function trySpawningGlobalApplication() {
  try {
    // how do we continue with this function?
    // we have globalapplication specifics list
    // check if we are synced
    const synced = await generalService.checkSynced();
    if (synced !== true) {
      log.info('Flux not yet synced');
      await serviceHelper.delay(config.fluxapps.installation.delay * 1000);
      trySpawningGlobalApplication();
      return;
    }
    const isNodeConfirmed = await generalService.isNodeStatusConfirmed();
    if (!isNodeConfirmed) {
      log.info('Flux Node not Confirmed. Global applications will not be installed');
      await serviceHelper.delay(config.fluxapps.installation.delay * 1000);
      trySpawningGlobalApplication();
      return;
    }
    // get all the applications list names
    const globalAppNames = await getAllGlobalApplicationsNames();
    // pick a random one
    const numberOfGlobalApps = globalAppNames.length;
    const randomAppnumber = Math.floor((Math.random() * numberOfGlobalApps));
    const randomApp = globalAppNames[randomAppnumber];
    if (!randomApp) {
      log.info('No application specifications found');
      await serviceHelper.delay(config.fluxapps.installation.delay * 1000);
      trySpawningGlobalApplication();
      return;
    }

    // Check if App was checked in the last 30m.
    // This is a small help because random can be getting the same app over and over
    if (trySpawningGlobalAppCache.has(randomApp)) {
      log.info(`App ${randomApp} was already evaluated in the last 30m.`);
      if (numberOfGlobalApps < 20) {
        await serviceHelper.delay(config.fluxapps.installation.delay * 1000);
      }
      trySpawningGlobalApplication();
      return;
    }

    // check if there is < 5 instances of nodes running the app
    // TODO evaluate if its not better to check locally running applications!
    const runningAppList = await getRunningAppList(randomApp);

    const delay = config.fluxapps.installation.delay * 1000;
    const probLn = Math.log(2 + numberOfGlobalApps); // from ln(2) -> ln(2 + x)
    const adjustedDelay = delay / probLn;

    // get my external IP and check that it is longer than 5 in length.
    const benchmarkResponse = await daemonServiceBenchmarkRpcs.getBenchmarks();
    let myIP = null;
    if (benchmarkResponse.status === 'success') {
      const benchmarkResponseData = JSON.parse(benchmarkResponse.data);
      if (benchmarkResponseData.ipaddress) {
        log.info(`Gathered IP ${benchmarkResponseData.ipaddress}`);
        myIP = benchmarkResponseData.ipaddress.length > 5 ? benchmarkResponseData.ipaddress : null;
      }
    }
    if (myIP === null) {
      throw new Error('Unable to detect Flux IP address');
    }
    const adjustedIP = myIP.split(':')[0]; // just IP address
    // check if app not running on this device
    if (runningAppList.find((document) => document.ip.includes(adjustedIP))) {
      log.info(`Application ${randomApp} is reported as already running on this Flux IP`);
      await serviceHelper.delay(adjustedDelay);
      trySpawningGlobalAppCache.set(randomApp, randomApp);
      trySpawningGlobalApplication();
      return;
    }
    // second check if app is running on this node
    const runningApps = await listRunningApps();
    if (runningApps.status !== 'success') {
      throw new Error('Unable to check running apps on this Flux');
    }
    if (runningApps.data.find((app) => app.Names[0].slice(5) === randomApp)) {
      log.info(`${randomApp} application is already running on this Flux`);
      await serviceHelper.delay(adjustedDelay);
      trySpawningGlobalAppCache.set(randomApp, randomApp);
      trySpawningGlobalApplication();
      return;
    }

    // get app specifications
    const appSpecifications = await getApplicationGlobalSpecifications(randomApp);
    if (!appSpecifications) {
      trySpawningGlobalAppCache.set(randomApp, randomApp);
      throw new Error(`Specifications for application ${randomApp} were not found!`);
    }

    // check if app is installed on the number of instances requested
    const minInstances = appSpecifications.instances || config.fluxapps.minimumInstances; // introduced in v3 of apps specs
    if (runningAppList.length >= minInstances) {
      log.info(`Application ${randomApp} is already spawned on ${runningAppList.length} instances`);
      await serviceHelper.delay(adjustedDelay);
      trySpawningGlobalAppCache.set(randomApp, randomApp);
      trySpawningGlobalApplication();
      return;
    }

    // eslint-disable-next-line no-restricted-syntax
    const dbopen = dbHelper.databaseConnection();
    const appsDatabase = dbopen.db(config.database.appslocal.database);
    const appsQuery = {}; // all
    const appsProjection = {
      projection: {
        _id: 0,
        name: 1,
        version: 1,
        repotag: 1,
        compose: 1,
      },
    };
    const apps = await dbHelper.findInDatabase(appsDatabase, localAppsInformation, appsQuery, appsProjection);
    const appExists = apps.find((app) => app.name === appSpecifications.name);
    if (appExists) { // double checked in installation process.
      log.info(`Application ${appSpecifications.name} is already installed`);
      await serviceHelper.delay(adjustedDelay);
      trySpawningGlobalAppCache.set(randomApp, randomApp);
      trySpawningGlobalApplication();
      return;
    }
    // TODO evaluate later to move to more broad check as image can be shared among multiple apps
    const compositedSpecification = appSpecifications.compose || [appSpecifications]; // use compose array if v4+ OR if not defined its <= 3 do an array of appSpecs.
    // eslint-disable-next-line no-restricted-syntax
    for (const componentToInstall of compositedSpecification) {
      // eslint-disable-next-line no-restricted-syntax
      for (const installedApp of apps) {
        const installedAppCompositedSpecification = installedApp.compose || [installedApp];
        // eslint-disable-next-line no-restricted-syntax
        for (const component of installedAppCompositedSpecification) {
          if (component.repotag === componentToInstall.repotag) {
            log.info(`${componentToInstall.repotag} Image is already running on this Flux`);
            // eslint-disable-next-line no-await-in-loop
            await serviceHelper.delay(adjustedDelay);
            trySpawningGlobalAppCache.set(randomApp, randomApp);
            trySpawningGlobalApplication();
            return;
          }
        }
      }
      // check repository whitelisted
      // eslint-disable-next-line no-await-in-loop
      await generalService.checkWhitelistedRepository(componentToInstall.repotag);

      // check repotag if available for download
      // eslint-disable-next-line no-await-in-loop
      await verifyRepository(componentToInstall.repotag);
    }

    // verify app compliance
    await checkApplicationImagesComplience(appSpecifications).catch((error) => {
      log.error(error);
      trySpawningGlobalAppCache.set(randomApp, randomApp);
      throw error;
    });

    // verify requirements
    await checkAppRequirements(appSpecifications).catch((error) => { // catch it so we can add it to prevention of spawning
      log.error(error);
      trySpawningGlobalAppCache.set(randomApp, randomApp);
      throw error; // throw it again so we begin new cycle
    });

    // ensure ports unused
    // appNames on Ip
    const runningAppsIp = await getRunningAppIpList(adjustedIP);
    const runningAppsNames = [];
    runningAppsIp.forEach((app) => {
      runningAppsNames.push(app.name);
    });
    await ensureApplicationPortsNotUsed(appSpecifications, runningAppsNames).catch((error) => {
      log.error(error);
      trySpawningGlobalAppCache.set(randomApp, randomApp);
      throw error;
    });

    // ensure images exists for platform
    const imagesArchitectureMatches = await ensureApplicationImagesExistsForPlatform(appSpecifications).catch((error) => {
      log.error(error);
      trySpawningGlobalAppCache.set(randomApp, randomApp);
      throw error;
    });
    if (imagesArchitectureMatches !== true) {
      log.info(`Application ${randomApp} does not support our node architecture, installation aborted.`);
      trySpawningGlobalAppCache.set(randomApp, randomApp);
      await serviceHelper.delay(adjustedDelay);
      trySpawningGlobalApplication();
      return;
    }

    // if all ok Check hashes comparison if its out turn to start the app. 1% probability.
    const randomNumber = Math.floor((Math.random() * (config.fluxapps.installation.probability / probLn))); // higher probability for more apps on network
    if (randomNumber !== 0) {
      log.info('Other Fluxes are evaluating application installation');
      await serviceHelper.delay(adjustedDelay);
      trySpawningGlobalApplication();
      return;
    }
    // an application was selected and checked that it can run on this node. try to install and run it locally
    // install the app
    await registerAppLocally(appSpecifications); // can throw

    const broadcastedAt = new Date().getTime();
    const newAppRunningMessage = {
      type: 'fluxapprunning',
      version: 1,
      hash: appSpecifications.hash, // hash of application specifics that are running
      ip: myIP,
      broadcastedAt,
    };

    // broadcast messages about running apps to all peers
    await fluxCommunicationMessagesSender.broadcastMessageToOutgoing(newAppRunningMessage);
    await serviceHelper.delay(100);
    await fluxCommunicationMessagesSender.broadcastMessageToIncoming(newAppRunningMessage);
    // broadcast messages about running apps to all peers

    await serviceHelper.delay(10 * config.fluxapps.installation.delay * 1000);
    log.info('Reinitiating possible app installation');
    trySpawningGlobalApplication();
  } catch (error) {
    log.error(error);
    await serviceHelper.delay(config.fluxapps.installation.delay * 1000);
    trySpawningGlobalApplication();
  }
}

/**
 * To check and notify peers of running apps. Checks if apps are installed, stopped or running.
 */
async function checkAndNotifyPeersOfRunningApps() {
  try {
    // get my external IP and check that it is longer than 5 in length.
    const benchmarkResponse = await daemonServiceBenchmarkRpcs.getBenchmarks();
    let myIP = null;
    if (benchmarkResponse.status === 'success') {
      const benchmarkResponseData = JSON.parse(benchmarkResponse.data);
      if (benchmarkResponseData.ipaddress) {
        log.info(`Gathered IP ${benchmarkResponseData.ipaddress}`);
        myIP = benchmarkResponseData.ipaddress.length > 5 ? benchmarkResponseData.ipaddress : null;
      }
    }
    if (myIP === null) {
      throw new Error('Unable to detect Flux IP address');
    }
    // get list of locally installed apps. Store them in database as running and send info to our peers.
    // check if they are running?
    const installedAppsRes = await installedApps();
    if (installedAppsRes.status !== 'success') {
      throw new Error('Failed to get installed Apps');
    }
    const runningAppsRes = await listRunningApps();
    if (runningAppsRes.status !== 'success') {
      throw new Error('Unable to check running Apps');
    }
    const appsInstalled = installedAppsRes.data;
    const runningApps = runningAppsRes.data;
    const installedAppComponentNames = [];
    appsInstalled.forEach((app) => {
      if (app.version >= 4) {
        app.compose.forEach((appComponent) => {
          installedAppComponentNames.push(`${appComponent.name}_${app.name}`);
        });
      } else {
        installedAppComponentNames.push(app.name);
      }
    });
    // kadena and folding is old naming scheme having /zel.  all global application start with /flux
    const runningAppsNames = runningApps.map((app) => {
      if (app.Names[0].startsWith('/zel')) {
        return app.Names[0].slice(4);
      }
      return app.Names[0].slice(5);
    });
    // installed always is bigger array than running
    const runningSet = new Set(runningAppsNames);
    const stoppedApps = installedAppComponentNames.filter((installedApp) => !runningSet.has(installedApp));
    // check if stoppedApp is a global application present in specifics. If so, try to start it.
    if (!removalInProgress && !installationInProgress && !reinstallationOfOldAppsInProgress) {
      // eslint-disable-next-line no-restricted-syntax
      for (const stoppedApp of stoppedApps) { // will uninstall app if some component is missing
        try {
          // proceed ONLY if it's a global App
          const mainAppName = stoppedApp.split('_')[1] || stoppedApp;
          // eslint-disable-next-line no-await-in-loop
          const appDetails = await getApplicationGlobalSpecifications(mainAppName);
          if (appDetails) {
            log.warn(`${stoppedApp} is stopped but should be running. Starting...`);
            // it is a stopped global app. Try to run it.
            const appId = dockerService.getAppIdentifier(stoppedApp);
            // check if some removal is in progress and if it is don't start it!
            if (!removalInProgress && !installationInProgress && !reinstallationOfOldAppsInProgress) {
              log.warn(`${appId} is stopped, starting`);
              // eslint-disable-next-line no-await-in-loop
              await dockerService.appDockerStart(appId);
            } else {
              log.warn(`Not starting ${stoppedApp} as application removal or installation is in progress`);
            }
          }
        } catch (err) {
          log.error(err);
          if (!removalInProgress && !installationInProgress && !reinstallationOfOldAppsInProgress) {
            const mainAppName = stoppedApp.split('_')[1] || stoppedApp;
            // already checked for mongo ok, daemon ok, docker ok.
            // eslint-disable-next-line no-await-in-loop
            await removeAppLocally(mainAppName);
          }
        }
      }
    } else {
      log.warn('Stopped application checks not running, some removal or installation is in progress');
    }
    const installedAndRunning = [];
    appsInstalled.forEach((app) => {
      if (app.version >= 4) {
        let appRunningWell = true;
        app.compose.forEach((appComponent) => {
          if (!runningAppsNames.includes(`${appComponent.name}_${app.name}`)) {
            appRunningWell = false;
          }
        });
        if (appRunningWell) {
          installedAndRunning.push(app);
        }
      } else if (runningAppsNames.includes(app.name)) {
        installedAndRunning.push(app);
      }
    });
    // eslint-disable-next-line no-restricted-syntax
    for (const application of installedAndRunning) {
      log.info(`${application.name} is running properly. Broadcasting status.`);
      try {
        // eslint-disable-next-line no-await-in-loop
        // we can distinguish pure local apps from global with hash and height
        const broadcastedAt = new Date().getTime();
        const newAppRunningMessage = {
          type: 'fluxapprunning',
          version: 1,
          name: application.name,
          hash: application.hash, // hash of application specifics that are running
          ip: myIP,
          broadcastedAt,
        };

        // store it in local database first
        // eslint-disable-next-line no-await-in-loop
        await storeAppRunningMessage(newAppRunningMessage);
        // eslint-disable-next-line no-await-in-loop
        await fluxCommunicationMessagesSender.broadcastMessageToOutgoing(newAppRunningMessage);
        // eslint-disable-next-line no-await-in-loop
        await serviceHelper.delay(500);
        // eslint-disable-next-line no-await-in-loop
        await fluxCommunicationMessagesSender.broadcastMessageToIncoming(newAppRunningMessage);
        // broadcast messages about running apps to all peers
      } catch (err) {
        log.error(err);
        // removeAppLocally(stoppedApp);
      }
    }
    log.info('Running Apps broadcasted');
  } catch (error) {
    log.error(error);
  }
}

/**
 * To find and remove expired global applications. Finds applications that are lower than blocksLasting and deletes them from global database.
 */
async function expireGlobalApplications() {
  // check if synced
  try {
    // get current height
    const dbopen = dbHelper.databaseConnection();
    const database = dbopen.db(config.database.daemon.database);
    const query = { generalScannedHeight: { $gte: 0 } };
    const projection = {
      projection: {
        _id: 0,
        generalScannedHeight: 1,
      },
    };
    const result = await dbHelper.findOneInDatabase(database, scannedHeightCollection, query, projection);
    if (!result) {
      throw new Error('Scanning not initiated');
    }
    const explorerHeight = serviceHelper.ensureNumber(result.generalScannedHeight);
    const expirationHeight = explorerHeight - config.fluxapps.blocksLasting;
    // get global applications specification that have up to date data
    // find applications that have specifications height lower than expirationHeight
    const databaseApps = dbopen.db(config.database.appsglobal.database);
    const queryApps = { height: { $lt: expirationHeight } };
    const projectionApps = { projection: { _id: 0, name: 1, hash: 1 } }; // todo look into correction for checking hash of app
    const results = await dbHelper.findInDatabase(databaseApps, globalAppsInformation, queryApps, projectionApps);
    const appNamesToExpire = results.map((res) => res.name);
    // remove appNamesToExpire apps from global database
    // eslint-disable-next-line no-restricted-syntax
    for (const appName of appNamesToExpire) {
      const queryDeleteApp = { name: appName };
      // eslint-disable-next-line no-await-in-loop
      await dbHelper.findOneAndDeleteInDatabase(databaseApps, globalAppsInformation, queryDeleteApp, projectionApps);
    }

    // get list of locally installed apps.
    const installedAppsRes = await installedApps();
    if (installedAppsRes.status !== 'success') {
      throw new Error('Failed to get installed Apps');
    }
    const appsInstalled = installedAppsRes.data;
    const appsToRemove = appsInstalled.filter((app) => appNamesToExpire.includes(app.name));
    const appsToRemoveNames = appsToRemove.map((app) => app.name);
    // remove appsToRemoveNames apps from locally running
    // eslint-disable-next-line no-restricted-syntax
    for (const appName of appsToRemoveNames) {
      log.warn(`Application ${appName} is expired, removing`);
      // eslint-disable-next-line no-await-in-loop
      await removeAppLocally(appName);
      // eslint-disable-next-line no-await-in-loop
      await serviceHelper.delay(6 * 60 * 1000); // wait for 6 mins so we don't have more removals at the same time
    }
  } catch (error) {
    log.error(error);
  }
}

/**
 * To find and remove apps that are spawned more than maximum number of instances allowed locally.
 * @returns {void} Return statement is only used here to interrupt the function and nothing is returned.
 */
async function checkAndRemoveApplicationInstance() {
  // To check if more than allowed instances of application are running
  // check if synced
  try {
    const synced = await generalService.checkSynced();
    if (synced !== true) {
      log.info('Application duplication removal paused. Not yet synced');
      return;
    }

    // get list of locally installed apps.
    const installedAppsRes = await installedApps();
    if (installedAppsRes.status !== 'success') {
      throw new Error('Failed to get installed Apps');
    }
    const appsInstalled = installedAppsRes.data;
    // eslint-disable-next-line no-restricted-syntax
    for (const installedApp of appsInstalled) {
      // eslint-disable-next-line no-await-in-loop
      const runningAppList = await getRunningAppList(installedApp.name);
      const minInstances = installedApp.instances || config.fluxapps.minimumInstances; // introduced in v3 of apps specs
      if (runningAppList.length > (minInstances + config.fluxapps.maximumAdditionalInstances)) {
        // eslint-disable-next-line no-await-in-loop
        const appDetails = await getApplicationGlobalSpecifications(installedApp.name);
        if (appDetails) {
          log.info(`Application ${installedApp.name} is already spawned on ${runningAppList.length} instances. Checking removal availability..`);
          const randomNumber = Math.floor((Math.random() * config.fluxapps.removal.probability));
          if (randomNumber === 0) {
            log.warn(`Removing application ${installedApp.name} locally`);
            // eslint-disable-next-line no-await-in-loop
            await removeAppLocally(installedApp.name);
            log.warn(`Application ${installedApp.name} locally removed`);
            // eslint-disable-next-line no-await-in-loop
            await serviceHelper.delay(config.fluxapps.removal.delay * 1000); // wait for 6 mins so we don't have more removals at the same time
          } else {
            log.info(`Other Fluxes are evaluating application ${installedApp.name} removal.`);
          }
        }
      }
    }
  } catch (error) {
    log.error(error);
  }
}

/**
 * To soft redeploy. Checks if any other installations/uninstallations are in progress and if not, removes and reinstalls app locally.
 * @param {object} appSpecs App specifications.
 * @param {object} res Response.
 * @returns {void} Return statement is only used here to interrupt the function and nothing is returned.
 */
async function softRedeploy(appSpecs, res) {
  try {
    if (removalInProgress) {
      log.warn('Another application is undergoing removal');
      const appRedeployResponse = messageHelper.createDataMessage('Another application is undergoing removal');
      if (res) {
        res.write(serviceHelper.ensureString(appRedeployResponse));
      }
      return;
    }
    if (installationInProgress) {
      log.warn('Another application is undergoing installation');
      const appRedeployResponse = messageHelper.createDataMessage('Another application is undergoing installation');
      if (res) {
        res.write(serviceHelper.ensureString(appRedeployResponse));
      }
      return;
    }
    try {
      await softRemoveAppLocally(appSpecs.name, res);
    } catch (error) {
      log.error(error);
      removalInProgress = false;
      throw error;
    }
    const appRedeployResponse = messageHelper.createDataMessage('Application softly removed. Awaiting installation...');
    log.info(appRedeployResponse);
    if (res) {
      res.write(serviceHelper.ensureString(appRedeployResponse));
    }
    await serviceHelper.delay(config.fluxapps.redeploy.delay * 1000); // wait for delay mins
    // verify requirements
    await checkAppRequirements(appSpecs);
    // register
    await softRegisterAppLocally(appSpecs, undefined, res);
    log.info('Application softly redeployed');
  } catch (error) {
    log.error(error);
    removeAppLocally(appSpecs.name, res, true);
  }
}

/**
 * To hard redeploy. Removes and reinstalls app locally.
 * @param {object} appSpecs App specifications.
 * @param {object} res Response.
 */
async function hardRedeploy(appSpecs, res) {
  try {
    await removeAppLocally(appSpecs.name, res, false, false);
    const appRedeployResponse = messageHelper.createDataMessage('Application removed. Awaiting installation...');
    log.info(appRedeployResponse);
    if (res) {
      res.write(serviceHelper.ensureString(appRedeployResponse));
    }
    await serviceHelper.delay(config.fluxapps.redeploy.delay * 1000); // wait for delay mins
    // verify requirements
    await checkAppRequirements(appSpecs);
    // register
    await registerAppLocally(appSpecs, undefined, res); // can throw
    log.info('Application redeployed');
  } catch (error) {
    log.error(error);
    removeAppLocally(appSpecs.name, res, true);
  }
}

/**
 * To reinstall old apps. Tries soft and hard reinstalls of app (and any components).
 * @returns {void} Return statement is only used here to interrupt the function and nothing is returned.
 */
async function reinstallOldApplications() {
  try {
    const synced = await generalService.checkSynced();
    if (synced !== true) {
      log.info('Checking application status paused. Not yet synced');
      return;
    }
    // first get installed apps
    const installedAppsRes = await installedApps();
    if (installedAppsRes.status !== 'success') {
      throw new Error('Failed to get installed Apps');
    }
    const appsInstalled = installedAppsRes.data;
    reinstallationOfOldAppsInProgress = true;
    // eslint-disable-next-line no-restricted-syntax
    for (const installedApp of appsInstalled) {
      // get current app specifications for the app name
      // if match found. Check if hash found.
      // if same, do nothing. if different remove and install.

      // eslint-disable-next-line no-await-in-loop
      const appSpecifications = await getStrictApplicationSpecifications(installedApp.name);
      const randomNumber = Math.floor((Math.random() * config.fluxapps.redeploy.probability)); // 50%
      if (appSpecifications && appSpecifications.hash !== installedApp.hash) {
        // eslint-disable-next-line no-await-in-loop
        log.warn(`Application ${installedApp.name} version is obsolete.`);
        if (randomNumber === 0) {
          // check if node is capable to run it according to specifications
          // run the verification
          // get tier and adjust specifications
          // eslint-disable-next-line no-await-in-loop
          const tier = await generalService.nodeTier();
          if (appSpecifications.version <= 3) {
            if (appSpecifications.tiered) {
              const hddTier = `hdd${tier}`;
              const ramTier = `ram${tier}`;
              const cpuTier = `cpu${tier}`;
              appSpecifications.cpu = appSpecifications[cpuTier] || appSpecifications.cpu;
              appSpecifications.ram = appSpecifications[ramTier] || appSpecifications.ram;
              appSpecifications.hdd = appSpecifications[hddTier] || appSpecifications.hdd;
            }

            if (removalInProgress) {
              log.warn('Another application is undergoing removal');
              return;
            }
            if (installationInProgress) {
              log.warn('Another application is undergoing installation');
              return;
            }

            if (appSpecifications.hdd === installedApp.hdd) {
              log.warn(`Beginning Soft Redeployment of ${appSpecifications.name}...`);
              // soft redeployment
              try {
                try {
                  // eslint-disable-next-line no-await-in-loop
                  await softRemoveAppLocally(installedApp.name);
                  log.warn('Application softly removed. Awaiting installation...');
                } catch (error) {
                  log.error(error);
                  removalInProgress = false;
                  throw error;
                }
                // eslint-disable-next-line no-await-in-loop
                await serviceHelper.delay(config.fluxapps.redeploy.delay * 1000); // wait for delay mins so we don't have more removals at the same time
                // eslint-disable-next-line no-await-in-loop
                await checkAppRequirements(appSpecifications);
                // install the app
                // eslint-disable-next-line no-await-in-loop
                await softRegisterAppLocally(appSpecifications);
              } catch (error) {
                log.error(error);
                removeAppLocally(appSpecifications.name, null, true);
              }
            } else {
              log.warn(`Beginning Hard Redeployment of ${appSpecifications.name}...`);
              // hard redeployment
              try {
                // eslint-disable-next-line no-await-in-loop
                await removeAppLocally(installedApp.name);
                log.warn('Application removed. Awaiting installation...');
                // eslint-disable-next-line no-await-in-loop
                await serviceHelper.delay(config.fluxapps.redeploy.delay * 1000); // wait for delay mins so we don't have more removals at the same time
                // eslint-disable-next-line no-await-in-loop
                await checkAppRequirements(appSpecifications);

                // install the app
                // eslint-disable-next-line no-await-in-loop
                await registerAppLocally(appSpecifications); // can throw
              } catch (error) {
                log.error(error);
                removeAppLocally(appSpecifications.name, null, true);
              }
            }
          } else {
            // composed application
            log.warn(`Beginning Redeployment of ${appSpecifications.name}...`);
            if (removalInProgress) {
              log.warn('Another application is undergoing removal');
              return;
            }
            if (installationInProgress) {
              log.warn('Another application is undergoing installation');
              return;
            }
            try {
              // eslint-disable-next-line no-restricted-syntax
              for (const appComponent of appSpecifications.compose.reverse()) {
                if (appComponent.tiered) {
                  const hddTier = `hdd${tier}`;
                  const ramTier = `ram${tier}`;
                  const cpuTier = `cpu${tier}`;
                  appComponent.cpu = appComponent[cpuTier] || appComponent.cpu;
                  appComponent.ram = appComponent[ramTier] || appComponent.ram;
                  appComponent.hdd = appComponent[hddTier] || appComponent.hdd;
                }

                const installedComponent = installedApp.compose.find((component) => component.name === appComponent.name);

                if (appComponent.hdd === installedComponent.hdd) {
                  log.warn(`Beginning Soft Redeployment of component ${appComponent.name}_${appSpecifications.name}...`);
                  // soft redeployment
                  // eslint-disable-next-line no-await-in-loop
                  await softRemoveAppLocally(`${appComponent.name}_${appSpecifications.name}`); // component
                  log.warn(`Application component ${appComponent.name}_${appSpecifications.name} softly removed. Awaiting installation...`);
                  // eslint-disable-next-line no-await-in-loop
                  await serviceHelper.delay(config.fluxapps.redeploy.composedDelay * 1000);
                } else {
                  log.warn(`Beginning Hard Redeployment of component ${appComponent.name}_${appSpecifications.name}...`);
                  // hard redeployment
                  // eslint-disable-next-line no-await-in-loop
                  await removeAppLocally(`${appComponent.name}_${appSpecifications.name}`); // component
                  log.warn(`Application component ${appComponent.name}_${appSpecifications.name} removed. Awaiting installation...`);
                  // eslint-disable-next-line no-await-in-loop
                  await serviceHelper.delay(config.fluxapps.redeploy.composedDelay * 1000);
                }
              }
              // connect to mongodb
              const dbopen = dbHelper.databaseConnection();
              const appsDatabase = dbopen.db(config.database.appslocal.database);
              const appsQuery = { name: appSpecifications.name };
              const appsProjection = {};
              log.warn('Cleaning up database...');
              // eslint-disable-next-line no-await-in-loop
              await dbHelper.findOneAndDeleteInDatabase(appsDatabase, localAppsInformation, appsQuery, appsProjection);
              const databaseStatus2 = {
                status: 'Database cleaned',
              };
              log.warn('Database cleaned');
              log.warn(databaseStatus2);
              log.warn(`Compositions of application ${appSpecifications.name} uninstalled. Continuing with installation...`);
              // composition removal done. Remove from installed apps and being installation
              // eslint-disable-next-line no-await-in-loop
              await checkAppRequirements(appSpecifications); // entire app
              // eslint-disable-next-line no-restricted-syntax
              for (const appComponent of appSpecifications.compose) {
                if (appComponent.tiered) {
                  const hddTier = `hdd${tier}`;
                  const ramTier = `ram${tier}`;
                  const cpuTier = `cpu${tier}`;
                  appComponent.cpu = appComponent[cpuTier] || appComponent.cpu;
                  appComponent.ram = appComponent[ramTier] || appComponent.ram;
                  appComponent.hdd = appComponent[hddTier] || appComponent.hdd;
                }

                const installedComponent = installedApp.compose.find((component) => component.name === appComponent.name);

                if (appComponent.hdd === installedComponent.hdd) {
                  log.warn(`Continuing Soft Redeployment of component ${appComponent.name}_${appSpecifications.name}...`);
                  // eslint-disable-next-line no-await-in-loop
                  await serviceHelper.delay(config.fluxapps.redeploy.composedDelay * 1000);
                  // install the app
                  // eslint-disable-next-line no-await-in-loop
                  await softRegisterAppLocally(appSpecifications, appComponent); // component
                } else {
                  log.warn(`Continuing Hard Redeployment of component ${appComponent.name}_${appSpecifications.name}...`);
                  // eslint-disable-next-line no-await-in-loop
                  await serviceHelper.delay(config.fluxapps.redeploy.composedDelay * 1000);
                  // install the app
                  // eslint-disable-next-line no-await-in-loop
                  await registerAppLocally(appSpecifications, appComponent); // component
                }
              }
              // register the app
              // eslint-disable-next-line no-await-in-loop
              await dbHelper.insertOneToDatabase(appsDatabase, localAppsInformation, appSpecifications);
              log.warn(`Composed application ${appSpecifications.name} updated.`);
            } catch (error) {
              removalInProgress = false;
              log.error(error);
              removeAppLocally(appSpecifications.name, null, true); // remove entire app
            }
          }
        } else {
          log.info('Other Fluxes are redeploying application. Waiting for next round.');
        }
      }
      // else specifications do not exist anymore, app shall expire itself
    }
    reinstallationOfOldAppsInProgress = false;
  } catch (error) {
    log.error(error);
    reinstallationOfOldAppsInProgress = false;
  }
}

/**
 * To get app price.
 * @param {object} req Request.
 * @param {object} res Response.
 * @returns {object} Message.
 */
async function getAppPrice(req, res) {
  let body = '';
  req.on('data', (data) => {
    body += data;
  });
  req.on('end', async () => {
    try {
      const processedBody = serviceHelper.ensureObject(body);
      let appSpecification = processedBody;

      appSpecification = serviceHelper.ensureObject(appSpecification);
      const appSpecFormatted = specificationFormatter(appSpecification);

      // verifications skipped. This endpoint is only for price evaluation

      // check if app exists or its a new registration price
      const db = dbHelper.databaseConnection();
      const database = db.db(config.database.appsglobal.database);
      // may throw
      const query = { name: appSpecFormatted.name };
      const projection = {
        projection: {
          _id: 0,
        },
      };
      const syncStatus = daemonServiceMiscRpcs.isDaemonSynced();
      if (!syncStatus.data.synced) {
        throw new Error('Daemon not yet synced.');
      }
      const daemonHeight = syncStatus.data.height;
      const appInfo = await dbHelper.findOneInDatabase(database, globalAppsInformation, query, projection);
      let actualPriceToPay = appPricePerMonth(appSpecFormatted, daemonHeight);
      if (appInfo) {
        const previousSpecsPrice = appPricePerMonth(appInfo, daemonHeight); // calculate previous based on CURRENT height, with current interval of prices!
        // what is the height difference
        const heightDifference = daemonHeight - appInfo.height; // has to be lower than 22000
        const perc = (config.fluxapps.blocksLasting - heightDifference) / config.fluxapps.blocksLasting;
        if (perc > 0) {
          actualPriceToPay -= (perc * previousSpecsPrice);
        }
      }
      const intervals = config.fluxapps.price.filter((i) => i.height <= daemonHeight);
      const priceSpecifications = intervals[intervals.length - 1]; // filter does not change order
      actualPriceToPay = Number(Math.ceil(actualPriceToPay * 100) / 100);
      if (actualPriceToPay < priceSpecifications.minPrice) {
        actualPriceToPay = priceSpecifications.minPrice;
      }
      const respondPrice = messageHelper.createDataMessage(actualPriceToPay);
      return res.json(respondPrice);
    } catch (error) {
      log.warn(error);
      const errorResponse = messageHelper.createErrorMessage(
        error.message || error,
        error.name,
        error.code,
      );
      return res.json(errorResponse);
    }
  });
}

/**
 * To redeploy via API. Cannot be performed for individual components. Force defaults to false. Only accessible by app owner, admins and flux team members.
 * @param {object} req Request.
 * @param {object} res Response.
 * @returns {object} Message.
 */
async function redeployAPI(req, res) {
  try {
    let { appname } = req.params;
    appname = appname || req.query.appname;

    if (!appname) {
      throw new Error('No Flux App specified');
    }

    if (appname.includes('_')) {
      throw new Error('Component cannot be redeployed manually');
    }

    let { force } = req.params;
    force = force || req.query.force || false;
    force = serviceHelper.ensureBoolean(force);

    const authorized = await verificationHelper.verifyPrivilege('appownerabove', req, appname);
    if (!authorized) {
      const errMessage = messageHelper.errUnauthorizedMessage();
      res.json(errMessage);
      return;
    }

    const specifications = await getApplicationSpecifications(appname);
    if (!specifications) {
      throw new Error('Application not found');
    }

    res.setHeader('Content-Type', 'application/json');

    if (force) {
      hardRedeploy(specifications, res);
    } else {
      softRedeploy(specifications, res);
    }
  } catch (error) {
    log.error(error);
    const errorResponse = messageHelper.createErrorMessage(
      error.message || error,
      error.name,
      error.code,
    );
    res.json(errorResponse);
  }
}

/**
 * To verify app registration parameters. Checks for correct format, specs and non-duplication of values/resources.
 * @param {object} req Request.
 * @param {object} res Response.
 * @returns {object} Message.
 */
async function verifyAppRegistrationParameters(req, res) {
  let body = '';
  req.on('data', (data) => {
    body += data;
  });
  req.on('end', async () => {
    try {
      const processedBody = serviceHelper.ensureObject(body);
      let appSpecification = processedBody;

      appSpecification = serviceHelper.ensureObject(appSpecification);
      const appSpecFormatted = specificationFormatter(appSpecification);

      const syncStatus = daemonServiceMiscRpcs.isDaemonSynced();
      if (!syncStatus.data.synced) {
        throw new Error('Daemon not yet synced.');
      }
      const daemonHeight = syncStatus.data.height;

      // parameters are now proper format and assigned. Check for their validity, if they are within limits, have propper ports, repotag exists, string lengths, specs are ok
      await verifyAppSpecifications(appSpecFormatted, daemonHeight, true);

      // check if name is not yet registered
      await checkApplicationRegistrationNameConflicts(appSpecFormatted);

      // app is valid and can be registered
      // respond with formatted specifications
      const respondPrice = messageHelper.createDataMessage(appSpecFormatted);
      return res.json(respondPrice);
    } catch (error) {
      log.warn(error);
      const errorResponse = messageHelper.createErrorMessage(
        error.message || error,
        error.name,
        error.code,
      );
      return res.json(errorResponse);
    }
  });
}

/**
 * To verify app update parameters. Checks for correct format, specs and non-duplication of values/resources.
 * @param {object} req Request.
 * @param {object} res Response.
 * @returns {object} Message.
 */
async function verifyAppUpdateParameters(req, res) {
  let body = '';
  req.on('data', (data) => {
    body += data;
  });
  req.on('end', async () => {
    try {
      const processedBody = serviceHelper.ensureObject(body);
      let appSpecification = processedBody;

      appSpecification = serviceHelper.ensureObject(appSpecification);
      const appSpecFormatted = specificationFormatter(appSpecification);

      const syncStatus = daemonServiceMiscRpcs.isDaemonSynced();
      if (!syncStatus.data.synced) {
        throw new Error('Daemon not yet synced.');
      }
      const daemonHeight = syncStatus.data.height;

      // parameters are now proper format and assigned. Check for their validity, if they are within limits, have propper ports, repotag exists, string lengths, specs are ok
      await verifyAppSpecifications(appSpecFormatted, daemonHeight, true);

      // check if name is not yet registered
      const timestamp = new Date().getTime();
      await checkApplicationUpdateNameRepositoryConflicts(appSpecFormatted, timestamp);

      // app is valid and can be registered
      // respond with formatted specifications
      const respondPrice = messageHelper.createDataMessage(appSpecFormatted);
      return res.json(respondPrice);
    } catch (error) {
      log.warn(error);
      const errorResponse = messageHelper.createErrorMessage(
        error.message || error,
        error.name,
        error.code,
      );
      return res.json(errorResponse);
    }
  });
}

/**
 * To get price and specification information required for deployment.
 * @param {object} req Request.
 * @param {object} res Response.
 */
async function deploymentInformation(req, res) {
  try {
    // respond with information needed for application deployment regarding specification limitation and prices
    const information = {
      price: config.fluxapps.price,
      appSpecsEnforcementHeights: config.fluxapps.appSpecsEnforcementHeights,
      address: config.fluxapps.address,
      portMin: config.fluxapps.portMin,
      portMax: config.fluxapps.portMax,
      maxImageSize: config.fluxapps.maxImageSize,
      minimumInstances: config.fluxapps.minimumInstances,
      maximumInstances: config.fluxapps.maximumInstances,
    };
    const respondPrice = messageHelper.createDataMessage(information);
    res.json(respondPrice);
  } catch (error) {
    log.warn(error);
    const errorResponse = messageHelper.createErrorMessage(
      error.message || error,
      error.name,
      error.code,
    );
    res.json(errorResponse);
  }
}

/**
 * To reconstruct app messages hash collection. Checks if globalAppsMessages has the message or not.
 * @returns {string} Reconstruct success message.
 */
async function reconstructAppMessagesHashCollection() {
  // go through our appsHashesCollection and check if globalAppsMessages truly has the message or not
  const db = dbHelper.databaseConnection();
  const databaseApps = db.db(config.database.appsglobal.database);
  const databaseDaemon = db.db(config.database.daemon.database);
  const query = {};
  const projection = { projection: { _id: 0 } };
  const permanentMessages = await dbHelper.findInDatabase(databaseApps, globalAppsMessages, query, projection);
  const appHashes = await dbHelper.findInDatabase(databaseDaemon, appsHashesCollection, query, projection);
  // eslint-disable-next-line no-restricted-syntax
  for (const appHash of appHashes) {
    const options = {};
    const queryUpdate = {
      hash: appHash.hash,
      txid: appHash.txid,
    };
    const permanentMessageFound = permanentMessages.find((message) => message.hash === appHash.hash);
    if (permanentMessageFound) {
      // update that we have the message
      const update = { $set: { message: true } };
      // eslint-disable-next-line no-await-in-loop
      await dbHelper.updateOneInDatabase(databaseDaemon, appsHashesCollection, queryUpdate, update, options);
    } else {
      // update that we do not have the message
      const update = { $set: { message: false } };
      // eslint-disable-next-line no-await-in-loop
      await dbHelper.updateOneInDatabase(databaseDaemon, appsHashesCollection, queryUpdate, update, options);
    }
  }
  return 'Reconstruct success';
}

/**
 * To reconstruct app messages hash collection via API. Checks if globalAppsMessages has the message or not. Only accessible by admins and Flux team members.
 * @param {object} req Request.
 * @param {object} res Response.
 */
async function reconstructAppMessagesHashCollectionAPI(req, res) {
  try {
    const authorized = await verificationHelper.verifyPrivilege('adminandfluxteam', req);
    if (authorized) {
      const result = await reconstructAppMessagesHashCollection();
      const message = messageHelper.createSuccessMessage(result);
      res.json(message);
    } else {
      const errMessage = messageHelper.errUnauthorizedMessage();
      res.json(errMessage);
    }
  } catch (error) {
    log.error(error);
    const errorResponse = messageHelper.createErrorMessage(
      error.message || error,
      error.name,
      error.code,
    );
    res.json(errorResponse);
  }
}

/**
 * To stop all non Flux running apps. Executes continuously at regular intervals.
 */
async function stopAllNonFluxRunningApps() {
  try {
    log.info('Running non Flux apps check...');
    let apps = await dockerService.dockerListContainers(false);
    apps = apps.filter((app) => (app.Names[0].slice(1, 4) !== 'zel' && app.Names[0].slice(1, 5) !== 'flux'));
    if (apps.length > 0) {
      log.info(`Found ${apps.length} apps to be stopped...`);
      // eslint-disable-next-line no-restricted-syntax
      for (const app of apps) {
        try {
          log.info(`Stopping non Flux app ${app.Names[0]}`);
          // eslint-disable-next-line no-await-in-loop
          await dockerService.appDockerStop(app.Id); // continue if failed to stop one app
          log.info(`Non Flux app ${app.Names[0]} stopped.`);
        } catch (error) {
          log.error(`Failed to stop non Flux app ${app.Names[0]}.`);
        }
      }
    } else {
      log.info('Only Flux apps are running.');
    }
    setTimeout(() => {
      stopAllNonFluxRunningApps();
    }, 2 * 60 * 60 * 1000); // execute every 2h
  } catch (error) {
    log.error(error);
    setTimeout(() => {
      stopAllNonFluxRunningApps();
    }, 30 * 60 * 1000); // In case of an error execute after 30m
  }
}

module.exports = {
  listRunningApps,
  listAllApps,
  listAppsImages,
  appStart,
  appStop,
  appRestart,
  appKill,
  appPause,
  appUnpause,
  appTop,
  appLog,
  appLogStream,
  appInspect,
  appStats,
  appChanges,
  appExec,
  fluxUsage,
  removeAppLocally,
  registerAppLocally,
  registerAppGlobalyApi,
  createFluxNetworkAPI,
  removeAppLocallyApi,
  installedApps,
  availableApps,
  appsResources,
  checkAppMessageExistence,
  checkAndRequestApp,
  checkDockerAccessibility,
  registrationInformation,
  appPricePerMonth,
  getAppsTemporaryMessages,
  getAppsPermanentMessages,
  getGlobalAppsSpecifications,
  storeAppTemporaryMessage,
  verifyRepository,
  checkHWParameters,
  verifyAppHash,
  verifyAppMessageSignature,
  reindexGlobalAppsInformation,
  rescanGlobalAppsInformation,
  continuousFluxAppHashesCheck,
  getAppHashes,
  getAppsLocation,
  getAppsLocations,
  storeAppRunningMessage,
  reindexGlobalAppsLocation,
  getRunningAppIpList,
  getRunningAppList,
  trySpawningGlobalApplication,
  getApplicationSpecifications,
  getStrictApplicationSpecifications,
  getApplicationGlobalSpecifications,
  getApplicationLocalSpecifications,
  getApplicationSpecificationAPI,
  getApplicationOwnerAPI,
  checkAndNotifyPeersOfRunningApps,
  rescanGlobalAppsInformationAPI,
  reindexGlobalAppsInformationAPI,
  reindexGlobalAppsLocationAPI,
  expireGlobalApplications,
  installTemporaryLocalApplication,
  updateAppGlobalyApi,
  getAppPrice,
  reinstallOldApplications,
  checkAndRemoveApplicationInstance,
  checkAppTemporaryMessageExistence,
  softRegisterAppLocally,
  softRemoveAppLocally,
  softRedeploy,
  redeployAPI,
  verifyAppRegistrationParameters,
  verifyAppUpdateParameters,
  deploymentInformation,
  reconstructAppMessagesHashCollection,
  reconstructAppMessagesHashCollectionAPI,
  stopAllNonFluxRunningApps,
  restorePortsSupport,
  restoreFluxPortsSupport,
  restoreAppsPortsSupport,
};<|MERGE_RESOLUTION|>--- conflicted
+++ resolved
@@ -4077,11 +4077,7 @@
 }
 
 /**
-<<<<<<< HEAD
- * To restore UPnP support for Flux ports.
-=======
  * Restores FluxOS firewall, UPNP rules
->>>>>>> 7effd374
  */
 async function restoreFluxPortsSupport() {
   try {
@@ -4105,11 +4101,7 @@
 }
 
 /**
-<<<<<<< HEAD
- * To restore UPnP support for Apps ports.
-=======
  * Restores applications firewall, UPNP rules
->>>>>>> 7effd374
  */
 async function restoreAppsPortsSupport() {
   try {
@@ -4144,11 +4136,7 @@
 }
 
 /**
-<<<<<<< HEAD
- * To restore UPnP support for Flux ports and Apps ports.
-=======
  * Restores FluxOS and applications firewall, UPNP rules
->>>>>>> 7effd374
  */
 async function restorePortsSupport() {
   try {
