--- conflicted
+++ resolved
@@ -3,13 +3,7 @@
 const log = require('../lib/log');
 const serviceHelper = require('./serviceHelper');
 const verificationHelper = require('./verificationHelper');
-<<<<<<< HEAD
 const daemonServiceZelnodeRpcs = require('./daemonService/daemonServiceZelnodeRpcs');
-const { outgoingConnections } = require('./utils/establishedConnections');
-=======
-const daemonService = require('./daemonService');
->>>>>>> d05dda4f
-
 // default cache
 const LRUoptions = {
   max: 2000, // currently 750 nodes lets put a value expecting increase in the numbers.
