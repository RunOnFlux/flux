--- conflicted
+++ resolved
@@ -351,11 +351,6 @@
         const tempMesResponse = myMessageCache.get(hash);
         if (tempMesResponse) {
           sendMessageToWS(tempMesResponse, ws);
-<<<<<<< HEAD
-=======
-          log.info('respondWithAppMessage - Flux App Request found on cache');
-          log.info(`respondWithAppMessage - temporaryAppMessage -  ${JSON.stringify(tempMesResponse)}`);
->>>>>>> 7df87c31
           // eslint-disable-next-line no-continue
           continue;
         }
