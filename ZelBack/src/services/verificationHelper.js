import { address as _address } from 'zeltrezjs';
import { verify, sign } from 'bitcoinjs-message';
import { randomBytes } from 'crypto';

import log from '../lib/log.js';

import { verifyAdminSession, verifyFluxTeamSession, verifyAdminAndFluxTeamSession, verifyAppOwnerOrHigherSession, verifyAppOwnerSession, verifyUserSession } from './verificationHelperUtils.js';

/**
 * Verifies a specific privilege based on request headers.
 * @param {string} privilege - 'admin, 'fluxteam', 'adminandfluxteam', 'appownerabove', 'appowner', 'user'
 * @param {object} req
 * @param {string} appName
 *
 * @returns {Promise<boolean>} authorized
 */
async function verifyPrivilege(privilege, req, appName) {
<<<<<<< HEAD
  let authorized;
  switch (privilege) {
    case 'admin':
      authorized = await verifyAdminSession(req.headers);
      break;
    case 'fluxteam':
      authorized = await verifyFluxTeamSession(req.headers);
      break;
    case 'adminandfluxteam':
      authorized = await verifyAdminAndFluxTeamSession(req.headers);
      break;
    case 'appownerabove':
      authorized = await verifyAppOwnerOrHigherSession(req.headers, appName);
      break;
    case 'appowner':
      authorized = await verifyAppOwnerSession(req.headers, appName);
      break;
    case 'user':
      authorized = await verifyUserSession(req.headers);
      break;
    default:
      authorized = false;
      break;
=======
  try {
    let authorized = false;
    switch (privilege) {
      case 'admin':
        authorized = await verificationHelperUtils.verifyAdminSession(req.headers);
        break;
      case 'fluxteam':
        authorized = await verificationHelperUtils.verifyFluxTeamSession(req.headers);
        break;
      case 'adminandfluxteam':
        authorized = await verificationHelperUtils.verifyAdminAndFluxTeamSession(req.headers);
        break;
      case 'appownerabove':
        authorized = await verificationHelperUtils.verifyAppOwnerOrHigherSession(req.headers, appName);
        break;
      case 'appowner':
        authorized = await verificationHelperUtils.verifyAppOwnerSession(req.headers, appName);
        break;
      case 'user':
        authorized = await verificationHelperUtils.verifyUserSession(req.headers);
        break;
      default:
        authorized = false;
        break;
    }
    return authorized;
  } catch (error) {
    log.error(error);
    return false;
>>>>>>> f939fb3e
  }
}

/**
 * Verifies ZelID, returns true if it's valid.
 *
 * @param {string} address
 * @returns {bool} isVaild
 */
function verifyZelID(address) {
  let isValid = false;
  try {
    if (!address) {
      throw new Error('Missing parameters for message verification');
    }

    if (!address.startsWith('1')) {
      throw new Error('Invalid zelID');
    }

    if (address.length > 36) {
      const btcPubKeyHash = '00';
      _address.pubKeyToAddr(address, btcPubKeyHash);
    }
    isValid = true;
  } catch (e) {
    // log.error(e);  - the function is not used at the moment, commented out to clean up test logs
    isValid = e;
  }
  return isValid;
}

/**
 * Verifies if the message was properly signed.
 *
 * @param {object} message
 * @param {string} address
 * @param {string} signature
 * @param {string} strMessageMagic
 * @param {string} checkSegwitAlways
 *
 * @returns {bool} isValid
 */
function verifyMessage(message, address, signature, strMessageMagic, checkSegwitAlways) {
  let isValid = false;
  let signingAddress = address;
  try {
    if (!address || !message || !signature) {
      throw new Error('Missing parameters for message verification');
    }

    if (address.length > 36) {
      const btcPubKeyHash = '00';
      const sigAddress = _address.pubKeyToAddr(address, btcPubKeyHash);
      signingAddress = sigAddress;
    }
    isValid = verify(message, signingAddress, signature, strMessageMagic, checkSegwitAlways);
  } catch (e) {
    log.error(e);
    isValid = e;
  }
  return isValid;
}

/**
 * Signs the message with the private key.
 *
 * @param {object} message
 * @param {string} pk - private key
 *
 * @returns {string} signature
 */
function signMessage(message, pk) {
  let signature;
  try {
    const privateKey = _address.WIFToPrivKey(pk);

    const isCompressed = !pk.startsWith('5');

    signature = sign(message, Buffer.from(privateKey, 'hex'), isCompressed, { extraEntropy: randomBytes(32) });
    signature = signature.toString('base64');
    // => different (but valid) signature each time
  } catch (e) {
    log.error(e);
    signature = e;
  }
  return signature;
}

export default {
  verifyPrivilege,
  verifyZelID,
  signMessage,
  verifyMessage,
};<|MERGE_RESOLUTION|>--- conflicted
+++ resolved
@@ -15,31 +15,6 @@
  * @returns {Promise<boolean>} authorized
  */
 async function verifyPrivilege(privilege, req, appName) {
-<<<<<<< HEAD
-  let authorized;
-  switch (privilege) {
-    case 'admin':
-      authorized = await verifyAdminSession(req.headers);
-      break;
-    case 'fluxteam':
-      authorized = await verifyFluxTeamSession(req.headers);
-      break;
-    case 'adminandfluxteam':
-      authorized = await verifyAdminAndFluxTeamSession(req.headers);
-      break;
-    case 'appownerabove':
-      authorized = await verifyAppOwnerOrHigherSession(req.headers, appName);
-      break;
-    case 'appowner':
-      authorized = await verifyAppOwnerSession(req.headers, appName);
-      break;
-    case 'user':
-      authorized = await verifyUserSession(req.headers);
-      break;
-    default:
-      authorized = false;
-      break;
-=======
   try {
     let authorized = false;
     switch (privilege) {
@@ -69,7 +44,6 @@
   } catch (error) {
     log.error(error);
     return false;
->>>>>>> f939fb3e
   }
 }
 
