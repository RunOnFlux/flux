/**
 * @module
 * Contains utility functions to be used only by verificationHelper.
 * To verify privilege use verifyPrivilege from verificationHelper module.
 */

const config = require('config');
const bitcoinMessage = require('bitcoinjs-message');
const serviceHelper = require('./serviceHelper');
const dbHelper = require('./dbHelper');
const userconfig = require('../../../config/userconfig');

/**
 * Verifies admin session
 * @param {object} headers
 *
 * @returns {Promise<boolean>}
 */
async function verifyAdminSession(headers) {
  if (!headers || !headers.zelidauth) return false;
  const auth = serviceHelper.ensureObject(headers.zelidauth);
  if (!auth.zelid || !auth.signature || !auth.loginPhrase) return false;
  if (auth.zelid !== userconfig.initial.zelid) return false;

  const db = dbHelper.databaseConnection();
  const database = db.db(config.database.local.database);
  const collection = config.database.local.collections.loggedUsers;
  const query = { $and: [{ loginPhrase: auth.loginPhrase }, { zelid: auth.zelid }] };
  const projection = {};
  const loggedUser = await dbHelper.findOneInDatabase(database, collection, query, projection);
  if (!loggedUser) return false;

  // check if signature corresponds to message with that zelid
  let valid = false;
  try {
    valid = bitcoinMessage.verify(auth.loginPhrase, auth.zelid, auth.signature);
  } catch (error) {
    return false;
  }
  if (valid) {
    // now we know this is indeed a logged admin
    return true;
  }
  return false;
}

/**
 * Verifies user session
 * @param {object} headers
 *
 * @returns {Promise<boolean>}
 */
async function verifyUserSession(headers) {
  if (!headers || !headers.zelidauth) return false;
  const auth = serviceHelper.ensureObject(headers.zelidauth);
  if (!auth.zelid || !auth.signature || !auth.loginPhrase) return false;

  const db = dbHelper.databaseConnection();
  const database = db.db(config.database.local.database);
  const collection = config.database.local.collections.loggedUsers;
  const query = { $and: [{ loginPhrase: auth.loginPhrase }, { zelid: auth.zelid }] };
  const projection = {};
  const loggedUser = await dbHelper.findOneInDatabase(database, collection, query, projection);
  // if not logged, check if not older than 16 hours
  if (!loggedUser) {
    const timestamp = new Date().getTime();
    const message = auth.loginPhrase;
    const sixteenHours = 16 * 60 * 60 * 1000;
    if (Number(message.substring(0, 13)) < (timestamp - sixteenHours) || Number(message.substring(0, 13)) > timestamp || message.length > 70 || message.length < 40) {
      return false;
    }
  }

  // check if signature corresponds to message with that zelid
  let valid = false;
  try {
    valid = bitcoinMessage.verify(auth.loginPhrase, auth.zelid, auth.signature);
  } catch (error) {
    return false;
  }
  // console.log(valid)
  if (valid) {
    // now we know this is indeed a logged admin
    return true;
  }
  return false;
}

/**
 * Verifies flux team session
 * @param {object} headers
 *
 * @returns {Promise<boolean>}
 */
async function verifyFluxTeamSession(headers) {
  if (!headers || !headers.zelidauth) return false;
  const auth = serviceHelper.ensureObject(headers.zelidauth);
  if (!auth.zelid || !auth.signature || !auth.loginPhrase) return false;
  if (auth.zelid !== config.fluxTeamZelId) return false;

  const db = dbHelper.databaseConnection();
  const database = db.db(config.database.local.database);
  const collection = config.database.local.collections.loggedUsers;
  const query = { $and: [{ loginPhrase: auth.loginPhrase }, { zelid: auth.zelid }] };
  const projection = {};
  const result = await dbHelper.findOneInDatabase(database, collection, query, projection);
  const loggedUser = result;
  if (!loggedUser) return false;
  // check if signature corresponds to message with that zelid
  let valid = false;
  try {
    valid = bitcoinMessage.verify(auth.loginPhrase, auth.zelid, auth.signature);
  } catch (error) {
    return false;
  }
  if (valid) {
    // now we know this is indeed a logged fluxteam
    return true;
  }
  return false;
}

/**
 * Verifies admin or flux team session
 * @param {object} headers
 *
 * @returns {Promise<boolean>}
 */
async function verifyAdminAndFluxTeamSession(headers) {
  if (!headers || !headers.zelidauth) return false;
  const auth = serviceHelper.ensureObject(headers.zelidauth);
  if (!auth.zelid || !auth.signature || !auth.loginPhrase) return false;
  if (auth.zelid !== config.fluxTeamZelId && auth.zelid !== userconfig.initial.zelid) return false; // admin is considered as fluxTeam

  const db = dbHelper.databaseConnection();
  const database = db.db(config.database.local.database);
  const collection = config.database.local.collections.loggedUsers;
  const query = { $and: [{ loginPhrase: auth.loginPhrase }, { zelid: auth.zelid }] };
  const projection = {};
  const loggedUser = await dbHelper.findOneInDatabase(database, collection, query, projection);
  if (!loggedUser) return false;

  // check if signature corresponds to message with that zelid
  let valid = false;
  try {
    valid = bitcoinMessage.verify(auth.loginPhrase, auth.zelid, auth.signature);
  } catch (error) {
    return false;
  }
  if (valid) {
    // now we know this is indeed a logged admin or fluxteam
    return true;
  }
  return false;
}

/**
 * Verifies app owner session
 * @param {object} headers
 *
 * @returns {Promise<boolean>}
 */
async function verifyAppOwnerSession(headers, appName) {
  if (!headers || !headers.zelidauth || !appName) return false;
  const auth = serviceHelper.ensureObject(headers.zelidauth);
  if (!auth.zelid || !auth.signature || !auth.loginPhrase) return false;
  const ownerZelID = await serviceHelper.getApplicationOwner(appName);
  if (auth.zelid !== ownerZelID) return false;

  const db = dbHelper.databaseConnection();
  const database = db.db(config.database.local.database);
  const collection = config.database.local.collections.loggedUsers;
  const query = { $and: [{ loginPhrase: auth.loginPhrase }, { zelid: auth.zelid }] };
  const projection = {};
  const loggedUser = await dbHelper.findOneInDatabase(database, collection, query, projection);
  // if not logged, check if not older than 2 hours
  if (!loggedUser) {
    const timestamp = new Date().getTime();
    const message = auth.loginPhrase;
<<<<<<< HEAD
    const sixteenHours = 2 * 60 * 60 * 1000;
    if (Number(message.substring(0, 13)) < (timestamp - sixteenHours) || Number(message.substring(0, 13)) > timestamp || message.length > 70 || message.length < 40) {
=======
    const twoHours = 2 * 60 * 60 * 1000;
    if (Number(message.substring(0, 13)) < (timestamp - twoHours) || Number(message.substring(0, 13)) > timestamp || message.length > 70 || message.length < 40) {
>>>>>>> d05dda4f
      return false;
    }
  }
  // check if signature corresponds to message with that zelid
  let valid = false;
  try {
    valid = bitcoinMessage.verify(auth.loginPhrase, auth.zelid, auth.signature);
  } catch (error) {
    return false;
  }
  if (valid) {
    // now we know this is indeed a logged application owner
    return true;
  }
  return false;
}

/**
 * Verifies app owner (or higher privilege) session
 * @param {object} headers
 *
 * @returns {Promise<boolean>}
 */
async function verifyAppOwnerOrHigherSession(headers, appName) {
  if (!headers || !headers.zelidauth || !appName) return false;
  const auth = serviceHelper.ensureObject(headers.zelidauth);
  if (!auth.zelid || !auth.signature || !auth.loginPhrase) return false;
  const ownerZelID = await serviceHelper.getApplicationOwner(appName);
  if (auth.zelid !== ownerZelID && auth.zelid !== config.fluxTeamZelId && auth.zelid !== userconfig.initial.zelid) return false;

  const db = dbHelper.databaseConnection();
  const database = db.db(config.database.local.database);
  const collection = config.database.local.collections.loggedUsers;
  const query = { $and: [{ loginPhrase: auth.loginPhrase }, { zelid: auth.zelid }] };
  const projection = {};
  const loggedUser = await dbHelper.findOneInDatabase(database, collection, query, projection);
  // if not logged, check if not older than 2 hours
  if (!loggedUser) {
    const timestamp = new Date().getTime();
    const message = auth.loginPhrase;
    const sixteenHours = 2 * 60 * 60 * 1000;
    if (Number(message.substring(0, 13)) < (timestamp - sixteenHours) || Number(message.substring(0, 13)) > timestamp || message.length > 70 || message.length < 40) {
      return false;
    }
  }

  // check if signature corresponds to message with that zelid
  let valid = false;
  try {
    valid = bitcoinMessage.verify(auth.loginPhrase, auth.zelid, auth.signature);
  } catch (error) {
    return false;
  }
  if (valid) {
    // now we know this is indeed a logged application owner
    return true;
  }
  return false;
}

module.exports = {
  verifyAdminAndFluxTeamSession,
  verifyAdminSession,
  verifyAppOwnerOrHigherSession,
  verifyAppOwnerSession,
  verifyFluxTeamSession,
  verifyUserSession,
};<|MERGE_RESOLUTION|>--- conflicted
+++ resolved
@@ -177,13 +177,8 @@
   if (!loggedUser) {
     const timestamp = new Date().getTime();
     const message = auth.loginPhrase;
-<<<<<<< HEAD
-    const sixteenHours = 2 * 60 * 60 * 1000;
-    if (Number(message.substring(0, 13)) < (timestamp - sixteenHours) || Number(message.substring(0, 13)) > timestamp || message.length > 70 || message.length < 40) {
-=======
     const twoHours = 2 * 60 * 60 * 1000;
     if (Number(message.substring(0, 13)) < (timestamp - twoHours) || Number(message.substring(0, 13)) > timestamp || message.length > 70 || message.length < 40) {
->>>>>>> d05dda4f
       return false;
     }
   }
