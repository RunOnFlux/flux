--- conflicted
+++ resolved
@@ -1206,30 +1206,6 @@
   app.post('/syncthing/config/ldap', (req, res) => {
     syncthingService.postConfigLdap(req, res);
   });
-<<<<<<< HEAD
-  app.post('/syncthing/cluster/pending/devices', cache('30 seconds'), (req, res) => {
-    syncthingService.postClusterPendigDevices(req, res);
-  });
-  app.post('/syncthing/cluster/pending/folders', cache('30 seconds'), (req, res) => {
-    syncthingService.postClusterPendigFolders(req, res);
-  });
-  app.post('/syncthing/folder/versions', cache('30 seconds'), (req, res) => {
-    syncthingService.postFolderVersions(req, res);
-  });
-  app.post('/syncthing/db/ignores', cache('30 seconds'), (req, res) => {
-    syncthingService.postDbIgnores(req, res);
-  });
-  app.post('/syncthing/db/override', cache('30 seconds'), (req, res) => {
-    syncthingService.postDbOverride(req, res);
-  });
-  app.post('/syncthing/db/prio', cache('30 seconds'), (req, res) => {
-    syncthingService.postDbPrio(req, res);
-  });
-  app.post('/syncthing/db/revert', cache('30 seconds'), (req, res) => {
-    syncthingService.postDbRevert(req, res);
-  });
-  app.post('/syncthing/db/scan', cache('30 seconds'), (req, res) => {
-=======
   app.post('/syncthing/cluster/pending/devices', (req, res) => {
     syncthingService.postClusterPendigDevices(req, res);
   });
@@ -1252,7 +1228,6 @@
     syncthingService.postDbRevert(req, res);
   });
   app.post('/syncthing/db/scan', (req, res) => {
->>>>>>> 2374b5c9
     syncthingService.postDbScan(req, res);
   });
 
