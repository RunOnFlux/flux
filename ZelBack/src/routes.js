--- conflicted
+++ resolved
@@ -488,10 +488,6 @@
   app.get('/syncthing/config/folders/:id?', cache('30 seconds'), (req, res) => {
     syncthingService.getConfigFolders(req, res);
   });
-<<<<<<< HEAD
-  app.get('/syncthing/config/restart-required', cache('30 seconds'), (req, res) => {
-    syncthingService.getConfigRestartRequired(req, res);
-=======
   app.get('/syncthing/config/devices/:id?', cache('30 seconds'), (req, res) => {
     syncthingService.getConfigDevices(req, res);
   });
@@ -503,29 +499,22 @@
   });
   app.get('/syncthing/config/defaults/ignores', cache('30 seconds'), (req, res) => {
     syncthingService.getConfigDefaultsIgnores(req, res);
->>>>>>> c2bdc91a
   });
   app.get('/syncthing/config/options', cache('30 seconds'), (req, res) => {
     syncthingService.getConfigOptions(req, res);
   });
-<<<<<<< HEAD
+  app.get('/syncthing/config/ldap', cache('30 seconds'), (req, res) => {
+    syncthingService.getConfigLdap(req, res);
+  });
   app.get('/syncthing/config/gui', cache('30 seconds'), (req, res) => {
     syncthingService.getConfigGui(req, res);
   });
-=======
-  app.get('/syncthing/config/ldap', cache('30 seconds'), (req, res) => {
-    syncthingService.getConfigLdap(req, res);
-  });
-  app.get('/syncthing/config/gui', cache('30 seconds'), (req, res) => {
-    syncthingService.getConfigGui(req, res);
-  });
   app.get('/syncthing/stats/device', cache('30 seconds'), (req, res) => {
     syncthingService.statsDevice(req, res);
   });
   app.get('/syncthing/stats/folder', cache('30 seconds'), (req, res) => {
     syncthingService.statsFolder(req, res);
   });
->>>>>>> c2bdc91a
 
   // GET PROTECTED API - ZelNode Owner
   app.get('/daemon/stop', (req, res) => {
