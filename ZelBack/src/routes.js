--- conflicted
+++ resolved
@@ -406,14 +406,10 @@
   app.get('/zelcash/ping', (req, res) => { // we do not want this to be issued by anyone.
     zelcashService.ping(req, res);
   });
-<<<<<<< HEAD
-  app.get('/zelnode/updateflux', (req, res) => { // method shall be called only if zelflux version is obsolete.
-=======
   app.get('/zelcash/zcbenchmark/:benchmarktype?/:samplecount?', (req, res) => {
     zelcashService.zcBenchmark(req, res);
   });
-  app.get('/zelnode/updateflux', (req, res) => { // method shall be called only if flux version is obsolete.
->>>>>>> 967ad756
+  app.get('/zelnode/updateflux', (req, res) => { // method shall be called only if zelflux version is obsolete.
     zelnodeService.updateFlux(req, res);
   });
   app.get('/zelnode/rebuildzelfront', (req, res) => {
