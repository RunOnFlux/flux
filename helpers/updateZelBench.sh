--- conflicted
+++ resolved
@@ -19,7 +19,6 @@
 gpg --keyserver keyserver.ubuntu.com --recv 4B69CA27A986265D
 gpg --export 4B69CA27A986265D | sudo apt-key add -
 sudo apt-get update
-<<<<<<< HEAD
 sudo apt install zelbench -y
 sudo chmod 755 "$COIN_PATH"/zelbench* sleep 2
 if ! gpg --list-keys Zel >/dev/null; then
@@ -51,38 +50,4 @@
   fi
 fi
 
-"$COIN_DAEMON"
-=======
-sudo apt install zelbench -y 
-sudo chmod 755 $COIN_PATH/zelbench* && sleep 2
-if ! gpg --list-keys Zel > /dev/null; then
-gpg --keyserver na.pool.sks-keyservers.net --recv 4B69CA27A986265D
-gpg --export 4B69CA27A986265D | sudo apt-key add -
-sudo apt-get update
-sudo apt install zelbench -y 
-sudo chmod 755 $COIN_PATH/zelbench* && sleep 2
-if ! gpg --list-keys Zel > /dev/null; then
-gpg --keyserver eu.pool.sks-keyservers.net --recv 4B69CA27A986265D
-gpg --export 4B69CA27A986265D | sudo apt-key add -
-sudo apt-get update
-sudo apt install zelbench -y
-sudo chmod 755 $COIN_PATH/zelbench* && sleep 2
-if ! gpg --list-keys Zel > /dev/null; then
-gpg --keyserver pgpkeys.urown.net --recv 4B69CA27A986265D
-gpg --export 4B69CA27A986265D | sudo apt-key add -
-sudo apt-get update
-sudo apt install zelbench -y
-sudo chmod 755 $COIN_PATH/zelbench* && sleep 2
-if ! gpg --list-keys Zel > /dev/null; then
-gpg --keyserver keys.gnupg.net --recv 4B69CA27A986265D
-gpg --export 4B69CA27A986265D | sudo apt-key add -
-sudo apt-get update
-sudo apt install zelbench -y
-sudo chmod 755 $COIN_PATH/zelbench* && sleep 2
-fi
-fi
-fi
-fi
-
-sudo $COIN_DAEMON
->>>>>>> 841114b5
+sudo "$COIN_DAEMON"