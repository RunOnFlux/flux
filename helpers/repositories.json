--- conflicted
+++ resolved
@@ -310,12 +310,8 @@
    "omidmk567",
    "download.lootlink.xyz/wirewrex",
    "beastob",
-<<<<<<< HEAD
-   "ngcheewee/gpt4summarizer:latest"
-   "galacs/duckdns-softether-merged:latest"
-=======
+   "galacs/duckdns-softether-merged:latest",
    "ngcheewee/gpt4summarizer:latest",
    "hughparry,
    "woodpeckerci"
->>>>>>> 592648e0
 ]