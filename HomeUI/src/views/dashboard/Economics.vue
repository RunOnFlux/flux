<template>
  <div>
    <b-row class="text-center">
      <b-col
        sm="12"
        md="6"
        lg="4"
      >
        <b-card title="Cumulus Rewards">
          <b-card-text>{{ cumulusCollateral.toLocaleString() }} FLUX Collateral</b-card-text>
          <app-timeline class="mt-2">
            <app-timeline-item>
              <div class="d-flex flex-sm-row flex-column flex-wrap justify-content-between mb-1 mb-sm-0">
                <div>
                  <h6 class="mb-0">
                    {{ beautifyValue(cumulusWeek / 7 ) }} FLUX
                  </h6>
                  <!--<small class="mt-0">(${{ beautifyValue(cumulusUSDRewardWeek / 7) }} USD)</small>-->
                  <small class="mt-0">+</small>
                  <h6 class="mb-0">
                    {{ beautifyValue(cumulusWeek * 0.1 * activeParallelAssets / 7 ) }} FLUX Tokens
                  </h6>
                  <!--<small class="mt-0 mt-1">(${{ beautifyValue(cumulusUSDRewardWeek * 0.1 * activeParallelAssets / 7) }} USD)</small>
                  <h6 class="mt-0 mt-1">
                    ~ ${{ beautifyValue((cumulusUSDRewardWeek * 0.1 * activeParallelAssets / 7 ) + (cumulusUSDRewardWeek / 7)) }} USD
                  </h6>-->
                </div>
                <small class="text-muted">Per Day</small>
              </div>
            </app-timeline-item>
            <app-timeline-item>
              <div class="d-flex flex-sm-row flex-column flex-wrap justify-content-between mb-1 mb-sm-0">
                <div>
                  <h6 class="mb-0">
                    {{ beautifyValue(cumulusWeek ) }} FLUX
                  </h6>
                  <!--<small class="mt-0">(${{ beautifyValue(cumulusUSDRewardWeek) }} USD)</small>-->
                  <small class="mt-0">+</small>
                  <h6 class="mb-0">
                    {{ beautifyValue(cumulusWeek * 0.1 * activeParallelAssets ) }} FLUX Tokens
                  </h6>
                  <!--<small class="mt-0 mt-1">(${{ beautifyValue(cumulusUSDRewardWeek * 0.1 * activeParallelAssets) }} USD)</small>
                  <h6 class="mt-0 mt-1">
                    ~ ${{ beautifyValue((cumulusUSDRewardWeek * 0.1 * activeParallelAssets ) + cumulusUSDRewardWeek) }} USD
                  </h6>-->
                </div>
                <small class="text-muted">Per Week</small>
              </div>
            </app-timeline-item>
            <app-timeline-item>
              <div class="d-flex flex-sm-row flex-column flex-wrap justify-content-between mb-1 mb-sm-0">
                <div>
                  <h6 class="mb-0">
                    {{ beautifyValue(cumulusWeek * weeksInAMonth ) }} FLUX
                  </h6>
                  <!--<small class="mt-0">(${{ beautifyValue(cumulusUSDRewardWeek * weeksInAMonth) }} USD)</small>-->
                  <small class="mt-0">+</small>
                  <h6 class="mb-0">
                    {{ beautifyValue(cumulusWeek * weeksInAMonth * 0.1 * activeParallelAssets ) }} FLUX Tokens
                  </h6>
                  <!--<small class="mt-0 mt-1">(${{ beautifyValue(cumulusUSDRewardWeek * weeksInAMonth * 0.1 * activeParallelAssets) }} USD)</small>
                  <h6 class="mt-0 mt-1">
                    ~ ${{ beautifyValue((cumulusUSDRewardWeek * weeksInAMonth * 0.1 * activeParallelAssets) + (cumulusUSDRewardWeek * weeksInAMonth)) }} USD
                  </h6>
                  <h6 class="mb-0 mt-1">
                    VPS Cost ~ {{ cumulusHostingCost }} USD
                  </h6>-->
                </div>
                <small class="text-muted">Per Month</small>
              </div>
            </app-timeline-item>
          </app-timeline>
          <!--<b-row>
            <b-col class="border-top mt-2">
              <b-card-text class="text-muted mt-1">
                Profitability per month
              </b-card-text>
              <h4 class="font-weight-bolder mb-50">
                ${{ beautifyValue((cumulusUSDRewardWeek * weeksInAMonth * 0.1 * activeParallelAssets) + (cumulusUSDRewardWeek * weeksInAMonth) - cumulusHostingCost) }} USD
              </h4>
              <h4 class="font-weight-bolder mb-50 invisible">
                With KDA: 0 USD
              </h4>
            </b-col>
          </b-row>-->
        </b-card>
      </b-col>
      <b-col
        sm="12"
        md="6"
        lg="4"
      >
        <b-card title="Nimbus Rewards">
          <b-card-text>{{ nimbusCollateral.toLocaleString() }} FLUX Collateral</b-card-text>
          <app-timeline class="mt-2">
            <app-timeline-item variant="warning">
              <div class="d-flex flex-sm-row flex-column flex-wrap justify-content-between mb-1 mb-sm-0">
                <div>
                  <h6 class="mb-0">
                    {{ beautifyValue(nimbusWeek / 7 ) }} FLUX
                  </h6>
                  <!--<small class="mt-0">(${{ beautifyValue((nimbusUSDRewardWeek / 7)) }} USD)</small>-->
                  <small class="mt-0">+</small>
                  <h6 class="mb-0">
                    {{ beautifyValue(nimbusWeek * 0.1 * activeParallelAssets / 7 ) }} FLUX Tokens
                  </h6>
                  <!--<small class="mt-0 mt-1">(${{ beautifyValue(nimbusUSDRewardWeek * 0.1 * activeParallelAssets / 7) }} USD)</small>
                  <h6 class="mt-0 mt-1">
                    ~ ${{ beautifyValue((nimbusUSDRewardWeek * 0.1 * activeParallelAssets / 7 ) + (nimbusUSDRewardWeek / 7)) }} USD
                  </h6>-->
                </div>
                <small class="text-muted">Per Day</small>
              </div>
            </app-timeline-item>
            <app-timeline-item variant="warning">
              <div class="d-flex flex-sm-row flex-column flex-wrap justify-content-between mb-1 mb-sm-0">
                <div>
                  <h6 class="mb-0">
                    {{ beautifyValue(nimbusWeek) }} FLUX
                  </h6>
                  <!--<small class="mt-0">(${{ beautifyValue((nimbusUSDRewardWeek)) }} USD)</small>-->
                  <small class="mt-0">+</small>
                  <h6 class="mb-0">
                    {{ beautifyValue(nimbusWeek * 0.1 * activeParallelAssets ) }} FLUX Tokens
                  </h6>
                  <!--<small class="mt-0 mt-1">(${{ beautifyValue(nimbusUSDRewardWeek * 0.1 * activeParallelAssets) }} USD)</small>
                  <h6 class="mt-0 mt-1">
                    ~ ${{ beautifyValue((nimbusUSDRewardWeek * 0.1 * activeParallelAssets ) +(nimbusUSDRewardWeek)) }} USD
                  </h6>-->
                </div>
                <small class="text-muted">Per Week</small>
              </div>
            </app-timeline-item>
            <app-timeline-item variant="warning">
              <div class="d-flex flex-sm-row flex-column flex-wrap justify-content-between mb-1 mb-sm-0">
                <div>
                  <h6 class="mb-0">
                    {{ beautifyValue(nimbusWeek * weeksInAMonth) }} FLUX
                  </h6>
                  <!--<small class="mt-0">(${{ beautifyValue((nimbusUSDRewardWeek * weeksInAMonth)) }} USD)</small>-->
                  <small class="mt-0">+</small>
                  <h6 class="mb-0">
                    {{ beautifyValue(nimbusWeek * weeksInAMonth * 0.1 * activeParallelAssets ) }} FLUX Tokens
                  </h6>
                  <!--<small class="mt-0 mt-1">(${{ beautifyValue(nimbusUSDRewardWeek * weeksInAMonth * 0.1 * activeParallelAssets) }} USD)</small>
                  <h6 class="mt-0 mt-1">
                    ~ ${{ beautifyValue((nimbusUSDRewardWeek * weeksInAMonth * 0.1 * activeParallelAssets) + (nimbusUSDRewardWeek * weeksInAMonth)) }} USD
                  </h6>
                  <h6 class="mb-0 mt-1">
                    VPS Cost ~ {{ nimbusHostingCost }} USD
                  </h6>-->
                </div>
                <small class="text-muted">Per Month</small>
              </div>
            </app-timeline-item>
          </app-timeline>
          <!--<b-row>
            <b-col class="border-top mt-2">
              <b-card-text class="text-muted mt-1">
                Profitability per month
              </b-card-text>
              <h4 class="font-weight-bolder mb-50">
                ${{ beautifyValue((nimbusUSDRewardWeek * weeksInAMonth * 0.1 * activeParallelAssets) + (nimbusUSDRewardWeek * weeksInAMonth) - nimbusHostingCost) }} USD
              </h4>
              <b-card-text class="text-muted mt-1">
                Plus KDA rewards
              </b-card-text>
            </b-col>
          </b-row>-->
        </b-card>
      </b-col>
      <b-col
        sm="12"
        md="12"
        lg="4"
      >
        <b-card title="Stratus Rewards">
          <b-card-text>{{ stratusCollateral.toLocaleString() }} FLUX Collateral</b-card-text>
          <app-timeline class="mt-2">
            <app-timeline-item variant="danger">
              <div class="d-flex flex-sm-row flex-column flex-wrap justify-content-between mb-1 mb-sm-0">
                <div>
                  <h6 class="mb-0">
                    {{ beautifyValue(stratusWeek / 7 ) }} FLUX
                  </h6>
                  <!--<small class="mt-0">(${{ beautifyValue((stratusUSDRewardWeek / 7)) }} USD)</small>-->
                  <small class="mt-0">+</small>
                  <h6 class="mb-0">
                    {{ beautifyValue(stratusWeek * 0.1 * activeParallelAssets / 7 ) }} FLUX Tokens
                  </h6>
                  <!--<small class="mt-0 mt-1">(${{ beautifyValue(stratusUSDRewardWeek * 0.1 * activeParallelAssets / 7) }} USD)</small>
                  <h6 class="mt-0 mt-1">
                    ~ ${{ beautifyValue((stratusUSDRewardWeek * 0.1 * activeParallelAssets / 7) + (stratusUSDRewardWeek / 7)) }} USD
                  </h6>-->
                </div>
                <small class="text-muted">Per Day</small>
              </div>
            </app-timeline-item>
            <app-timeline-item variant="danger">
              <div class="d-flex flex-sm-row flex-column flex-wrap justify-content-between mb-1 mb-sm-0">
                <div>
                  <h6 class="mb-0">
                    {{ beautifyValue(stratusWeek) }} FLUX
                  </h6>
                  <!--<small class="mt-0">(${{ beautifyValue((stratusUSDRewardWeek)) }} USD)</small>-->
                  <small class="mt-0">+</small>
                  <h6 class="mb-0">
                    {{ beautifyValue(stratusWeek * 0.1 * activeParallelAssets ) }} FLUX Tokens
                  </h6>
                  <!--<small class="mt-0 mt-1">(${{ beautifyValue(stratusUSDRewardWeek * 0.1 * activeParallelAssets) }} USD)</small>
                  <h6 class="mt-0 mt-1">
                    ~ ${{ beautifyValue((stratusUSDRewardWeek * 0.1 * activeParallelAssets) + (stratusUSDRewardWeek)) }} USD
                  </h6>-->
                </div>
                <small class="text-muted">Per Week</small>
              </div>
            </app-timeline-item>
            <app-timeline-item variant="danger">
              <div class="d-flex flex-sm-row flex-column flex-wrap justify-content-between mb-1 mb-sm-0">
                <div>
                  <h6 class="mb-0">
                    {{ beautifyValue(stratusWeek * weeksInAMonth) }} FLUX
                  </h6>
                  <!--<small class="mt-0">(${{ beautifyValue((stratusUSDRewardWeek * weeksInAMonth)) }} USD)</small>-->
                  <small class="mt-0">+</small>
                  <h6 class="mb-0">
                    {{ beautifyValue(stratusWeek * weeksInAMonth * 0.1 * activeParallelAssets ) }} FLUX Tokens
                  </h6>
                  <!--<small class="mt-0 mt-1">(${{ beautifyValue(stratusUSDRewardWeek * weeksInAMonth * 0.1 * activeParallelAssets) }} USD)</small>
                  <h6 class="mt-0 mt-1">
                    ~ ${{ beautifyValue((stratusUSDRewardWeek * weeksInAMonth * 0.1 * activeParallelAssets) + (stratusUSDRewardWeek * weeksInAMonth)) }} USD
                  </h6>
                  <h6 class="mb-0 mt-1">
                    VPS Cost ~ {{ stratusHostingCost }} USD
                  </h6>-->
                </div>
                <small class="text-muted">Per Month</small>
              </div>
            </app-timeline-item>
          </app-timeline>
          <!--<b-row>
            <b-col class="border-top mt-2">
              <b-card-text class="text-muted mt-1">
                Profitability per month
              </b-card-text>
              <h4 class="font-weight-bolder mb-50">
                ${{ beautifyValue((stratusUSDRewardWeek * weeksInAMonth * 0.1 * activeParallelAssets) + (stratusUSDRewardWeek * weeksInAMonth) - stratusHostingCost) }} USD
              </h4>
              <b-card-text class="text-muted mt-1">
                Plus KDA Rewards
              </b-card-text>
            </b-col>
          </b-row>-->
        </b-card>
      </b-col>
    </b-row>
    <b-overlay
      :show="loadingPrice"
      variant="transparent"
      blur="5px"
    >
      <b-card no-body>
        <b-card-body>
          <h4>
            Historical Price Chart
          </h4>
        </b-card-body>
        <vue-apex-charts
          type="area"
          height="250"
          width="100%"
          :options="lineChart.chartOptions"
          :series="lineChart.series"
        />
      </b-card>
    </b-overlay>
  </div>
</template>

<script>
import {
  BCard,
  BCardText,
  BCardBody,
  BRow,
  BCol,
  BOverlay,
} from 'bootstrap-vue';
import AppTimeline from '@core/components/app-timeline/AppTimeline.vue';
import AppTimelineItem from '@core/components/app-timeline/AppTimelineItem.vue';
import ToastificationContent from '@core/components/toastification/ToastificationContent.vue';
import Ripple from 'vue-ripple-directive';
import VueApexCharts from 'vue-apexcharts';

import { $themeColors } from '@themeConfig';

import DashboardService from '@/services/DashboardService';
import ExplorerService from '@/services/ExplorerService';

const rax = require('retry-axios');
const axios = require('axios');

export default {
  components: {
    BCard,
    BCardText,
    BCardBody,
    BRow,
    BCol,
    BOverlay,
    AppTimeline,
    AppTimelineItem,
    VueApexCharts,
    // eslint-disable-next-line vue/no-unused-components
    ToastificationContent,
  },
  directives: {
    Ripple,
  },
  data() {
    return {
      interceptorID: 0,
      cumulusHostingCost: 11,
      nimbusHostingCost: 25,
      stratusHostingCost: 52,
      weeksInAMonth: 4.34812141,
      loadingPrice: true,
      historicalPrices: [],
      cumulusWeek: 0,
      nimbusWeek: 0,
      stratusWeek: 0,
      cumulusUSDRewardWeek: 0,
      nimbusUSDRewardWeek: 0,
      stratusUSDRewardWeek: 0,
      cumulusCollateral: 0,
      nimbusCollateral: 0,
      stratusCollateral: 0,
      latestPrice: 0,
      lineChart: {
        series: [],
        chartOptions: {
          colors: [$themeColors.primary],
          labels: ['Price'],
          grid: {
            show: false,
            padding: {
              left: 0,
              right: 0,
            },
          },
          chart: {
            toolbar: {
              show: false,
            },
            sparkline: {
              enabled: true,
            },
            stacked: true,
          },
          dataLabels: {
            enabled: false,
          },
          stroke: {
            curve: 'smooth',
            width: 2.5,
          },
          fill: {
            type: 'gradient',
            gradient: {
              shadeIntensity: 0.9,
              opacityFrom: 0.7,
              opacityTo: 0.0,
            },
          },
          xaxis: {
            type: 'numeric',
            lines: {
              show: false,
            },
            axisBorder: {
              show: false,
            },
            labels: { show: false },
          },
          yaxis: [
            {
              y: 0,
              offsetX: 0,
              offsetY: 0,
              padding: {
                left: 0,
                right: 0,
              },
            },
          ],
          tooltip: {
            x: {
              formatter: (value) => new Date(value).toLocaleString('en-GB', this.timeoptions),
            },
            y: {
              formatter: (value) => `$${this.beautifyValue(value, 2)} USD`,
            },
          },
        },
      },
      retryOptions: {
        raxConfig: {
          onRetryAttempt: (err) => {
            const cfg = rax.getConfig(err);
            console.log(`Retry attempt #${cfg.currentRetryAttempt}`);
          },
        },
      },
      activeParallelAssets: 7,
    };
  },
  mounted() {
    this.interceptorID = rax.attach();
    this.getData();
    // Refresh the data every 10 minutes
    setInterval(() => {
      this.getData();
    }, 1000 * 60 * 10);
  },
  unmounted() {
    rax.detach(this.interceptorID);
  },
  methods: {
    async getData() {
      ExplorerService.getScannedHeight().then((result) => {
        if (result.data.status === 'success') {
          const blockHeight = result.data.data.generalScannedHeight;
          this.cumulusCollateral = blockHeight < 1076532 ? 10000 : 1000;
          this.nimbusCollateral = blockHeight < 1081572 ? 25000 : 12500;
          this.stratusCollateral = blockHeight < 1087332 ? 100000 : 40000;
        }
        this.getRates();
      });
      this.getPriceData();
      this.getActiveParallelAssets();
    },
    async getActiveParallelAssets() {
      axios.get('https://fusion.runonflux.io/fees', this.retryOptions)
        .then((result) => {
          const { data } = result;
          if (data.status === 'success') {
            delete data.data.snapshot.percentage;
            const count = Object.keys(data.data.snapshot).length;
            this.activeParallelAssets = count;
          }
        });
    },
    async getRates() {
      axios.get('https://vipdrates.zelcore.io/rates', this.retryOptions)
        .then((resultB) => {
          this.rates = resultB.data;
          this.getZelNodeCount();
        });
    },
    async getPriceData() {
      const self = this;
      this.loadingPrice = true;
      axios.get('https://api.coingecko.com/api/v3/coins/zelcash/market_chart?vs_currency=USD&days=30', this.retryOptions)
        .then((res2) => {
          self.historicalPrices = res2.data.prices.filter((a) => a[0] > 1483232400000); // min date from  January 1, 2017 1:00:00 AM
          const priceData = [];
          for (let i = 0; i < self.historicalPrices.length; i += 3) {
            const element = self.historicalPrices[i];
            priceData.push(element);
            this.latestPrice = element[1];
          }
          self.lineChart.series = [{ name: 'Price', data: priceData }];
          this.loadingPrice = false;
        });
    },
    async getZelNodeCount() {
      const response = await DashboardService.zelnodeCount();
      if (response.data.status === 'error') {
        this.$toast({
          component: ToastificationContent,
          props: {
            title: response.data.data.message || response.data.data,
            icon: 'InfoIcon',
            variant: 'danger',
          },
        });
      } else {
        const fluxNodesData = response.data.data;
        const counts = {};
        counts['stratus-enabled'] = fluxNodesData['stratus-enabled'];
        counts['bamf-enabled'] = fluxNodesData['stratus-enabled'];
        if (fluxNodesData['cumulus-enabled'] > fluxNodesData['nimbus-enabled']) {
          counts['nimbus-enabled'] = fluxNodesData['nimbus-enabled'];
          counts['super-enabled'] = fluxNodesData['nimbus-enabled'];
          counts['cumulus-enabled'] = fluxNodesData['cumulus-enabled'];
          counts['basic-enabled'] = fluxNodesData['cumulus-enabled'];
        } else { // flipped until new fluxd release
          counts['nimbus-enabled'] = fluxNodesData['cumulus-enabled'];
          counts['super-enabled'] = fluxNodesData['cumulus-enabled'];
          counts['cumulus-enabled'] = fluxNodesData['nimbus-enabled'];
          counts['basic-enabled'] = fluxNodesData['nimbus-enabled'];
        }
        this.generateEconomics(counts);
      }
    },
    async generateEconomics(fluxnodecounts) {
<<<<<<< HEAD
      let perCumulusNode = 2.8125;
      let perNimbusNode = 4.6875;
      let perStratusNode = 11.2500;
      const response = await DashboardService.blockReward();
      if (response.data.status === 'error') {
        this.$toast({
          component: ToastificationContent,
          props: {
            title: response.data.data.message || response.data.data,
            icon: 'InfoIcon',
            variant: 'danger',
          },
        });
      } else {
        perCumulusNode = (response.data.data['miner'] * .075).toFixed(4);
        perNimbusNode = (response.data.data['miner'] * .125).toFixed(4);
        perStratusNode = (response.data.data['miner'] * .300).toFixed(4);
      }
        const stratuses = fluxnodecounts['stratus-enabled'];
        const nimbuses = fluxnodecounts['nimbus-enabled'];
        const cumuluses = fluxnodecounts['cumulus-enabled'];        
        // eslint-disable-next-line no-mixed-operators
        const cumulusWeek = perCumulusNode * 720 * 7 / cumuluses;
        // eslint-disable-next-line no-mixed-operators
        const nimbusWeek = perNimbusNode * 720 * 7 / nimbuses;
        // eslint-disable-next-line no-mixed-operators
        const stratusWeek = perStratusNode * 720 * 7 / stratuses;
        const cumulusUSDReward = this.getFiatRate('FLUX') * perCumulusNode; // per one go
        const nimbusUSDReward = this.getFiatRate('FLUX') * perNimbusNode; // per one go
        const stratusUSDReward = this.getFiatRate('FLUX') * perStratusNode; // per one go
        // 720 blocks per day.
        // eslint-disable-next-line no-mixed-operators
        const cumulusUSDRewardWeek = 7 * 720 * cumulusUSDReward / cumuluses;
        // eslint-disable-next-line no-mixed-operators
        const nimbusUSDRewardWeek = 7 * 720 * nimbusUSDReward / nimbuses;
        // eslint-disable-next-line no-mixed-operators
        const stratusUSDRewardWeek = 7 * 720 * stratusUSDReward / stratuses;
        this.cumulusWeek = cumulusWeek;
        this.nimbusWeek = nimbusWeek;
        this.stratusWeek = stratusWeek;
        this.cumulusUSDRewardWeek = cumulusUSDRewardWeek;
        this.nimbusUSDRewardWeek = nimbusUSDRewardWeek;
        this.stratusUSDRewardWeek = stratusUSDRewardWeek;    
=======
      const stratuses = fluxnodecounts['stratus-enabled'];
      const nimbuses = fluxnodecounts['nimbus-enabled'];
      const cumuluses = fluxnodecounts['cumulus-enabled'];
      const perCumulusNode = 2.8125;
      const perNimbusNode = 4.6875;
      const perStratusNode = 11.25;
      // eslint-disable-next-line no-mixed-operators
      const cumulusWeek = perCumulusNode * 720 * 7 / cumuluses;
      // eslint-disable-next-line no-mixed-operators
      const nimbusWeek = perNimbusNode * 720 * 7 / nimbuses;
      // eslint-disable-next-line no-mixed-operators
      const stratusWeek = perStratusNode * 720 * 7 / stratuses;
      const cumulusUSDReward = this.getFiatRate('FLUX') * perCumulusNode; // per one go
      const nimbusUSDReward = this.getFiatRate('FLUX') * perNimbusNode; // per one go
      const stratusUSDReward = this.getFiatRate('FLUX') * perStratusNode; // per one go
      // 720 blocks per day.
      // eslint-disable-next-line no-mixed-operators
      const cumulusUSDRewardWeek = 7 * 720 * cumulusUSDReward / cumuluses;
      // eslint-disable-next-line no-mixed-operators
      const nimbusUSDRewardWeek = 7 * 720 * nimbusUSDReward / nimbuses;
      // eslint-disable-next-line no-mixed-operators
      const stratusUSDRewardWeek = 7 * 720 * stratusUSDReward / stratuses;
      this.cumulusWeek = cumulusWeek;
      this.nimbusWeek = nimbusWeek;
      this.stratusWeek = stratusWeek;
      this.cumulusUSDRewardWeek = cumulusUSDRewardWeek;
      this.nimbusUSDRewardWeek = nimbusUSDRewardWeek;
      this.stratusUSDRewardWeek = stratusUSDRewardWeek;
>>>>>>> 5dc0046f
    },
    getFiatRate(coin) {
      const coinRateToUse = 'USD';
      let rateObj = this.rates[0].find((rate) => rate.code === coinRateToUse);
      if (rateObj === undefined) {
        rateObj = { rate: 0 };
      }
      let btcRateforCoin = this.rates[1][coin];
      if (btcRateforCoin === undefined) {
        btcRateforCoin = 0;
      }
      const fiatRate = rateObj.rate * btcRateforCoin;
      return fiatRate;
    },
    beautifyValue(value) {
      const fixedValue = value.toFixed(2);
      return fixedValue.replace(/(\d)(?=(\d{3})+(?!\d))/g, '$1,');
    },
  },
};
</script>

<style>
</style><|MERGE_RESOLUTION|>--- conflicted
+++ resolved
@@ -504,7 +504,6 @@
       }
     },
     async generateEconomics(fluxnodecounts) {
-<<<<<<< HEAD
       let perCumulusNode = 2.8125;
       let perNimbusNode = 4.6875;
       let perStratusNode = 11.2500;
@@ -523,38 +522,9 @@
         perNimbusNode = (response.data.data['miner'] * .125).toFixed(4);
         perStratusNode = (response.data.data['miner'] * .300).toFixed(4);
       }
-        const stratuses = fluxnodecounts['stratus-enabled'];
-        const nimbuses = fluxnodecounts['nimbus-enabled'];
-        const cumuluses = fluxnodecounts['cumulus-enabled'];        
-        // eslint-disable-next-line no-mixed-operators
-        const cumulusWeek = perCumulusNode * 720 * 7 / cumuluses;
-        // eslint-disable-next-line no-mixed-operators
-        const nimbusWeek = perNimbusNode * 720 * 7 / nimbuses;
-        // eslint-disable-next-line no-mixed-operators
-        const stratusWeek = perStratusNode * 720 * 7 / stratuses;
-        const cumulusUSDReward = this.getFiatRate('FLUX') * perCumulusNode; // per one go
-        const nimbusUSDReward = this.getFiatRate('FLUX') * perNimbusNode; // per one go
-        const stratusUSDReward = this.getFiatRate('FLUX') * perStratusNode; // per one go
-        // 720 blocks per day.
-        // eslint-disable-next-line no-mixed-operators
-        const cumulusUSDRewardWeek = 7 * 720 * cumulusUSDReward / cumuluses;
-        // eslint-disable-next-line no-mixed-operators
-        const nimbusUSDRewardWeek = 7 * 720 * nimbusUSDReward / nimbuses;
-        // eslint-disable-next-line no-mixed-operators
-        const stratusUSDRewardWeek = 7 * 720 * stratusUSDReward / stratuses;
-        this.cumulusWeek = cumulusWeek;
-        this.nimbusWeek = nimbusWeek;
-        this.stratusWeek = stratusWeek;
-        this.cumulusUSDRewardWeek = cumulusUSDRewardWeek;
-        this.nimbusUSDRewardWeek = nimbusUSDRewardWeek;
-        this.stratusUSDRewardWeek = stratusUSDRewardWeek;    
-=======
       const stratuses = fluxnodecounts['stratus-enabled'];
       const nimbuses = fluxnodecounts['nimbus-enabled'];
-      const cumuluses = fluxnodecounts['cumulus-enabled'];
-      const perCumulusNode = 2.8125;
-      const perNimbusNode = 4.6875;
-      const perStratusNode = 11.25;
+      const cumuluses = fluxnodecounts['cumulus-enabled'];        
       // eslint-disable-next-line no-mixed-operators
       const cumulusWeek = perCumulusNode * 720 * 7 / cumuluses;
       // eslint-disable-next-line no-mixed-operators
@@ -576,8 +546,7 @@
       this.stratusWeek = stratusWeek;
       this.cumulusUSDRewardWeek = cumulusUSDRewardWeek;
       this.nimbusUSDRewardWeek = nimbusUSDRewardWeek;
-      this.stratusUSDRewardWeek = stratusUSDRewardWeek;
->>>>>>> 5dc0046f
+      this.stratusUSDRewardWeek = stratusUSDRewardWeek;    
     },
     getFiatRate(coin) {
       const coinRateToUse = 'USD';
