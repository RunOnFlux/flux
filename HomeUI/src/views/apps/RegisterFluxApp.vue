--- conflicted
+++ resolved
@@ -1574,14 +1574,9 @@
     const validTill = computed(() => {
       const expTime = this.timestamp + 60 * 60 * 1000; // 1 hour
       return expTime;
-<<<<<<< HEAD
     });
 
     const subscribedTill = computed(() => {
-      const expTime = this.timestamp + 30 * 24 * 60 * 60 * 1000 + 60 * 60 * 1000; // 1 month
-=======
-    },
-    subscribedTill() {
       if (this.appRegistrationSpecification.expire) {
         const timeFound = this.expireOptions.find((option) => option.value === this.appRegistrationSpecification.expire);
         if (timeFound) {
@@ -1595,7 +1590,6 @@
         return expTime;
       }
       const expTime = this.timestamp + 30 * 24 * 60 * 60 * 1000; // 1 month
->>>>>>> f939fb3e
       return expTime;
     });
 
@@ -1624,24 +1618,22 @@
       const backendURL = store.get('backendURL') || mybackend;
       const url = `${backendURL}/id/providesign`;
       return encodeURI(url);
-<<<<<<< HEAD
+    });
+
+    const getExpireLabel = computed(() => {
+      if (this.expireOptions[this.expirePosition]) {
+        return this.expireOptions[this.expirePosition].label;
+      }
+      return null;
     });
 
     return {
       mapState,
       validTill,
       subscribedTill,
-      callbackValue
+      callbackValue,
+      getExpireLabel
     }
-=======
-    },
-    getExpireLabel() {
-      if (this.expireOptions[this.expirePosition]) {
-        return this.expireOptions[this.expirePosition].label;
-      }
-      return null;
-    },
->>>>>>> f939fb3e
   },
   watch: {
     appRegistrationSpecification: {
