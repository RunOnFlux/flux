<template>
  <div>
    <b-card>
      <b-card-sub-title>
        Note: Only verified images can currently run on Flux. To whitelist your image, please contact the Flux Team via
        <b-link
          href="https://discord.gg/runonflux"
          target="_blank"
          active-class="primary"
          rel="noopener noreferrer"
        >
          Discord
        </b-link>
        or submit a Pull Request directly to
        <b-link
          href="https://github.com/RunOnFlux/flux"
          target="_blank"
          active-class="primary"
          rel="noopener noreferrer"
        >
          Flux repository
        </b-link>.
      </b-card-sub-title>
    </b-card>
    <div v-if="specificationVersion >= 4">
      <b-row class="match-height">
        <b-col xs="6">
          <b-card title="Details">
            <b-button
              v-b-tooltip.hover.top="'Import Application Specification'"
              variant="outline-primary"
              class="importSpecsButton"
              @click="importAppSpecs = true"
            >
              <v-icon name="cloud-download-alt" /> Import
            </b-button>
            <b-form-group
              label-cols="2"
              label-cols-lg="1"
              label="Version"
              label-for="version"
            >
              <b-form-input
                id="version"
                v-model="appRegistrationSpecification.version"
                :placeholder="appRegistrationSpecification.version.toString()"
                readonly
              />
            </b-form-group>
            <b-form-group
              label-cols="2"
              label-cols-lg="1"
              label="Name"
              label-for="name"
            >
              <b-form-input
                id="name"
                v-model="appRegistrationSpecification.name"
                placeholder="Application Name"
              />
            </b-form-group>
            <b-form-group
              label-cols="2"
              label-cols-lg="1"
              label="Desc."
              label-for="desc"
            >
              <b-form-textarea
                id="desc"
                v-model="appRegistrationSpecification.description"
                placeholder="Description"
                rows="3"
              />
            </b-form-group>
            <b-form-group
              label-cols="2"
              label-cols-lg="1"
              label="Owner"
              label-for="owner"
            >
              <b-form-input
                id="owner"
                v-model="appRegistrationSpecification.owner"
                placeholder="ZelID of Application Owner"
              />
            </b-form-group>
            <div v-if="specificationVersion >= 5">
              <div class="form-row form-group">
                <label class="col-1 col-form-label">
                  Contacts
                  <v-icon
                    v-b-tooltip.hover.top="'Array of strings of emails Contacts to get notifications ex. app about to expire, app spawns. Contacts are also PUBLIC information.'"
                    name="info-circle"
                    class="mr-1"
                  />
                </label>
                <div class="col">
                  <b-form-input
                    id="contacs"
                    v-model="appRegistrationSpecification.contacts"
                  />
                </div>
                <div class="col-0">
                  <b-button
                    id="upload-contacts"
                    v-b-tooltip.hover.top="
                      'Uploads Contacts to Flux Storage. Contacts will be replaced with a link to Flux Storage instead. This increases maximum allowed contacts while adding enhanced privacy - nobody except FluxOS Team maintaining notifications system has access to contacts.'
                    "
                    variant="outline-primary"
                  >
                    <v-icon name="cloud-upload-alt" />
                  </b-button>
                  <confirm-dialog
                    target="upload-contacts"
                    confirm-button="Upload Contacts"
                    :width="600"
                    @confirm="uploadContactsToFluxStorage()"
                  />
                </div>
              </div>
              <div v-if="specificationVersion >= 5 && !isPrivateApp">
                <h4>Allowed Geolocation</h4>
                <div
                  v-for="n in numberOfGeolocations"
                  :key="`${n}pos`"
                >
                  <b-form-group
                    label-cols="3"
                    label-cols-lg="1"
                    :label="`Continent - ${n}`"
                    label-for="Continent"
                  >
                    <b-form-select
                      id="Continent"
                      v-model="allowedGeolocations[`selectedContinent${n}`]"
                      :options="continentsOptions(false)"
                      @change="adjustMaxInstancesPossible()"
                    >
                      <template #first>
                        <b-form-select-option
                          :value="undefined"
                          disabled
                        >
                          -- Select to restrict Continent --
                        </b-form-select-option>
                      </template>
                    </b-form-select>
                  </b-form-group>
                  <b-form-group
                    v-if="allowedGeolocations[`selectedContinent${n}`] && allowedGeolocations[`selectedContinent${n}`] !== 'ALL'"
                    label-cols="3"
                    label-cols-lg="1"
                    :label="`Country - ${n}`"
                    label-for="Country"
                  >
                    <b-form-select
                      id="country"
                      v-model="allowedGeolocations[`selectedCountry${n}`]"
                      :options="countriesOptions(allowedGeolocations[`selectedContinent${n}`], false)"
                      @change="adjustMaxInstancesPossible()"
                    >
                      <template #first>
                        <b-form-select-option
                          :value="undefined"
                          disabled
                        >
                          -- Select to restrict Country --
                        </b-form-select-option>
                      </template>
                    </b-form-select>
                  </b-form-group>
                  <b-form-group
                    v-if="allowedGeolocations[`selectedContinent${n}`] && allowedGeolocations[`selectedContinent${n}`] !== 'ALL' && allowedGeolocations[`selectedCountry${n}`] && allowedGeolocations[`selectedCountry${n}`] !== 'ALL'"
                    label-cols="3"
                    label-cols-lg="1"
                    :label="`Region - ${n}`"
                    label-for="Region"
                  >
                    <b-form-select
                      id="Region"
                      v-model="allowedGeolocations[`selectedRegion${n}`]"
                      :options="regionsOptions(allowedGeolocations[`selectedContinent${n}`], allowedGeolocations[`selectedCountry${n}`], false)"
                      @change="adjustMaxInstancesPossible()"
                    >
                      <template #first>
                        <b-form-select-option
                          :value="undefined"
                          disabled
                        >
                          -- Select to restrict Region --
                        </b-form-select-option>
                      </template>
                    </b-form-select>
                  </b-form-group>
                </div>
                <div class="text-center">
                  <b-button
                    v-if="numberOfGeolocations > 1"
                    v-b-tooltip.hover.bottom="'Remove Allowed Geolocation Restriction'"
                    v-ripple.400="'rgba(255, 255, 255, 0.15)'"
                    variant="outline-secondary"
                    size="sm"
                    class="m-1"
                    @click="numberOfGeolocations = numberOfGeolocations - 1; adjustMaxInstancesPossible()"
                  >
                    <v-icon name="minus" />
                  </b-button>
                  <b-button
                    v-if="numberOfGeolocations < 5"
                    v-b-tooltip.hover.bottom="'Add Allowed Geolocation Restriction'"
                    v-ripple.400="'rgba(255, 255, 255, 0.15)'"
                    variant="outline-secondary"
                    size="sm"
                    class="m-1"
                    @click="numberOfGeolocations = numberOfGeolocations + 1; adjustMaxInstancesPossible()"
                  >
                    <v-icon name="plus" />
                  </b-button>
                </div>
              </div>
              <br><br>
              <div v-if="specificationVersion >= 5 && !isPrivateApp">
                <h4>Forbidden Geolocation</h4>
                <div
                  v-for="n in numberOfNegativeGeolocations"
                  :key="`${n}posB`"
                >
                  <b-form-group
                    label-cols="3"
                    label-cols-lg="1"
                    :label="`Continent - ${n}`"
                    label-for="Continent"
                  >
                    <b-form-select
                      id="Continent"
                      v-model="forbiddenGeolocations[`selectedContinent${n}`]"
                      :options="continentsOptions(true)"
                    >
                      <template #first>
                        <b-form-select-option
                          :value="undefined"
                          disabled
                        >
                          -- Select to ban Continent --
                        </b-form-select-option>
                      </template>
                    </b-form-select>
                  </b-form-group>
                  <b-form-group
                    v-if="forbiddenGeolocations[`selectedContinent${n}`] && forbiddenGeolocations[`selectedContinent${n}`] !== 'NONE'"
                    label-cols="3"
                    label-cols-lg="1"
                    :label="`Country - ${n}`"
                    label-for="Country"
                  >
                    <b-form-select
                      id="country"
                      v-model="forbiddenGeolocations[`selectedCountry${n}`]"
                      :options="countriesOptions(forbiddenGeolocations[`selectedContinent${n}`], true)"
                    >
                      <template #first>
                        <b-form-select-option
                          :value="undefined"
                          disabled
                        >
                          -- Select to ban Country --
                        </b-form-select-option>
                      </template>
                    </b-form-select>
                  </b-form-group>
                  <b-form-group
                    v-if="forbiddenGeolocations[`selectedContinent${n}`] && forbiddenGeolocations[`selectedContinent${n}`] !== 'NONE' && forbiddenGeolocations[`selectedCountry${n}`] && forbiddenGeolocations[`selectedCountry${n}`] !== 'ALL'"
                    label-cols="3"
                    label-cols-lg="1"
                    :label="`Region - ${n}`"
                    label-for="Region"
                  >
                    <b-form-select
                      id="Region"
                      v-model="forbiddenGeolocations[`selectedRegion${n}`]"
                      :options="regionsOptions(forbiddenGeolocations[`selectedContinent${n}`], forbiddenGeolocations[`selectedCountry${n}`], true)"
                    >
                      <template #first>
                        <b-form-select-option
                          :value="undefined"
                          disabled
                        >
                          -- Select to ban Region --
                        </b-form-select-option>
                      </template>
                    </b-form-select>
                  </b-form-group>
                </div>
                <div class="text-center">
                  <b-button
                    v-if="numberOfNegativeGeolocations > 1"
                    v-b-tooltip.hover.bottom="'Remove Forbidden Geolocation Restriction'"
                    v-ripple.400="'rgba(255, 255, 255, 0.15)'"
                    variant="outline-secondary"
                    size="sm"
                    class="m-1"
                    @click="numberOfNegativeGeolocations = numberOfNegativeGeolocations - 1"
                  >
                    <v-icon name="minus" />
                  </b-button>
                  <b-button
                    v-if="numberOfNegativeGeolocations < 5"
                    v-b-tooltip.hover.bottom="'Add Forbidden Geolocation Restriction'"
                    v-ripple.400="'rgba(255, 255, 255, 0.15)'"
                    variant="outline-secondary"
                    size="sm"
                    class="m-1"
                    @click="numberOfNegativeGeolocations = numberOfNegativeGeolocations + 1"
                  >
                    <v-icon name="plus" />
                  </b-button>
                </div>
              </div>
            </div>
            <br>
            <b-form-group
              v-if="appRegistrationSpecification.version >= 3"
              label-cols="2"
              label-cols-lg="1"
              label="Instances"
              label-for="instances"
            >
              <div class="mx-1">
                {{ appRegistrationSpecification.instances }}
              </div>
              <b-form-input
                id="instances"
                v-model="appRegistrationSpecification.instances"
                placeholder="Minimum number of application instances to be spawned"
                type="range"
                :min="minInstances"
                :max="maxInstances"
                step="1"
              />
            </b-form-group>
            <br>
            <b-form-group
              v-if="appRegistrationSpecification.version >= 6"
              label-cols="2"
              label-cols-lg="1"
              label="Period"
              label-for="period"
            >
              <div class="mx-1">
                {{ getExpireLabel || (appRegistrationSpecification.expire ? `${appRegistrationSpecification.expire} blocks` : '1 month') }}
              </div>
              <b-form-input
                id="period"
                v-model="expirePosition"
                placeholder="How long an application will live on Flux network"
                type="range"
                :min="0"
                :max="5"
                :step="1"
              />
            </b-form-group>
            <br>
            <div
              v-if="appRegistrationSpecification.version >= 7"
              class="form-row form-group"
            >
              <label class="col-form-label">
                Static IP
                <v-icon
                  v-b-tooltip.hover.top="'Select if your application strictly requires static IP address'"
                  name="info-circle"
                  class="mr-1"
                />
              </label>
              <div class="col">
                <b-form-checkbox
                  id="staticip"
                  v-model="appRegistrationSpecification.staticip"
                  switch
                  class="custom-control-primary inline"
                />
              </div>
            </div>
            <div
              v-if="appRegistrationSpecification.version >= 7"
              class="form-row form-group"
            >
              <label class="col-form-label">
                Enterprise Application
                <v-icon
                  v-b-tooltip.hover.top="'Select if your application requires private image, secrets or if you want to target specific nodes on which application can run. Geolocation targetting is not possible in this case.'"
                  name="info-circle"
                  class="mr-1"
                />
              </label>
              <div class="col">
                <b-form-checkbox
                  id="enterpriseapp"
                  v-model="isPrivateApp"
                  switch
                  class="custom-control-primary inline"
                />
              </div>
            </div>
          </b-card>
        </b-col>
      </b-row>
      <b-card
        v-for="(component, index) in appRegistrationSpecification.compose"
        :key="index"
      >
        <b-card-title>
          Component {{ component.name }}
          <b-button
            v-if="appRegistrationSpecification.compose.length > 1"
            v-ripple.400="'rgba(255, 255, 255, 0.15)'"
            variant="warning"
            aria-label="Remove Component"
            class="float-right"
            size="sm"
            @click="removeComponent(index)"
          >
            Remove
          </b-button>
        </b-card-title>
        <b-row class="match-height">
          <b-col
            xs="12"
            xl="6"
          >
            <b-card>
              <b-card-title>
                General
              </b-card-title>
              <div class="form-row form-group">
                <label class="col-3 col-form-label">
                  Name
                  <v-icon
                    v-b-tooltip.hover.top="'Name of Application Component'"
                    name="info-circle"
                    class="mr-1"
                  />
                </label>
                <div class="col">
                  <b-form-input
                    id="repo"
                    v-model="component.name"
                    placeholder="Component name"
                  />
                </div>
              </div>
              <div class="form-row form-group">
                <label class="col-3 col-form-label">
                  Description
                  <v-icon
                    v-b-tooltip.hover.top="'Description of Application Component'"
                    name="info-circle"
                    class="mr-1"
                  />
                </label>
                <div class="col">
                  <b-form-input
                    id="repo"
                    v-model="component.description"
                    placeholder="Component description"
                  />
                </div>
              </div>
              <div class="form-row form-group">
                <label class="col-3 col-form-label">
                  Repository
                  <v-icon
                    v-b-tooltip.hover.top="'Docker image namespace/repository:tag for component'"
                    name="info-circle"
                    class="mr-1"
                  />
                </label>
                <div class="col">
                  <b-form-input
                    id="repo"
                    v-model="component.repotag"
                    placeholder="Docker image namespace/repository:tag"
                  />
                </div>
              </div>
              <div
                v-if="appRegistrationSpecification.version >= 7 && isPrivateApp"
                class="form-row form-group"
              >
                <label class="col-3 col-form-label">
                  Repository Authentication
                  <v-icon
                    v-b-tooltip.hover.top="'Docker image authentication for private images in the format of username:apikey. This field will be encrypted and accessible to selected enterprise nodes only.'"
                    name="info-circle"
                    class="mr-1"
                  />
                </label>
                <div class="col">
                  <b-form-input
                    id="repoauth"
                    v-model="component.repoauth"
                    placeholder="Docker authentication username:apikey"
                  />
                </div>
              </div>
              <br>
              <b-card-title>
                Connectivity
              </b-card-title>
              <div class="form-row form-group">
                <label class="col-3 col-form-label">
                  Ports
                  <v-icon
                    v-b-tooltip.hover.top="'Array of Ports on which application will be available'"
                    name="info-circle"
                    class="mr-1"
                  />
                </label>
                <div class="col">
                  <b-form-input
                    id="ports"
                    v-model="component.ports"
                  />
                </div>
              </div>
              <div class="form-row form-group">
                <label class="col-3 col-form-label">
                  Domains
                  <v-icon
                    v-b-tooltip.hover.top="'Array of strings of Domains managed by Flux Domain Manager (FDM). Length must correspond to available ports. Use empty strings for no domains'"
                    name="info-circle"
                    class="mr-1"
                  />
                </label>
                <div class="col">
                  <b-form-input
                    id="domains"
                    v-model="component.domains"
                  />
                </div>
              </div>
              <div class="form-row form-group">
                <label class="col-3 col-form-label">
                  Cont. Ports
                  <v-icon
                    v-b-tooltip.hover.top="'Container Ports - Array of ports which your container has'"
                    name="info-circle"
                    class="mr-1"
                  />
                </label>
                <div class="col">
                  <b-form-input
                    id="containerPorts"
                    v-model="component.containerPorts"
                  />
                </div>
              </div>
            </b-card>
          </b-col>
          <b-col
            xs="12"
            xl="6"
          >
            <b-card>
              <b-card-title>
                Environment
              </b-card-title>
              <div class="form-row form-group">
                <label class="col-3 col-form-label">
                  Environment
                  <v-icon
                    v-b-tooltip.hover.top="'Array of strings of Environmental Parameters'"
                    name="info-circle"
                    class="mr-1"
                  />
                </label>
                <div class="col">
                  <b-form-input
                    id="environmentParameters"
                    v-model="component.environmentParameters"
                  />
                </div>
                <div class="col-0">
                  <b-button
                    id="upload-env"
                    v-b-tooltip.hover.top="
                      'Uploads Enviornment to Flux Storage. Environment parameters will be replaced with a link to Flux Storage instead. This increases maximum allowed size of Env. parameters while adding basic privacy - instead of parameters, link to Flux Storage will be visible.'
                    "
                    variant="outline-primary"
                  >
                    <v-icon name="cloud-upload-alt" />
                  </b-button>
                  <confirm-dialog
                    target="upload-env"
                    confirm-button="Upload Environment Parameters"
                    :width="600"
                    @confirm="uploadEnvToFluxStorage(index)"
                  />
                </div>
              </div>
              <div class="form-row form-group">
                <label class="col-3 col-form-label">
                  Commands
                  <v-icon
                    v-b-tooltip.hover.top="'Array of strings of Commands'"
                    name="info-circle"
                    class="mr-1"
                  />
                </label>
                <div class="col">
                  <b-form-input
                    id="commands"
                    v-model="component.commands"
                  />
                </div>
                <div class="col-0">
                  <b-button
                    id="upload-cmd"
                    v-b-tooltip.hover.top="'Uploads Commands to Flux Storage. Commands will be replaced with a link to Flux Storage instead. This increases maximum allowed size of Commands while adding basic privacy - instead of commands, link to Flux Storage will be visible.'"
                    variant="outline-primary"
                  >
                    <v-icon name="cloud-upload-alt" />
                  </b-button>
                  <confirm-dialog
                    target="upload-cmd"
                    confirm-button="Upload Commands"
                    :width="600"
                    @confirm="uploadCmdToFluxStorage(index)"
                  />
                </div>
              </div>
              <div class="form-row form-group">
                <label class="col-3 col-form-label">
                  Cont. Data
                  <v-icon
                    v-b-tooltip.hover.top="'Data folder that is shared by application to App volume. Prepend with r: for synced data between instances. Ex. r:/data. Prepend with g: for synced data and primary/standby solution. Ex. g:/data'"
                    name="info-circle"
                    class="mr-1"
                  />
                </label>
                <div class="col">
                  <b-form-input
                    id="containerData"
                    v-model="component.containerData"
                  />
                </div>
              </div>
              <div
                v-if="appRegistrationSpecification.version >= 7 && isPrivateApp"
                class="form-row form-group"
              >
                <label class="col-3 col-form-label">
                  Secrets
                  <v-icon
                    v-b-tooltip.hover.top="'Array of strings of Secret Environmental Parameters. This will be encrypted and accessible to selected Enterprise Nodes only'"
                    name="info-circle"
                    class="mr-1"
                  />
                </label>
                <div class="col">
                  <b-form-input
                    id="secrets"
                    v-model="component.secrets"
                    placeholder="[]"
                  />
                </div>
              </div>
              <br>
              <b-card-title>
                Resources &nbsp;&nbsp;&nbsp;<h6 class="inline text-small">
                  Tiered:
                  <b-form-checkbox
                    id="tiered"
                    v-model="component.tiered"
                    switch
                    class="custom-control-primary inline"
                  />
                </h6>
              </b-card-title>
              <b-form-group
                v-if="!component.tiered"
                label-cols="2"
                label-cols-lg="1"
                label="CPU"
                label-for="cpu"
              >
                <div class="mx-1">
                  {{ component.cpu }}
                </div>
                <b-form-input
                  id="cpu"
                  v-model="component.cpu"
                  placeholder="CPU cores to use by default"
                  type="range"
                  min="0.1"
                  max="15"
                  step="0.1"
                />
              </b-form-group>
              <b-form-group
                v-if="!component.tiered"
                label-cols="2"
                label-cols-lg="1"
                label="RAM"
                label-for="ram"
              >
                <div class="mx-1">
                  {{ component.ram }}
                </div>
                <b-form-input
                  id="ram"
                  v-model="component.ram"
                  placeholder="RAM in MB value to use by default"
                  type="range"
                  min="100"
                  max="59000"
                  step="100"
                />
              </b-form-group>
              <b-form-group
                v-if="!component.tiered"
                label-cols="2"
                label-cols-lg="1"
                label="SSD"
                label-for="ssd"
              >
                <div class="mx-1">
                  {{ component.hdd }}
                </div>
                <b-form-input
                  id="ssd"
                  v-model="component.hdd"
                  placeholder="SSD in GB value to use by default"
                  type="range"
                  min="1"
                  max="820"
                  step="1"
                />
              </b-form-group>
            </b-card>
          </b-col>
        </b-row>
        <b-row v-if="component.tiered">
          <b-col
            xs="12"
            md="6"
            lg="4"
          >
            <b-card title="Cumulus">
              <div>
                CPU: {{ component.cpubasic }}
              </div>
              <b-form-input
                v-model="component.cpubasic"
                type="range"
                min="0.1"
                max="3"
                step="0.1"
              />
              <div>
                RAM: {{ component.rambasic }}
              </div>
              <b-form-input
                v-model="component.rambasic"
                type="range"
                min="100"
                max="5000"
                step="100"
              />
              <div>
                SSD: {{ component.hddbasic }}
              </div>
              <b-form-input
                v-model="component.hddbasic"
                type="range"
                min="1"
                max="180"
                step="1"
              />
            </b-card>
          </b-col>
          <b-col
            xs="12"
            md="6"
            lg="4"
          >
            <b-card title="Nimbus">
              <div>
                CPU: {{ component.cpusuper }}
              </div>
              <b-form-input
                v-model="component.cpusuper"
                type="range"
                min="0.1"
                max="7"
                step="0.1"
              />
              <div>
                RAM: {{ component.ramsuper }}
              </div>
              <b-form-input
                v-model="component.ramsuper"
                type="range"
                min="100"
                max="28000"
                step="100"
              />
              <div>
                SSD: {{ component.hddsuper }}
              </div>
              <b-form-input
                v-model="component.hddsuper"
                type="range"
                min="1"
                max="400"
                step="1"
              />
            </b-card>
          </b-col>
          <b-col
            xs="12"
            lg="4"
          >
            <b-card title="Stratus">
              <div>
                CPU: {{ component.cpubamf }}
              </div>
              <b-form-input
                v-model="component.cpubamf"
                type="range"
                min="0.1"
                max="15"
                step="0.1"
              />
              <div>
                RAM: {{ component.rambamf }}
              </div>
              <b-form-input
                v-model="component.rambamf"
                type="range"
                min="100"
                max="59000"
                step="100"
              />
              <div>
                SSD: {{ component.hddbamf }}
              </div>
              <b-form-input
                v-model="component.hddbamf"
                type="range"
                min="1"
                max="820"
                step="1"
              />
            </b-card>
          </b-col>
        </b-row>
      </b-card>
      <b-card
        v-if="appRegistrationSpecification.version >= 7 && isPrivateApp"
        title="Enterprise Nodes"
      >
        Only these selected enterprise nodes will be able to run your application and are used for encryption. Only these nodes are able to access your private image and secrets.<br>
        Changing the node list after the message is computed and encrypted will result in a failure to run. Secrets and Repository Authentication would need to be adjusted again.<br>
        The score determines how reputable a node and node operator are. The higher the score, the higher the reputation on the network.<br>
        Secrets and Repository Authentication need to be set again if this node list changes.<br>
        The more nodes can run your application, the more stable it is. On the other hand, more nodes will have access to your private data!<br>
        <b-row>
          <b-col
            md="4"
            sm="4"
            class="my-1"
          >
            <b-form-group class="mb-0">
              <label class="d-inline-block text-left mr-50">Per page</label>
              <b-form-select
                id="perPageSelect"
                v-model="entNodesTable.perPage"
                size="sm"
                :options="entNodesTable.pageOptions"
                class="w-50"
              />
            </b-form-group>
          </b-col>
          <b-col
            md="8"
            class="my-1"
          >
            <b-form-group
              label="Filter"
              label-cols-sm="1"
              label-align-sm="right"
              label-for="filterInput"
              class="mb-0"
            >
              <b-input-group size="sm">
                <b-form-input
                  id="filterInput"
                  v-model="entNodesTable.filter"
                  type="search"
                  placeholder="Type to Search"
                />
                <b-input-group-append>
                  <b-button
                    :disabled="!entNodesTable.filter"
                    @click="entNodesTable.filter = ''"
                  >
                    Clear
                  </b-button>
                </b-input-group-append>
              </b-input-group>
            </b-form-group>
          </b-col>

          <b-col cols="12">
            <b-table
              class="app-enterprise-nodes-table"
              striped
              hover
              responsive
              :per-page="entNodesTable.perPage"
              :current-page="entNodesTable.currentPage"
              :items="selectedEnterpriseNodes"
              :fields="entNodesTable.fields"
              :sort-by.sync="entNodesTable.sortBy"
              :sort-desc.sync="entNodesTable.sortDesc"
              :sort-direction="entNodesTable.sortDirection"
              :filter="entNodesTable.filter"
              :filter-included-fields="entNodesTable.filterOn"
              show-empty
              :empty-text="'No Enterprise Nodes selected'"
            >
              <template #cell(show_details)="row">
                <a @click="row.toggleDetails">
                  <v-icon
                    v-if="!row.detailsShowing"
                    name="chevron-down"
                  />
                  <v-icon
                    v-if="row.detailsShowing"
                    name="chevron-up"
                  />
                </a>
              </template>
              <template #row-details="row">
                <b-card class="mx-2">
                  <list-entry
                    title="IP Address"
                    :data="row.item.ip"
                  />
                  <list-entry
                    title="Public Key"
                    :data="row.item.pubkey"
                  />
                  <list-entry
                    title="Node Address"
                    :data="row.item.payment_address"
                  />
                  <list-entry
                    title="Collateral"
                    :data="`${row.item.txhash}:${row.item.outidx}`"
                  />
                  <list-entry
                    title="Tier"
                    :data="row.item.tier"
                  />
                  <list-entry
                    title="Overall Score"
                    :data="row.item.score.toString()"
                  />
                  <list-entry
                    title="Collateral Score"
                    :data="row.item.collateralPoints.toString()"
                  />
                  <list-entry
                    title="Maturity Score"
                    :data="row.item.maturityPoints.toString()"
                  />
                  <list-entry
                    title="Public Key Score"
                    :data="row.item.pubKeyPoints.toString()"
                  />
                  <list-entry
                    title="Enterprise Apps Assigned"
                    :data="row.item.enterpriseApps.toString()"
                  />
                  <div>
                    <b-button
                      size="sm"
                      class="mr-0"
                      variant="primary"
                      @click="openNodeFluxOS(row.item.ip.split(':')[0], row.item.ip.split(':')[1] ? +row.item.ip.split(':')[1] - 1 : 16126)"
                    >
                      Visit FluxNode
                    </b-button>
                  </div>
                </b-card>
              </template>
              <template #cell(ip)="row">
                {{ row.item.ip }}
              </template>
              <template #cell(payment_address)="row">
                {{ row.item.payment_address.slice(0, 8) }}...{{ row.item.payment_address.slice(row.item.payment_address.length - 8, row.item.payment_address.length) }}
              </template>
              <template #cell(tier)="row">
                {{ row.item.tier }}
              </template>
              <template #cell(score)="row">
                {{ row.item.score }}
              </template>
              <template #cell(actions)="locationRow">
                <b-button
                  :id="`remove-${locationRow.item.ip}`"
                  size="sm"
                  class="mr-1 mb-1"
                  variant="danger"
                >
                  Remove
                </b-button>
                <confirm-dialog
                  :target="`remove-${locationRow.item.ip}`"
                  confirm-button="Remove FluxNode"
                  @confirm="removeFluxNode(locationRow.item.ip)"
                />
                <b-button
                  size="sm"
                  class="mr-1 mb-1"
                  variant="primary"
                  @click="openNodeFluxOS(locationRow.item.ip.split(':')[0], locationRow.item.ip.split(':')[1] ? +locationRow.item.ip.split(':')[1] - 1 : 16126)"
                >
                  Visit
                </b-button>
              </template>
            </b-table>
          </b-col>
          <b-col cols="12">
            <b-pagination
              v-model="entNodesTable.currentPage"
              :total-rows="selectedEnterpriseNodes.length"
              :per-page="entNodesTable.perPage"
              align="center"
              size="sm"
              class="my-0"
            />
            <span class="table-total">Total: {{ selectedEnterpriseNodes.length }}</span>
          </b-col>
        </b-row>
        <br>
        <br>
        <div class="text-center">
          <b-button
            v-ripple.400="'rgba(255, 255, 255, 0.15)'"
            variant="primary"
            aria-label="Auto Select Enterprise Nodes"
            class="mb-2 mr-2"
            @click="autoSelectNodes"
          >
            Auto Select Enterprise Nodes
          </b-button>
          <b-button
            v-ripple.400="'rgba(255, 255, 255, 0.15)'"
            variant="primary"
            aria-label="Choose Enterprise Nodes"
            class="mb-2 mr-2"
            @click="chooseEnterpriseDialog = true"
          >
            Choose Enterprise Nodes
          </b-button>
        </div>
      </b-card>
    </div>
    <div v-else>
      <b-row class="match-height">
        <b-col
          xs="12"
          xl="6"
        >
          <b-card title="Details">
            <b-form-group
              label-cols="2"
              label="Version"
              label-for="version"
            >
              <b-form-input
                id="version"
                v-model="appRegistrationSpecification.version"
                :placeholder="appRegistrationSpecification.version.toString()"
                readonly
              />
            </b-form-group>
            <b-form-group
              label-cols="2"
              label="Name"
              label-for="name"
            >
              <b-form-input
                id="name"
                v-model="appRegistrationSpecification.name"
                placeholder="App Name"
              />
            </b-form-group>
            <b-form-group
              label-cols="2"
              label="Desc."
              label-for="desc"
            >
              <b-form-textarea
                id="desc"
                v-model="appRegistrationSpecification.description"
                placeholder="Description"
                rows="3"
              />
            </b-form-group>
            <b-form-group
              label-cols="2"
              label="Repo"
              label-for="repo"
            >
              <b-form-input
                id="repo"
                v-model="appRegistrationSpecification.repotag"
                placeholder="Docker image namespace/repository:tag"
              />
            </b-form-group>
            <b-form-group
              label-cols="2"
              label="Owner"
              label-for="owner"
            >
              <b-form-input
                id="owner"
                v-model="appRegistrationSpecification.owner"
                placeholder="ZelID of Application Owner"
              />
            </b-form-group>
          </b-card>
        </b-col>
        <b-col
          xs="12"
          xl="6"
        >
          <b-card title="Environment">
            <div class="form-row form-group">
              <label class="col-3 col-form-label">
                Ports
                <v-icon
                  v-b-tooltip.hover.top="'Array of Ports on which application will be available'"
                  name="info-circle"
                  class="mr-1"
                />
              </label>
              <div class="col">
                <b-form-input
                  id="ports"
                  v-model="appRegistrationSpecification.ports"
                />
              </div>
            </div>
            <div class="form-row form-group">
              <label class="col-3 col-form-label">
                Domains
                <v-icon
                  v-b-tooltip.hover.top="'Array of strings of Domains managed by Flux Domain Manager (FDM). Length must correspond to available ports. Use empty strings for no domains'"
                  name="info-circle"
                  class="mr-1"
                />
              </label>
              <div class="col">
                <b-form-input
                  id="domains"
                  v-model="appRegistrationSpecification.domains"
                />
              </div>
            </div>
            <div class="form-row form-group">
              <label class="col-3 col-form-label">
                Environment
                <v-icon
                  v-b-tooltip.hover.top="'Array of strings of Environmental Parameters'"
                  name="info-circle"
                  class="mr-1"
                />
              </label>
              <div class="col">
                <b-form-input
                  id="environmentParameters"
                  v-model="appRegistrationSpecification.enviromentParameters"
                />
              </div>
            </div>
            <div class="form-row form-group">
              <label class="col-3 col-form-label">
                Commands
                <v-icon
                  v-b-tooltip.hover.top="'Array of strings of Commands'"
                  name="info-circle"
                  class="mr-1"
                />
              </label>
              <div class="col">
                <b-form-input
                  id="commands"
                  v-model="appRegistrationSpecification.commands"
                />
              </div>
            </div>
            <div class="form-row form-group">
              <label class="col-3 col-form-label">
                Cont. Ports
                <v-icon
                  v-b-tooltip.hover.top="'Container Ports - Array of ports which your container has'"
                  name="info-circle"
                  class="mr-1"
                />
              </label>
              <div class="col">
                <b-form-input
                  id="containerPorts"
                  v-model="appRegistrationSpecification.containerPorts"
                />
              </div>
            </div>
            <div class="form-row form-group">
              <label class="col-3 col-form-label">
                Cont. Data
                <v-icon
                  v-b-tooltip.hover.top="'Data folder that is shared by application to App volume. Prepend with r: for synced data between instances. Ex. r:/data. Prepend with g: for synced data and master/slave solution. Ex. g:/data'"
                  name="info-circle"
                  class="mr-1"
                />
              </label>
              <div class="col">
                <b-form-input
                  id="containerData"
                  v-model="appRegistrationSpecification.containerData"
                />
              </div>
            </div>
          </b-card>
        </b-col>
      </b-row>
      <b-row class="match-height">
        <b-col xs="12">
          <b-card>
            <b-card-title>
              Resources &nbsp;&nbsp;&nbsp;<h6 class="inline text-small">
                Tiered:
                <b-form-checkbox
                  id="tiered"
                  v-model="appRegistrationSpecification.tiered"
                  switch
                  class="custom-control-primary inline"
                />
              </h6>
            </b-card-title>
            <b-form-group
              v-if="appRegistrationSpecification.version >= 3"
              label-cols="2"
              label-cols-lg="1"
              label="Instances"
              label-for="instances"
            >
              <div class="mx-1">
                {{ appRegistrationSpecification.instances }}
              </div>
              <b-form-input
                id="instances"
                v-model="appRegistrationSpecification.instances"
                placeholder="Minimum number of application instances to be spawned"
                type="range"
                min="3"
                max="100"
                step="1"
              />
            </b-form-group>
            <b-form-group
              v-if="!appRegistrationSpecification.tiered"
              label-cols="2"
              label-cols-lg="1"
              label="CPU"
              label-for="cpu"
            >
              <div class="mx-1">
                {{ appRegistrationSpecification.cpu }}
              </div>
              <b-form-input
                id="cpu"
                v-model="appRegistrationSpecification.cpu"
                placeholder="CPU cores to use by default"
                type="range"
                min="0.1"
                max="15"
                step="0.1"
              />
            </b-form-group>
            <b-form-group
              v-if="!appRegistrationSpecification.tiered"
              label-cols="2"
              label-cols-lg="1"
              label="RAM"
              label-for="ram"
            >
              <div class="mx-1">
                {{ appRegistrationSpecification.ram }}
              </div>
              <b-form-input
                id="ram"
                v-model="appRegistrationSpecification.ram"
                placeholder="RAM in MB value to use by default"
                type="range"
                min="100"
                max="59000"
                step="100"
              />
            </b-form-group>
            <b-form-group
              v-if="!appRegistrationSpecification.tiered"
              label-cols="2"
              label-cols-lg="1"
              label="SSD"
              label-for="ssd"
            >
              <div class="mx-1">
                {{ appRegistrationSpecification.hdd }}
              </div>
              <b-form-input
                id="ssd"
                v-model="appRegistrationSpecification.hdd"
                placeholder="SSD in GB value to use by default"
                type="range"
                min="1"
                max="820"
                step="1"
              />
            </b-form-group>
          </b-card>
        </b-col>
      </b-row>
      <b-row v-if="appRegistrationSpecification.tiered">
        <b-col
          xs="12"
          md="6"
          lg="4"
        >
          <b-card title="Cumulus">
            <div>
              CPU: {{ appRegistrationSpecification.cpubasic }}
            </div>
            <b-form-input
              v-model="appRegistrationSpecification.cpubasic"
              type="range"
              min="0.1"
              max="3"
              step="0.1"
            />
            <div>
              RAM: {{ appRegistrationSpecification.rambasic }}
            </div>
            <b-form-input
              v-model="appRegistrationSpecification.rambasic"
              type="range"
              min="100"
              max="5000"
              step="100"
            />
            <div>
              SSD: {{ appRegistrationSpecification.hddbasic }}
            </div>
            <b-form-input
              v-model="appRegistrationSpecification.hddbasic"
              type="range"
              min="1"
              max="180"
              step="1"
            />
          </b-card>
        </b-col>
        <b-col
          xs="12"
          md="6"
          lg="4"
        >
          <b-card title="Nimbus">
            <div>
              CPU: {{ appRegistrationSpecification.cpusuper }}
            </div>
            <b-form-input
              v-model="appRegistrationSpecification.cpusuper"
              type="range"
              min="0.1"
              max="7"
              step="0.1"
            />
            <div>
              RAM: {{ appRegistrationSpecification.ramsuper }}
            </div>
            <b-form-input
              v-model="appRegistrationSpecification.ramsuper"
              type="range"
              min="100"
              max="28000"
              step="100"
            />
            <div>
              SSD: {{ appRegistrationSpecification.hddsuper }}
            </div>
            <b-form-input
              v-model="appRegistrationSpecification.hddsuper"
              type="range"
              min="1"
              max="400"
              step="1"
            />
          </b-card>
        </b-col>
        <b-col
          xs="12"
          lg="4"
        >
          <b-card title="Stratus">
            <div>
              CPU: {{ appRegistrationSpecification.cpubamf }}
            </div>
            <b-form-input
              v-model="appRegistrationSpecification.cpubamf"
              type="range"
              min="0.1"
              max="15"
              step="0.1"
            />
            <div>
              RAM: {{ appRegistrationSpecification.rambamf }}
            </div>
            <b-form-input
              v-model="appRegistrationSpecification.rambamf"
              type="range"
              min="1000"
              max="59000"
              step="100"
            />
            <div>
              SSD: {{ appRegistrationSpecification.hddbamf }}
            </div>
            <b-form-input
              v-model="appRegistrationSpecification.hddbamf"
              type="range"
              min="1"
              max="820"
              step="1"
            />
          </b-card>
        </b-col>
      </b-row>
    </div>
    <div>
      <br>
      <b-form-checkbox
        id="tos"
        v-model="tosAgreed"
        switch
        class="custom-control-primary inline"
      />
      I agree with
      <a
        href="https://cdn.runonflux.io/Flux_Terms_of_Service.pdf"
        target="_blank"
        rel="noopener noreferrer"
      >
        Terms of Service
      </a>
    </div>
    <div
      v-if="appRegistrationSpecification.version >= 4 && appRegistrationSpecification.compose.length < (currentHeight < 1300000 ? 5 : 10)"
      class="text-center"
    >
      <b-button
        v-ripple.400="'rgba(255, 255, 255, 0.15)'"
        variant="secondary"
        aria-label="Add Component to Application Composition"
        class="mb-4"
        @click="addCopmonent"
      >
        Add Component to Application Composition
      </b-button>
    </div>
    <div class="text-center">
      <b-button
        v-ripple.400="'rgba(255, 255, 255, 0.15)'"
        variant="success"
        aria-label="Compute Registration Message"
        class="mb-2"
        @click="checkFluxSpecificationsAndFormatMessage"
      >
        Compute Registration Message
      </b-button>
    </div>
    <div v-if="dataToSign">
      <b-form-group
        label-cols="3"
        label-cols-lg="2"
        label="Registration Message"
        label-for="registrationmessage"
      >
        <b-form-textarea
          id="registrationmessage"
          v-model="dataToSign"
          rows="6"
          readonly
        />
        <b-button
          v-ripple.400="'rgba(255, 255, 255, 0.15)'"
          variant="success"
          aria-label="Copy Message to Sign to Clipboard"
          class="my-1"
          @click="copyMessageToSign"
        >
          Copy
        </b-button>
      </b-form-group>
      <b-form-group
        label-cols="3"
        label-cols-lg="2"
        label="Signature"
        label-for="signature"
      >
        <b-form-input
          id="signature"
          v-model="signature"
        />
      </b-form-group>
      <b-row class="match-height">
        <b-col
          xs="6"
          lg="8"
        >
          <b-card title="Register App">
            <b-card-text>
              Price: {{ applicationPriceUSD }} USD
            </b-card-text>
            <b-card-text>
              Subscription period: {{ getExpireLabel || (appRegistrationSpecification.expire ? `${appRegistrationSpecification.expire} blocks` : '1 month') }}
            </b-card-text>
            <b-button
              v-ripple.400="'rgba(255, 255, 255, 0.15)'"
              variant="success"
              aria-label="Register Flux App"
              class="my-1"
              @click="register"
            >
              Register Flux App
            </b-button>
          </b-card>
        </b-col>
        <b-col
          xs="6"
          lg="4"
        >
          <b-card title="Sign with">
            <div class="loginRow">
              <a @click="initiateSignWS">
                <img
                  class="zelidLogin"
                  src="@/assets/images/zelID.svg"
                  alt="Zel ID"
                  height="100%"
                  width="100%"
                >
              </a>
              <a @click="initSSP">
                <img
                  class="sspLogin"
                  :src="skin === 'dark' ? require('@/assets/images/ssp-logo-white.svg') : require('@/assets/images/ssp-logo-black.svg')"
                  alt="SSP"
                  height="100%"
                  width="100%"
                >
              </a>
            </div>
            <div class="loginRow">
              <a @click="initWalletConnect">
                <img
                  class="walletconnectLogin"
                  src="@/assets/images/walletconnect.svg"
                  alt="WalletConnect"
                  height="100%"
                  width="100%"
                >
              </a>
              <a @click="initMetamask">
                <img
                  class="metamaskLogin"
                  src="@/assets/images/metamask.svg"
                  alt="Metamask"
                  height="100%"
                  width="100%"
                >
              </a>
            </div>
          </b-card>
        </b-col>
      </b-row>
      <b-row
        v-if="registrationHash"
        class="match-height"
      >
        <b-col
          xs="6"
          lg="8"
        >
          <b-card>
            <b-card-text>
              Everything is ready, your application will cost you {{ applicationPriceUSD }} USD.
            </b-card-text>
            <br>
            The application will be subscribed until {{ new Date(subscribedTill).toLocaleString('en-GB', timeoptions.shortDate) }}
            <br>
            To finish the application registration, pay your application with your prefered payment method or check below how to pay with Flux crypto currency.
          </b-card>
        </b-col>
        <b-col
          xs="6"
          lg="4"
        >
          <b-card title="Pay with Stripe/PayPal">
            <div class="loginRow">
              <a @click="initStripePay(registrationHash, appRegistrationSpecification.name, applicationPriceUSD, appRegistrationSpecification.description)">
                <img
                  class="stripePay"
                  src="@/assets/images/Stripe.svg"
                  alt="Stripe"
                  height="100%"
                  width="100%"
                >
              </a>
              <a @click="initPaypalPay(registrationHash, appRegistrationSpecification.name, applicationPriceUSD, appRegistrationSpecification.description)">
                <img
                  class="paypalPay"
                  src="@/assets/images/PayPal.png"
                  alt="PayPal"
                  height="100%"
                  width="100%"
                >
              </a>
            </div>
            <div v-if="fiatCheckoutURL" className="loginRow">
              <a :href="fiatCheckoutURL" target="_blank" rel="noopener noreferrer">
                Click here for checkout if not redirected
              </a>
            </div>
          </b-card>
        </b-col>
      </b-row>
      <b-row
        v-if="registrationHash && !applicationPriceFluxError"
        class="match-height"
      >
        <b-col
          xs="6"
          lg="8"
        >
          <b-card>
            <b-card-text>
              To pay in Flux{{ applicationPriceFluxDiscount }}, please make a transaction of {{ applicationPrice }} FLUX to address
              '{{ deploymentAddress }}'
              with the following message:
              '{{ registrationHash }}'
            </b-card-text>
            <br>
            The transaction must be mined by {{ new Date(validTill).toLocaleString('en-GB', timeoptions.shortDate) }}
          </b-card>
        </b-col>
        <b-col
          xs="6"
          lg="4"
        >
          <b-card title="Pay with Zelcore/SSP">
            <div class="loginRow">
              <a :href="`zel:?action=pay&coin=zelcash&address=${deploymentAddress}&amount=${applicationPrice}&message=${registrationHash}&icon=https%3A%2F%2Fraw.githubusercontent.com%2Frunonflux%2Fflux%2Fmaster%2Fflux_banner.png`">
                <img
                  class="zelidLogin"
                  src="@/assets/images/zelID.svg"
                  alt="Zel ID"
                  height="100%"
                  width="100%"
                >
              </a>
              <a @click="initSSPpay">
                <img
                  class="sspLogin"
                  :src="skin === 'dark' ? require('@/assets/images/ssp-logo-white.svg') : require('@/assets/images/ssp-logo-black.svg')"
                  alt="SSP"
                  height="100%"
                  width="100%"
                >
              </a>
            </div>
          </b-card>
        </b-col>
      </b-row>
    </div>
    <div v-if="registrationHash && !isPrivateApp">
      <b-row>
        <b-card title="Test Launch">
          <b-card-text>
            You can now test launch your application locally. It will run on this particular node for a few hours, so you can spot and tune your app specifications.
            <br>
            Application will run on IP: {{ nodeIP || 'Sorry, something went wrong, check IP manually' }}
          </b-card-text>
          <b-button
            v-ripple.400="'rgba(255, 255, 255, 0.15)'"
            variant="success"
            aria-label="Test Launch"
            class="my-1"
            @click="installAppLocally(registrationHash)"
          >
            Test Launch
          </b-button>
        </b-card>
      </b-row>
    </div>
    <div
      v-if="output.length > 0"
      class="actionCenter"
    >
      <br>
      <b-row>
        <b-col cols="9">
          <b-form-textarea
            plaintext
            no-resize
            :rows="output.length + 1"
            :value="stringOutput()"
            class="mt-1"
          />
        </b-col>
        <b-col
          v-if="downloading"
          cols="3"
        >
          <h3>Downloads</h3>
          <div
            v-for="download in downloadOutput"
            :key="download.id"
          >
            <h4> {{ download.id }}</h4>
            <b-progress
              :value="download.detail.current / download.detail.total * 100"
              max="100"
              striped
              height="1rem"
              :variant="download.variant"
            />
            <br>
          </div>
        </b-col>
      </b-row>
    </div>
    <b-modal
      v-model="chooseEnterpriseDialog"
      title="Select Enterprise Nodes"
      size="xl"
      centered
      button-size="sm"
      ok-only
      ok-title="Done"
    >
      <b-row>
        <b-col
          md="4"
          sm="4"
          class="my-1"
        >
          <b-form-group class="mb-0">
            <label class="d-inline-block text-left mr-50">Per page</label>
            <b-form-select
              id="perPageSelect"
              v-model="entNodesSelectTable.perPage"
              size="sm"
              :options="entNodesSelectTable.pageOptions"
              class="w-50"
            />
          </b-form-group>
        </b-col>
        <b-col
          md="8"
          class="my-1"
        >
          <b-form-group
            label="Filter"
            label-cols-sm="1"
            label-align-sm="right"
            label-for="filterInput"
            class="mb-0"
          >
            <b-input-group size="sm">
              <b-form-input
                id="filterInput"
                v-model="entNodesSelectTable.filter"
                type="search"
                placeholder="Type to Search"
              />
              <b-input-group-append>
                <b-button
                  :disabled="!entNodesSelectTable.filter"
                  @click="entNodesSelectTable.filter = ''"
                >
                  Clear
                </b-button>
              </b-input-group-append>
            </b-input-group>
          </b-form-group>
        </b-col>

        <b-col cols="12">
          <b-table
            class="app-enterprise-nodes-table"
            striped
            hover
            responsive
            :per-page="entNodesSelectTable.perPage"
            :current-page="entNodesSelectTable.currentPage"
            :items="enterpriseNodes"
            :fields="entNodesSelectTable.fields"
            :sort-by.sync="entNodesSelectTable.sortBy"
            :sort-desc.sync="entNodesSelectTable.sortDesc"
            :sort-direction="entNodesSelectTable.sortDirection"
            :filter="entNodesSelectTable.filter"
            :filter-included-fields="entNodesSelectTable.filterOn"
            show-empty
            :empty-text="'No Enterprise Nodes For Addition Found'"
            @filtered="onFilteredSelection"
          >
            <template #cell(show_details)="row">
              <a @click="row.toggleDetails">
                <v-icon
                  v-if="!row.detailsShowing"
                  name="chevron-down"
                />
                <v-icon
                  v-if="row.detailsShowing"
                  name="chevron-up"
                />
              </a>
            </template>
            <template #row-details="row">
              <b-card class="mx-2">
                <list-entry
                  title="IP Address"
                  :data="row.item.ip"
                />
                <list-entry
                  title="Public Key"
                  :data="row.item.pubkey"
                />
                <list-entry
                  title="Node Address"
                  :data="row.item.payment_address"
                />
                <list-entry
                  title="Collateral"
                  :data="`${row.item.txhash}:${row.item.outidx}`"
                />
                <list-entry
                  title="Tier"
                  :data="row.item.tier"
                />
                <list-entry
                  title="Overall Score"
                  :data="row.item.score.toString()"
                />
                <list-entry
                  title="Collateral Score"
                  :data="row.item.collateralPoints.toString()"
                />
                <list-entry
                  title="Maturity Score"
                  :data="row.item.maturityPoints.toString()"
                />
                <list-entry
                  title="Public Key Score"
                  :data="row.item.pubKeyPoints.toString()"
                />
                <list-entry
                  title="Enterprise Apps Assigned"
                  :data="row.item.enterpriseApps.toString()"
                />
                <div>
                  <b-button
                    size="sm"
                    class="mr-0"
                    variant="primary"
                    @click="openNodeFluxOS(locationRow.item.ip.split(':')[0], locationRow.item.ip.split(':')[1] ? +locationRow.item.ip.split(':')[1] - 1 : 16126)"
                  >
                    Visit FluxNode
                  </b-button>
                </div>
              </b-card>
            </template>
            <template #cell(ip)="row">
              {{ row.item.ip }}
            </template>
            <template #cell(payment_address)="row">
              {{ row.item.payment_address.slice(0, 8) }}...{{ row.item.payment_address.slice(row.item.payment_address.length - 8, row.item.payment_address.length) }}
            </template>
            <template #cell(tier)="row">
              {{ row.item.tier }}
            </template>
            <template #cell(score)="row">
              {{ row.item.score }}
            </template>
            <template #cell(actions)="locationRow">
              <b-button
                size="sm"
                class="mr-1 mb-1"
                variant="primary"
                @click="openNodeFluxOS(locationRow.item.ip.split(':')[0], locationRow.item.ip.split(':')[1] ? +locationRow.item.ip.split(':')[1] - 1 : 16126)"
              >
                Visit
              </b-button>
              <b-button
                v-if="!selectedEnterpriseNodes.find((node) => node.ip === locationRow.item.ip)"
                :id="`add-${locationRow.item.ip}`"
                size="sm"
                class="mr-1 mb-1"
                variant="success"
                @click="addFluxNode(locationRow.item.ip)"
              >
                Add
              </b-button>
              <b-button
                v-if="selectedEnterpriseNodes.find((node) => node.ip === locationRow.item.ip)"
                :id="`add-${locationRow.item.ip}`"
                size="sm"
                class="mr-1 mb-1"
                variant="danger"
                @click="removeFluxNode(locationRow.item.ip)"
              >
                Remove
              </b-button>
            </template>
          </b-table>
        </b-col>
        <b-col cols="12">
          <b-pagination
            v-model="entNodesSelectTable.currentPage"
            :total-rows="entNodesSelectTable.totalRows"
            :per-page="entNodesSelectTable.perPage"
            align="center"
            size="sm"
            class="my-0"
          />
          <span class="table-total">Total: {{ entNodesSelectTable.totalRows }}</span>
        </b-col>
      </b-row>
    </b-modal>
    <b-modal
      v-model="importAppSpecs"
      title="Import Application Specifications"
      size="lg"
      centered
      ok-title="Import"
      cancel-title="Cancel"
      @ok="importSpecs(importedSpecs)"
      @cancel="importAppSpecs = false; importedSpecs = ''"
    >
      <b-form-textarea
        id="importedAppSpecs"
        v-model="importedSpecs"
        rows="6"
      />
    </b-modal>
  </div>
</template>

<script>
import {
  BProgress,
  BButton,
  BCard,
  BCardSubTitle,
  BCardText,
  BCardTitle,
  BFormCheckbox,
  BFormGroup,
  BFormInput,
  BFormSelect,
  BFormSelectOption,
  BFormTextarea,
  BLink,
  BTable,
  BPagination,
  BInputGroup,
  BInputGroupAppend,
  VBTooltip,
} from 'bootstrap-vue';

import { mapState } from 'vuex';
import Ripple from 'vue-ripple-directive';
import ToastificationContent from '@core/components/toastification/ToastificationContent.vue';
import AppsService from '@/services/AppsService';
import DaemonService from '@/services/DaemonService';
import ConfirmDialog from '@/views/components/ConfirmDialog.vue';
import ListEntry from '@/views/components/ListEntry.vue';

import SignClient from '@walletconnect/sign-client';
import { MetaMaskSDK } from '@metamask/sdk';
import useAppConfig from '@core/app-config/useAppConfig';

const projectId = 'df787edc6839c7de49d527bba9199eaa';

const paymentBridge = 'https://fiatpaymentsbridge.runonflux.io';

const walletConnectOptions = {
  projectId,
  metadata: {
    name: 'Flux Cloud',
    description: 'Flux, Your Gateway to a Decentralized World',
    url: 'https://home.runonflux.io',
    icons: ['https://home.runonflux.io/img/logo.png'],
  },
};

const metamaskOptions = {
  enableDebug: true,
};

const MMSDK = new MetaMaskSDK(metamaskOptions);
let ethereum;

const qs = require('qs');
const axios = require('axios');
const store = require('store');
const openpgp = require('openpgp');
// const https = require('https');
const timeoptions = require('@/libs/dateFormat');

const geolocations = require('../../libs/geolocation');

export default {
  components: {
    BProgress,
    BButton,
    BCard,
    BCardSubTitle,
    BCardText,
    BCardTitle,
    BFormCheckbox,
    BFormGroup,
    BFormInput,
    BFormSelect,
    BFormSelectOption,
    BFormTextarea,
    BLink,
    BTable,
    BPagination,
    BInputGroup,
    BInputGroupAppend,
    // eslint-disable-next-line vue/no-unused-components
    ToastificationContent,
    ConfirmDialog,
    ListEntry,
  },
  directives: {
    'b-tooltip': VBTooltip,
    Ripple,
  },
  data() {
    return {
      importAppSpecs: false,
      importedSpecs: '',
      timeoptions,
      version: 1,
      websocket: null,
      dataToSign: '',
      timestamp: '',
      signature: '',
      registrationHash: '',
      registrationtype: 'fluxappregister',
      currentHeight: 1350000,
      specificationVersion: 7,
      appRegistrationSpecification: {},
      appRegistrationSpecificationV3Template: {
        version: 3,
        name: '',
        description: '',
        owner: '',
        instances: 3,
        repotag: '',
        ports: '[]',
        domains: '[]',
        enviromentParameters: '[]',
        commands: '[]',
        containerPorts: '[]',
        containerData: '',
        cpu: 0.5,
        ram: 2000,
        hdd: 40,
        tiered: false,
        cpubasic: 0.5,
        rambasic: 500,
        hddbasic: 10,
        cpusuper: 1.5,
        ramsuper: 2500,
        hddsuper: 60,
        cpubamf: 3.5,
        rambamf: 14000,
        hddbamf: 285,
      },
      appRegistrationSpecificationV4Template: {
        version: 4,
        name: '',
        description: '',
        owner: '',
        instances: 3,
        compose: [
          {
            name: '',
            description: '',
            repotag: '',
            ports: '[]',
            domains: '[]',
            environmentParameters: '[]',
            commands: '[]',
            containerPorts: '[]',
            containerData: '',
            cpu: 0.5,
            ram: 2000,
            hdd: 40,
            tiered: false,
            cpubasic: 0.5,
            rambasic: 500,
            hddbasic: 10,
            cpusuper: 1.5,
            ramsuper: 2500,
            hddsuper: 60,
            cpubamf: 3.5,
            rambamf: 14000,
            hddbamf: 285,
          },
        ],
      },
      appRegistrationSpecificationV5Template: {
        version: 5,
        name: '',
        description: '',
        owner: '',
        instances: 3,
        contacts: '[]',
        geolocation: [],
        compose: [
          {
            name: '',
            description: '',
            repotag: '',
            ports: '[]',
            domains: '[]',
            environmentParameters: '[]',
            commands: '[]',
            containerPorts: '[]',
            containerData: '',
            cpu: 0.5,
            ram: 2000,
            hdd: 40,
            tiered: false,
            cpubasic: 0.5,
            rambasic: 500,
            hddbasic: 10,
            cpusuper: 1.5,
            ramsuper: 2500,
            hddsuper: 60,
            cpubamf: 3.5,
            rambamf: 14000,
            hddbamf: 285,
          },
        ],
      },
      appRegistrationSpecificationV6Template: {
        version: 6,
        name: '',
        description: '',
        owner: '',
        instances: 3,
        contacts: '[]',
        geolocation: [],
        expire: 22000,
        compose: [
          {
            name: '',
            description: '',
            repotag: '',
            ports: '[]',
            domains: '[]',
            environmentParameters: '[]',
            commands: '[]',
            containerPorts: '[]',
            containerData: '',
            cpu: 0.5,
            ram: 2000,
            hdd: 40,
            tiered: false,
            cpubasic: 0.5,
            rambasic: 500,
            hddbasic: 10,
            cpusuper: 1.5,
            ramsuper: 2500,
            hddsuper: 60,
            cpubamf: 3.5,
            rambamf: 14000,
            hddbamf: 285,
          },
        ],
      },
      appRegistrationSpecificationV7Template: {
        version: 7,
        name: '',
        description: '',
        owner: '',
        instances: 3,
        contacts: '[]',
        geolocation: [],
        nodes: [],
        expire: 22000,
        staticip: false,
        compose: [
          {
            name: '',
            description: '',
            repotag: '',
            repoauth: '',
            ports: '[]',
            domains: '[]',
            environmentParameters: '[]',
            secrets: '', // at encryption will become string
            commands: '[]',
            containerPorts: '[]',
            containerData: '',
            cpu: 0.5,
            ram: 2000,
            hdd: 40,
            tiered: false,
            cpubasic: 0.5,
            rambasic: 500,
            hddbasic: 10,
            cpusuper: 1.5,
            ramsuper: 2500,
            hddsuper: 60,
            cpubamf: 3.5,
            rambamf: 14000,
            hddbamf: 285,
          },
        ],
      },
      isPrivateApp: false,
      composeTemplate: {
        name: '',
        description: '',
        repotag: '',
        ports: '[]',
        domains: '[]',
        environmentParameters: '[]',
        commands: '[]',
        containerPorts: '[]',
        containerData: '',
        cpu: 0.5,
        ram: 2000,
        hdd: 40,
        tiered: false,
        cpubasic: 0.5,
        rambasic: 500,
        hddbasic: 10,
        cpusuper: 1.5,
        ramsuper: 2500,
        hddsuper: 60,
        cpubamf: 3.5,
        rambamf: 14000,
        hddbamf: 285,
      },
      composeTemplatev7: {
        name: '',
        description: '',
        repotag: '',
        repoauth: '',
        ports: '[]',
        domains: '[]',
        environmentParameters: '[]',
        secrets: '', // at encryption will become string
        commands: '[]',
        containerPorts: '[]',
        containerData: '',
        cpu: 0.5,
        ram: 2000,
        hdd: 40,
        tiered: false,
        cpubasic: 0.5,
        rambasic: 500,
        hddbasic: 10,
        cpusuper: 1.5,
        ramsuper: 2500,
        hddsuper: 60,
        cpubamf: 3.5,
      },
      dataForAppRegistration: {},
      applicationPrice: 0,
      applicationPriceFluxError: false,
      applicationPriceFluxDiscount: '',
      applicationPriceUSD: 0,
      deploymentAddress: '',
      minInstances: 3,
      maxInstances: 100,
      minExpire: 5000,
      maxExpire: 264000,
      expirePosition: 2,
      expireOptions: [
        {
          value: 5000,
          label: '1 week',
          time: 7 * 24 * 60 * 60 * 1000,
        },
        {
          value: 11000,
          label: '2 weeks',
          time: 14 * 24 * 60 * 60 * 1000,
        },
        {
          value: 22000,
          label: '1 month',
          time: 30 * 24 * 60 * 60 * 1000,
        },
        {
          value: 66000,
          label: '3 months',
          time: 90 * 24 * 60 * 60 * 1000,
        },
        {
          value: 132000,
          label: '6 months',
          time: 180 * 24 * 60 * 60 * 1000,
        },
        {
          value: 264000,
          label: '1 year',
          time: 365 * 24 * 60 * 60 * 1000,
        },
      ],
      possibleLocations: [],
      allowedGeolocations: {},
      forbiddenGeolocations: {},
      numberOfGeolocations: 1,
      numberOfNegativeGeolocations: 1,
      output: [],
      downloading: false,
      downloadOutput: {},
      nodeIP: '',
      tosAgreed: false,
      generalMultiplier: 1,
      enterpriseNodes: [],
      selectedEnterpriseNodes: [],
      enterprisePublicKeys: [], // {nodeip, nodekey}
      maximumEnterpriseNodes: 120,
      entNodesTable: {
        fields: [
          { key: 'show_details', label: '' },
          { key: 'ip', label: 'IP Address', sortable: true },
          { key: 'payment_address', label: 'Node Address', sortable: true },
          { key: 'tier', label: 'Tier', sortable: true },
          { key: 'score', label: 'Enterprise Score', sortable: true },
          { key: 'actions', label: 'Actions' },
        ],
        perPage: 10,
        pageOptions: [5, 10, 25, 50, 100],
        sortBy: '',
        sortDesc: false,
        sortDirection: 'asc',
        filter: '',
        filterOn: [],
        currentPage: 1,
      },
      entNodesSelectTable: {
        fields: [
          { key: 'show_details', label: '' },
          { key: 'ip', label: 'IP Address', sortable: true },
          { key: 'payment_address', label: 'Node Address', sortable: true },
          { key: 'tier', label: 'Tier', sortable: true },
          { key: 'score', label: 'Score', sortable: true },
          { key: 'actions', label: 'Actions' },
        ],
        perPage: 25,
        pageOptions: [5, 10, 25, 50, 100],
        sortBy: '',
        sortDesc: false,
        sortDirection: 'asc',
        filter: '',
        filterOn: [],
        currentPage: 1,
        totalRows: 1,
      },
      chooseEnterpriseDialog: false,
      signClient: null,
<<<<<<< HEAD
      fiatCheckoutURL: '',
=======
      ipAccess: false,
>>>>>>> 681c5f0d
    };
  },
  computed: {
    ...mapState('flux', [
      'config',
      'privilege',
    ]),
    skin() {
      return useAppConfig().skin.value;
    },
    validTill() {
      const expTime = this.timestamp + 60 * 60 * 1000; // 1 hour
      return expTime;
    },
    subscribedTill() {
      if (this.appRegistrationSpecification.expire) {
        const timeFound = this.expireOptions.find((option) => option.value === this.appRegistrationSpecification.expire);
        if (timeFound) {
          const expTime = this.timestamp + timeFound.time;
          return expTime;
        }
        const blocks = this.appRegistrationSpecification.expire;
        const blockTime = 2 * 60 * 1000;
        const validTime = blocks * blockTime;
        const expTime = this.timestamp + validTime;
        return expTime;
      }
      const expTime = this.timestamp + 30 * 24 * 60 * 60 * 1000; // 1 month
      return expTime;
    },
    callbackValue() {
      const { protocol, hostname, port } = window.location;
      let mybackend = '';
      mybackend += protocol;
      mybackend += '//';
      const regex = /[A-Za-z]/g;
      if (hostname.split('-')[4]) { // node specific domain
        const splitted = hostname.split('-');
        const names = splitted[4].split('.');
        const adjP = +names[0] + 1;
        names[0] = adjP.toString();
        names[2] = 'api';
        splitted[4] = '';
        mybackend += splitted.join('-');
        mybackend += names.join('.');
      } else if (hostname.match(regex)) { // home.runonflux.io -> api.runonflux.io
        const names = hostname.split('.');
        names[0] = 'api';
        mybackend += names.join('.');
      } else {
        if (typeof hostname === 'string') {
          this.$store.commit('flux/setUserIp', hostname);
        }
        if (+port > 16100) {
          const apiPort = +port + 1;
          this.$store.commit('flux/setFluxPort', apiPort);
        }
        mybackend += hostname;
        mybackend += ':';
        mybackend += this.config.apiPort;
      }
      const backendURL = store.get('backendURL') || mybackend;
      const url = `${backendURL}/id/providesign`;
      return encodeURI(url);
    },
    getExpireLabel() {
      if (this.expireOptions[this.expirePosition]) {
        return this.expireOptions[this.expirePosition].label;
      }
      return null;
    },
  },
  watch: {
    appRegistrationSpecification: {
      handler() {
        this.dataToSign = '';
        this.signature = '';
        this.timestamp = null;
        this.dataForAppRegistration = {};
        this.registrationHash = '';
        if (this.websocket !== null) {
          this.websocket.close();
          this.websocket = null;
        }
      },
      deep: true,
    },
    expirePosition: {
      handler() {
        this.dataToSign = '';
        this.signature = '';
        this.timestamp = null;
        this.dataForAppRegistration = {};
        this.registrationHash = '';
        if (this.websocket !== null) {
          this.websocket.close();
          this.websocket = null;
        }
      },
    },
    isPrivateApp(value) {
      console.log(value);
      if (this.appRegistrationSpecification.version >= 7 && value === false) {
        this.appRegistrationSpecification.nodes = [];
        this.appRegistrationSpecification.compose.forEach((component) => {
          // eslint-disable-next-line no-param-reassign
          component.secrets = '';
          // eslint-disable-next-line no-param-reassign
          component.repoauth = '';
        });
        this.selectedEnterpriseNodes = [];
      }
      // remove any geolocation
      this.allowedGeolocations = {};
      this.forbiddenGeolocations = {};
      this.dataToSign = '';
      this.signature = '';
      this.timestamp = null;
      this.dataForAppRegistration = {};
      this.registrationHash = '';
      if (this.websocket !== null) {
        this.websocket.close();
        this.websocket = null;
      }
    },
  },
  beforeMount() {
    this.appRegistrationSpecification = this.appRegistrationSpecificationV7Template;
  },
  mounted() {
    const { hostname } = window.location;
    const regex = /[A-Za-z]/g;
    if (hostname.match(regex)) {
      this.ipAccess = false;
    } else {
      this.ipAccess = true;
    }
    this.initMMSDK();
    this.getGeolocationData();
    this.getDaemonInfo();
    this.appsDeploymentInformation();
    this.getFluxnodeStatus();
    this.getMultiplier();
    this.getEnterpriseNodes();
    const zelidauth = localStorage.getItem('zelidauth');
    const auth = qs.parse(zelidauth);
    this.appRegistrationSpecification.owner = auth.zelid;
    if (this.$router.currentRoute.params.appspecs) {
      this.importSpecs(this.$router.currentRoute.params.appspecs);
    }
    if (auth.zelid) {
      this.appRegistrationSpecification.owner = auth.zelid;
    } else {
      this.showToast('warning', 'Please log in first before registering an application');
    }
  },
  methods: {
    async initMMSDK() {
      try {
        await MMSDK.init();
        ethereum = MMSDK.getProvider();
      } catch (error) {
        console.log(error);
      }
    },
    onFilteredSelection(filteredItems) {
      // Trigger pagination to update the number of buttons/pages due to filtering
      this.entNodesSelectTable.totalRows = filteredItems.length;
      this.entNodesSelectTable.currentPage = 1;
    },
    getExpirePosition(value) {
      const position = this.expireOptions.findIndex((opt) => opt.value === value);
      if (position || position === 0) {
        return position;
      }
      return 2;
    },
    decodeGeolocation(existingGeolocation) {
      // decode geolocation and push it properly numberOfGeolocations, numberOfNegativeGeolocations
      // selectedContinent1, selectedCountry1, selectedRegion1
      // existingGeolocation is an array that can contain older specs of a, b OR can contain new specs of ac (a!c);
      console.log(existingGeolocation);
      let isOldSpecs = false;
      existingGeolocation.forEach((location) => {
        if (location.startsWith('b')) {
          isOldSpecs = true;
        }
        if (location.startsWith('a') && location.startsWith('ac') && location.startsWith('a!c')) {
          isOldSpecs = true;
        }
      });
      let updatedNewSpecGeo = existingGeolocation;
      if (isOldSpecs) {
        const continentEncoded = existingGeolocation.find((location) => location.startsWith('a') && location.startsWith('ac') && location.startsWith('a!c'));
        const countryEncoded = existingGeolocation.find((location) => location.startsWith('b'));
        let newSpecLocation = `ac${continentEncoded.slice(1)}`;
        if (countryEncoded) {
          newSpecLocation += `_${countryEncoded.slice(1)}`;
        }
        updatedNewSpecGeo = [newSpecLocation];
      }
      // updatedNewSpecGeo is now geolocation according to new specs
      const allowedLocations = updatedNewSpecGeo.filter((locations) => locations.startsWith('ac'));
      const forbiddenLocations = updatedNewSpecGeo.filter((locations) => locations.startsWith('a!c'));
      for (let i = 1; i < allowedLocations.length + 1; i += 1) {
        this.numberOfGeolocations = i;
        const specifiedLocation = allowedLocations[i - 1].slice(2);
        const locations = specifiedLocation.split('_');
        const continentCode = locations[0];
        const countryCode = locations[1];
        const regionName = locations[2];
        this.allowedGeolocations[`selectedContinent${i}`] = continentCode;
        this.allowedGeolocations[`selectedCountry${i}`] = countryCode || 'ALL';
        this.allowedGeolocations[`selectedRegion${i}`] = regionName || 'ALL';
      }
      for (let i = 1; i < forbiddenLocations.length + 1; i += 1) {
        this.numberOfNegativeGeolocations = i;
        const specifiedLocation = forbiddenLocations[i - 1].slice(3);
        const locations = specifiedLocation.split('_');
        const continentCode = locations[0];
        const countryCode = locations[1];
        const regionName = locations[2];
        this.forbiddenGeolocations[`selectedContinent${i}`] = continentCode;
        this.forbiddenGeolocations[`selectedCountry${i}`] = countryCode || 'NONE';
        this.forbiddenGeolocations[`selectedRegion${i}`] = regionName || 'NONE';
      }
    },
    async getFluxnodeStatus() {
      try {
        const fluxnodeStatus = await DaemonService.getFluxNodeStatus();
        if (fluxnodeStatus.data.status === 'error') {
          this.showToast('danger', fluxnodeStatus.data.data.message || fluxnodeStatus.data.data);
        } else {
          this.nodeIP = fluxnodeStatus.data.data.ip.split(':')[0];
        }
      } catch (error) {
        console.log(error);
      }
    },
    async getMultiplier() {
      try {
        const response = await axios.get('https://stats.runonflux.io/apps/multiplier');
        if (response.data.status === 'success') {
          if (typeof response.data.data === 'number' && response.data.data >= 1) {
            this.generalMultiplier = response.data.data;
          }
        }
      } catch (error) {
        console.log(error);
      }
    },
    convertExpire() {
      if (this.expireOptions[this.expirePosition]) {
        return this.expireOptions[this.expirePosition].value;
      }
      return 22000;
    },
    async checkFluxSpecificationsAndFormatMessage() {
      try {
        if (!this.tosAgreed) {
          throw new Error('Please agree to Terms of Service');
        }
        if (this.appRegistrationSpecification.compose.find((comp) => comp.repotag.toLowerCase().includes('presearch/node')
          || comp.repotag.toLowerCase().includes('thijsvanloef/palworld-server-docker'))) {
          throw new Error('This application is configured and needs to be bought directly from marketplace.');
        }
        // formation, pre verificaiton
        const appSpecification = this.appRegistrationSpecification;
        let secretsPresent = false;
        if (appSpecification.version >= 7) {
          // construct nodes
          this.constructNodes();
          // encryption
          // if we have secrets or repoauth
          this.appRegistrationSpecification.compose.forEach((component) => {
            if (component.repoauth || component.secrets) {
              secretsPresent = true;
              // we must have some nodes
              if (!this.appRegistrationSpecification.nodes.length) {
                throw new Error('Private repositories and secrets can only run on Enterprise Nodes');
              }
            }
          });
        }
        if (secretsPresent) { // we do encryption
          this.showToast('info', 'Encrypting specifications, this will take a while...');
          const fetchedKeys = [];
          // eslint-disable-next-line no-restricted-syntax
          for (const node of this.appRegistrationSpecification.nodes) {
            const keyExists = this.enterprisePublicKeys.find((key) => key.nodeip === node);
            if (keyExists) {
              fetchedKeys.push(keyExists.nodekey);
            } else {
              // eslint-disable-next-line no-await-in-loop
              const pgpKey = await this.fetchEnterpriseKey(node);
              if (pgpKey) {
                const pair = {
                  nodeip: node.ip,
                  nodekey: pgpKey,
                };
                const keyExistsB = this.enterprisePublicKeys.find((key) => key.nodeip === node.ip);
                if (!keyExistsB) {
                  this.enterprisePublicKeys.push(pair);
                }
                fetchedKeys.push(pgpKey);
              } // else silently fail
            }
          }
          // time to encrypt
          // eslint-disable-next-line no-restricted-syntax
          for (const component of this.appRegistrationSpecification.compose) {
            component.environmentParameters = component.environmentParameters.replace('\\“', '\\"');
            component.commands = component.commands.replace('\\“', '\\"');
            component.domains = component.domains.replace('\\“', '\\"');
            if (component.secrets && !component.secrets.startsWith('-----BEGIN PGP MESSAGE')) {
              // need encryption
              // eslint-disable-next-line no-await-in-loop
              const encryptedMessage = await this.encryptMessage(component.secrets, fetchedKeys);
              if (!encryptedMessage) {
                return;
              }
              component.secrets = encryptedMessage;
            }
            if (component.repoauth && !component.repoauth.startsWith('-----BEGIN PGP MESSAGE')) {
              // need encryption
              // eslint-disable-next-line no-await-in-loop
              const encryptedMessage = await this.encryptMessage(component.repoauth, fetchedKeys);
              if (!encryptedMessage) {
                return;
              }
              component.repoauth = encryptedMessage;
            }
          }
        }
        // recheck if encryption ok
        if (secretsPresent) {
          this.appRegistrationSpecification.compose.forEach((component) => {
            if (component.secrets && !component.secrets.startsWith('-----BEGIN PGP MESSAGE')) {
              throw new Error('Encryption failed');
            }
            if (component.repoauth && !component.repoauth.startsWith('-----BEGIN PGP MESSAGE')) {
              throw new Error('Encryption failed');
            }
          });
        }
        if (appSpecification.version >= 5) {
          appSpecification.geolocation = this.generateGeolocations();
        }
        if (appSpecification.version >= 6) {
          appSpecification.expire = this.convertExpire();
        }
        // call api for verification of app registration specifications that returns formatted specs
        const responseAppSpecs = await AppsService.appRegistrationVerificaiton(appSpecification);
        if (responseAppSpecs.data.status === 'error') {
          throw new Error(responseAppSpecs.data.data.message || responseAppSpecs.data.data);
        }
        const appSpecFormatted = responseAppSpecs.data.data;
        this.applicationPrice = 0;
        this.applicationPriceUSD = 0;
        this.applicationPriceFluxDiscount = '';
        this.applicationPriceFluxError = false;

        const response = await AppsService.appPriceUSDandFlux(appSpecFormatted);
        if (response.data.status === 'error') {
          throw new Error(response.data.data.message || response.data.data);
        }
        this.applicationPriceUSD = +response.data.data.usd;
        if (Number.isNaN(+response.data.data.flux)) {
          this.applicationPriceFluxError = true;
          this.showToast('danger', 'Not possible to complete payment with Flux crypto currency');
        } else {
          this.applicationPrice = +response.data.data.flux;
          this.applicationPriceFluxDiscount = +response.data.data.fluxDiscount > 0 ? ` with ${+response.data.data.fluxDiscount}% discount` : '';
        }
        this.timestamp = Date.now();
        this.dataForAppRegistration = appSpecFormatted;
        this.dataToSign = this.registrationtype + this.version + JSON.stringify(appSpecFormatted) + this.timestamp;
      } catch (error) {
        console.log(error);
        this.showToast('danger', error.message || error);
      }
    },

    async getDaemonInfo() {
      // const daemonGetInfo = await DaemonService.getInfo();
      // if (daemonGetInfo.data.status === 'error') {
      //   this.showToast('danger', daemonGetInfo.data.data.message || daemonGetInfo.data.data);
      // } else {
      //   this.currentHeight = daemonGetInfo.data.data.blocks;
      // }
      // if (this.currentHeight < 1004000) { // fork height for spec v4
      //   this.specificationVersion = 3;
      //   this.appRegistrationSpecification = this.appRegistrationSpecificationV3Template;
      //   const ports = this.getRandomPort();
      //   this.appRegistrationSpecification.ports = ports;
      // } else if (this.currentHeight < 1142000) {
      //   this.specificationVersion = 4;
      //   this.appRegistrationSpecification = this.appRegistrationSpecificationV4Template;
      //   this.appRegistrationSpecification.compose.forEach((component) => {
      //     const ports = this.getRandomPort();
      //     // eslint-disable-next-line no-param-reassign
      //     component.ports = ports;
      //   });
      // } else if (this.currentHeight < 1300000) {
      //   this.specificationVersion = 5;
      //   this.appRegistrationSpecification = this.appRegistrationSpecificationV5Template;
      //   this.appRegistrationSpecification.compose.forEach((component) => {
      //     const ports = this.getRandomPort();
      //     // eslint-disable-next-line no-param-reassign
      //     component.ports = ports;
      //   });
      // } else if (this.currentHeight < 1420000) {
      //   this.specificationVersion = 6;
      //   this.appRegistrationSpecification = this.appRegistrationSpecificationV6Template;
      //   this.appRegistrationSpecification.compose.forEach((component) => {
      //     const ports = this.getRandomPort();
      //     // eslint-disable-next-line no-param-reassign
      //     component.ports = ports;
      //     // eslint-disable-next-line no-param-reassign
      //     component.domains = '[""]';
      //   });
      // } else {
      this.specificationVersion = 7;
      this.composeTemplate = this.composeTemplatev7;
      this.appRegistrationSpecification = this.appRegistrationSpecificationV7Template;
      this.appRegistrationSpecification.compose.forEach((component) => {
        const ports = this.getRandomPort();
        // eslint-disable-next-line no-param-reassign
        component.ports = ports;
        // eslint-disable-next-line no-param-reassign
        component.domains = '[""]';
      });
      const zelidauth = localStorage.getItem('zelidauth');
      const auth = qs.parse(zelidauth);
      this.appRegistrationSpecification.owner = auth.zelid;
    },

    async initiateSignWS() {
      if (this.dataToSign.length > 1800) {
        const message = this.dataToSign;
        // upload to flux storage
        const data = {
          publicid: Math.floor((Math.random() * 999999999999999)).toString(),
          public: message,
        };
        await axios.post(
          'https://storage.runonflux.io/v1/public',
          data,
        );
        const zelProtocol = `zel:?action=sign&message=FLUX_URL=https://storage.runonflux.io/v1/public/${data.publicid}&icon=https%3A%2F%2Fraw.githubusercontent.com%2Frunonflux%2Fflux%2Fmaster%2FzelID.svg&callback=${this.callbackValue}`;
        window.location.href = zelProtocol;
      } else {
        window.location.href = `zel:?action=sign&message=${this.dataToSign}&icon=https%3A%2F%2Fraw.githubusercontent.com%2Frunonflux%2Fflux%2Fmaster%2FzelID.svg&callback=${this.callbackValue}`;
      }
      const self = this;
      const { protocol, hostname, port } = window.location;
      let mybackend = '';
      mybackend += protocol;
      mybackend += '//';
      const regex = /[A-Za-z]/g;
      if (hostname.split('-')[4]) { // node specific domain
        const splitted = hostname.split('-');
        const names = splitted[4].split('.');
        const adjP = +names[0] + 1;
        names[0] = adjP.toString();
        names[2] = 'api';
        splitted[4] = '';
        mybackend += splitted.join('-');
        mybackend += names.join('.');
      } else if (hostname.match(regex)) { // home.runonflux.io -> api.runonflux.io
        const names = hostname.split('.');
        names[0] = 'api';
        mybackend += names.join('.');
      } else {
        if (typeof hostname === 'string') {
          this.$store.commit('flux/setUserIp', hostname);
        }
        if (+port > 16100) {
          const apiPort = +port + 1;
          this.$store.commit('flux/setFluxPort', apiPort);
        }
        mybackend += hostname;
        mybackend += ':';
        mybackend += this.config.apiPort;
      }
      let backendURL = store.get('backendURL') || mybackend;
      backendURL = backendURL.replace('https://', 'wss://');
      backendURL = backendURL.replace('http://', 'ws://');
      const signatureMessage = this.appRegistrationSpecification.owner + this.timestamp;
      const wsuri = `${backendURL}/ws/sign/${signatureMessage}`;
      const websocket = new WebSocket(wsuri);
      this.websocket = websocket;

      websocket.onopen = (evt) => { self.onOpen(evt); };
      websocket.onclose = (evt) => { self.onClose(evt); };
      websocket.onmessage = (evt) => { self.onMessage(evt); };
      websocket.onerror = (evt) => { self.onError(evt); };
    },
    onError(evt) {
      console.log(evt);
    },
    onMessage(evt) {
      const data = qs.parse(evt.data);
      if (data.status === 'success' && data.data) {
        // user is now signed. Store their values
        this.signature = data.data.signature;
      }
      console.log(data);
      console.log(evt);
    },
    onClose(evt) {
      console.log(evt);
    },
    onOpen(evt) {
      console.log(evt);
    },

    async register() {
      const zelidauth = localStorage.getItem('zelidauth');
      const data = {
        type: this.registrationtype,
        version: this.version,
        appSpecification: this.dataForAppRegistration,
        timestamp: this.timestamp,
        signature: this.signature,
      };
      this.showToast('info', 'Propagating message accross Flux network...');
      const response = await AppsService.registerApp(zelidauth, data).catch((error) => {
        this.showToast('danger', error.message || error);
      });
      console.log(response);
      if (response.data.status === 'success') {
        this.registrationHash = response.data.data;
        this.showToast('success', response.data.data.message || response.data.data);
      } else {
        this.showToast('danger', response.data.data.message || response.data.data);
      }
    },

    async appsDeploymentInformation() {
      const response = await AppsService.appsDeploymentInformation();
      const { data } = response.data;
      if (response.data.status === 'success') {
        this.deploymentAddress = data.address;
        this.minInstances = data.minimumInstances;
        this.maxInstances = data.maximumInstances;
      } else {
        this.showToast('danger', response.data.data.message || response.data.data);
      }
    },

    addCopmonent() {
      // insert composeTemplate to appSpecs
      const ports = this.getRandomPort();
      this.composeTemplate.ports = ports;
      this.composeTemplate.domains = '[""]';
      this.appRegistrationSpecification.compose.push(JSON.parse(JSON.stringify(this.composeTemplate)));
    },

    removeComponent(index) {
      this.appRegistrationSpecification.compose.splice(index, 1);
    },

    getRandomPort() {
      const min = 31001;
      const max = 39998;
      const portsArray = [];
      const port = Math.floor(Math.random() * (max - min) + min);
      portsArray.push(port);
      return JSON.stringify(portsArray);
    },

    ensureBoolean(parameter) {
      let param;
      if (parameter === 'false' || parameter === 0 || parameter === '0' || parameter === false) {
        param = false;
      }
      if (parameter === 'true' || parameter === 1 || parameter === '1' || parameter === true) {
        param = true;
      }
      return param;
    },
    ensureNumber(parameter) {
      return typeof parameter === 'number' ? parameter : Number(parameter);
    },
    ensureObject(parameter) {
      if (typeof parameter === 'object') {
        return parameter;
      }
      let param;
      try {
        param = JSON.parse(parameter);
      } catch (e) {
        param = qs.parse(parameter);
      }
      return param;
    },
    ensureString(parameter) {
      return typeof parameter === 'string' ? parameter : JSON.stringify(parameter);
    },

    showToast(variant, title, icon = 'InfoIcon') {
      this.$toast({
        component: ToastificationContent,
        props: {
          title,
          icon,
          variant,
        },
      });
    },

    async getGeolocationData() {
      let possibleLocations = [];
      try {
        // go through our geolocations that are stored as available and construct, no restrictions on instances
        geolocations.continents.forEach((continent) => {
          possibleLocations.push({
            value: continent.code,
            instances: continent.available ? 100 : 0,
          });
        });
        geolocations.countries.forEach((country) => {
          possibleLocations.push({
            value: `${country.continent}_${country.code}`,
            instances: country.available ? 100 : 0,
          });
        });

        // fetch locations from stats
        const response = await axios.get('https://stats.runonflux.io/fluxinfo?projection=geolocation');
        if (response.data.status === 'success') {
          const geoData = response.data.data;
          if (geoData.length > 5000) { // all went well
            possibleLocations = [];
            geoData.forEach((flux) => {
              if (flux.geolocation && flux.geolocation.continentCode && flux.geolocation.regionName && flux.geolocation.countryCode) {
                const continentLocation = flux.geolocation.continentCode;
                const countryLocation = `${continentLocation}_${flux.geolocation.countryCode}`;
                const regionLocation = `${countryLocation}_${flux.geolocation.regionName}`;
                const continentLocationExists = possibleLocations.find((location) => location.value === continentLocation);
                if (continentLocationExists) {
                  continentLocationExists.instances += 1;
                } else {
                  possibleLocations.push({
                    value: continentLocation,
                    instances: 1,
                  });
                }
                const countryLocationExists = possibleLocations.find((location) => location.value === countryLocation);
                if (countryLocationExists) {
                  countryLocationExists.instances += 1;
                } else {
                  possibleLocations.push({
                    value: countryLocation,
                    instances: 1,
                  });
                }
                const regionLocationExists = possibleLocations.find((location) => location.value === regionLocation);
                if (regionLocationExists) {
                  regionLocationExists.instances += 1;
                } else {
                  possibleLocations.push({
                    value: regionLocation,
                    instances: 1,
                  });
                }
              }
            });
          }
        } else {
          this.showToast('info', 'Failed to get geolocation data from FluxStats, Using stored locations');
        }
      } catch (error) {
        console.log(error);
        this.showToast('info', 'Failed to get geolocation data from FluxStats, Using stored locations');
      }
      this.possibleLocations = possibleLocations;
    },
    continentsOptions(isNegative) {
      const continents = [{ value: isNegative ? 'NONE' : 'ALL', text: isNegative ? 'NONE' : 'ALL' }];
      this.possibleLocations.filter((options) => options.instances > (isNegative ? -1 : 3)).forEach((location) => {
        if (!location.value.includes('_')) {
          const existingContinent = geolocations.continents.find((continent) => continent.code === location.value);
          continents.push({ value: location.value, text: existingContinent ? existingContinent.name : location.value });
        }
      });
      return continents;
    },
    countriesOptions(continentCode, isNegative) {
      const countries = [{ value: isNegative ? 'ALL' : 'ALL', text: isNegative ? 'ALL' : 'ALL' }];
      this.possibleLocations.filter((options) => options.instances > (isNegative ? -1 : 3)).forEach((location) => {
        if (!location.value.split('_')[2] && location.value.startsWith(`${continentCode}_`)) {
          const existingCountry = geolocations.countries.find((country) => country.code === location.value.split('_')[1]);
          countries.push({ value: location.value.split('_')[1], text: existingCountry ? existingCountry.name : location.value.split('_')[1] });
        }
      });
      return countries;
    },
    regionsOptions(continentCode, countryCode, isNegative) {
      const regions = [{ value: isNegative ? 'ALL' : 'ALL', text: isNegative ? 'ALL' : 'ALL' }];
      this.possibleLocations.filter((options) => options.instances > (isNegative ? -1 : 3)).forEach((location) => {
        if (location.value.startsWith(`${continentCode}_${countryCode}_`)) {
          regions.push({ value: location.value.split('_')[2], text: location.value.split('_')[2] });
        }
      });
      return regions;
    },
    generateGeolocations() {
      const geo = [];
      for (let i = 1; i < this.numberOfGeolocations + 1; i += 1) {
        const continent = this.allowedGeolocations[`selectedContinent${i}`];
        const country = this.allowedGeolocations[`selectedCountry${i}`];
        const region = this.allowedGeolocations[`selectedRegion${i}`];
        if (continent && continent !== 'ALL') {
          let geolocation = `ac${continent}`;
          if (country && country !== 'ALL') {
            geolocation += `_${country}`;
            if (region && region !== 'ALL') {
              geolocation += `_${region}`;
            }
          }
          geo.push(geolocation);
        }
      }
      for (let i = 1; i < this.numberOfNegativeGeolocations + 1; i += 1) {
        const continent = this.forbiddenGeolocations[`selectedContinent${i}`];
        const country = this.forbiddenGeolocations[`selectedCountry${i}`];
        const region = this.forbiddenGeolocations[`selectedRegion${i}`];
        if (continent && continent !== 'NONE') {
          let geolocation = `a!c${continent}`;
          if (country && country !== 'ALL') {
            geolocation += `_${country}`;
            if (region && region !== 'ALL') {
              geolocation += `_${region}`;
            }
          }
          geo.push(geolocation);
        }
      }
      return geo;
    },
    adjustMaxInstancesPossible() {
      const currentGeolocations = this.generateGeolocations();
      const positiveLocations = currentGeolocations.filter((location) => location.startsWith('ac'));
      console.log(currentGeolocations);
      let instances = 0;
      positiveLocations.forEach((location) => {
        const locFound = this.possibleLocations.find((l) => l.value === location.slice(2));
        if (locFound) {
          instances += locFound.instances;
        }
        if (location === 'ALL') {
          instances += 100;
        }
      });
      if (!positiveLocations.length) {
        instances += 100;
      }
      console.log(instances);
      instances = instances > 3 ? instances : 3;
      const maxInstances = instances > 100 ? 100 : instances;
      this.maxInstances = maxInstances;
    },
    stringOutput() {
      let string = '';
      this.output.forEach((output) => {
        if (output.status === 'success') {
          string += `${output.data.message || output.data}\r\n`;
        } else if (output.status === 'Downloading') {
          this.downloadOutput[output.id] = ({
            id: output.id,
            detail: output.progressDetail,
            variant: 'danger',
          });
        } else if (output.status === 'Verifying Checksum') {
          this.downloadOutput[output.id] = ({
            id: output.id,
            detail: { current: 1, total: 1 },
            variant: 'warning',
          });
        } else if (output.status === 'Download complete') {
          this.downloadOutput[output.id] = ({
            id: output.id,
            detail: { current: 1, total: 1 },
            variant: 'info',
          });
        } else if (output.status === 'Extracting') {
          this.downloadOutput[output.id] = ({
            id: output.id,
            detail: output.progressDetail,
            variant: 'primary',
          });
        } else if (output.status === 'Pull complete') {
          this.downloadOutput[output.id] = ({
            id: output.id,
            detail: { current: 1, total: 1 },
            variant: 'success',
          });
        } else {
          string += `${output.status}\r\n`;
        }
      });
      return string;
    },
    async installAppLocally(app) {
      if (this.downloading) {
        this.showToast('danger', 'Test launch was already initiated');
        return;
      }
      const self = this;
      this.output = [];
      this.downloadOutput = {};
      this.downloading = true;
      this.showToast('warning', `Installing ${app}`);
      const zelidauth = localStorage.getItem('zelidauth');
      // const response = await AppsService.installAppLocally(zelidauth, app);
      const axiosConfig = {
        headers: {
          zelidauth,
        },
        onDownloadProgress(progressEvent) {
          console.log(progressEvent.target.response);
          self.output = JSON.parse(`[${progressEvent.target.response.replace(/}{/g, '},{')}]`);
        },
      };
      const response = await AppsService.justAPI().get(`/apps/installapplocally/${app}`, axiosConfig);
      if (response.data.status === 'error') {
        this.showToast('danger', response.data.data.message || response.data.data);
      } else {
        console.log(response);
        this.output = JSON.parse(`[${response.data.replace(/}{/g, '},{')}]`);
        console.log(this.output);
        for (let i = 0; i < this.output.length; i += 1) {
          if (this.output[i] && this.output[i].data && this.output[i].data.message && this.output[i].data.message.includes('Error occured')) {
            // error is defined one line above
            if (this.output[i - 1] && this.output[i - 1].data) {
              this.showToast('danger', this.output[i - 1].data.message || this.output[i - 1].data);
              return;
            }
          }
        }
        if (this.output[this.output.length - 1].status === 'error') {
          this.showToast('danger', this.output[this.output.length - 1].data.message || this.output[this.output.length - 1].data);
        } else if (this.output[this.output.length - 1].status === 'warning') {
          this.showToast('warning', this.output[this.output.length - 1].data.message || this.output[this.output.length - 1].data);
        } else {
          this.showToast('success', this.output[this.output.length - 1].data.message || this.output[this.output.length - 1].data);
        }
      }
    },
    async uploadEnvToFluxStorage(componentIndex) {
      try {
        const envid = Math.floor((Math.random() * 999999999999999)).toString();
        if (this.appRegistrationSpecification.compose[componentIndex].environmentParameters.toString().includes('F_S_ENV=')) {
          this.showToast('warning', 'Environment parameters are already in Flux Storage');
          return;
        }
        const data = {
          envid,
          env: JSON.parse(this.appRegistrationSpecification.compose[componentIndex].environmentParameters),
        };
        const resp = await axios.post('https://storage.runonflux.io/v1/env', data);
        if (resp.data.status === 'error') {
          this.showToast('danger', this.output[this.output.length - 1].data.message || this.output[this.output.length - 1].data);
        } else {
          this.showToast('success', 'Successful upload of Environment to Flux Storage');
          this.appRegistrationSpecification.compose[componentIndex].environmentParameters = `["F_S_ENV=https://storage.runonflux.io/v1/env/${envid}"]`;
        }
      } catch (error) {
        this.showToast('danger', error.message || error);
      }
    },
    async uploadCmdToFluxStorage(componentIndex) {
      try {
        const cmdid = Math.floor((Math.random() * 999999999999999)).toString();
        if (this.appRegistrationSpecification.compose[componentIndex].commands.toString().includes('F_S_CMD=')) {
          this.showToast('warning', 'Commands are already in Flux Storage');
          return;
        }
        const data = {
          cmdid,
          cmd: JSON.parse(this.appRegistrationSpecification.compose[componentIndex].commands),
        };
        const resp = await axios.post('https://storage.runonflux.io/v1/cmd', data);
        if (resp.data.status === 'error') {
          this.showToast('danger', this.output[this.output.length - 1].data.message || this.output[this.output.length - 1].data);
        } else {
          this.showToast('success', 'Successful upload of Commands to Flux Storage');
          this.appRegistrationSpecification.compose[componentIndex].commands = `["F_S_CMD=https://storage.runonflux.io/v1/cmd/${cmdid}"]`;
        }
      } catch (error) {
        this.showToast('danger', error.message || error);
      }
    },
    async uploadContactsToFluxStorage() {
      try {
        const contactsid = Math.floor((Math.random() * 999999999999999)).toString();
        if (this.appRegistrationSpecification.contacts.toString().includes('F_S_CONTACTS=')) {
          this.showToast('warning', 'Contacts are already in Flux Storage');
          return;
        }
        const data = {
          contactsid,
          contacts: JSON.parse(this.appRegistrationSpecification.contacts),
        };
        const resp = await axios.post('https://storage.runonflux.io/v1/contacts', data);
        if (resp.data.status === 'error') {
          this.showToast('danger', this.output[this.output.length - 1].data.message || this.output[this.output.length - 1].data);
        } else {
          this.showToast('success', 'Successful upload of Contacts to Flux Storage');
          this.appRegistrationSpecification.contacts = `["F_S_CONTACTS=https://storage.runonflux.io/v1/contacts/${contactsid}"]`;
        }
      } catch (error) {
        this.showToast('danger', error.message || error);
      }
    },
    openNodeFluxOS(_ip, _port) {
      console.log(_ip, _port);
      if ((_port && _ip)) {
        const ip = _ip;
        const port = _port;
        const url = `http://${ip}:${port}`;
        this.openSite(url);
      } else {
        this.showToast('danger', 'Unable to open FluxOS :(');
      }
    },
    openSite(url) {
      const win = window.open(url, '_blank');
      win.focus();
    },
    removeFluxNode(ip) {
      const nodeExists = this.selectedEnterpriseNodes.findIndex((node) => node.ip === ip);
      if (nodeExists > -1) {
        this.selectedEnterpriseNodes.splice(nodeExists, 1);
      }
    },
    async addFluxNode(ip) {
      try {
        const nodeExists = this.selectedEnterpriseNodes.find((node) => node.ip === ip);
        console.log(ip);
        if (!nodeExists) {
          const nodeToAdd = this.enterpriseNodes.find((node) => node.ip === ip);
          this.selectedEnterpriseNodes.push(nodeToAdd);
          console.log(this.selectedEnterpriseNodes);
          // fetch pgp key
          const keyExists = this.enterprisePublicKeys.find((key) => key.nodeip === ip);
          if (!keyExists) {
            const pgpKey = await this.fetchEnterpriseKey(ip);
            if (pgpKey) {
              const pair = {
                nodeip: ip,
                nodekey: pgpKey,
              };
              const keyExistsB = this.enterprisePublicKeys.find((key) => key.nodeip === ip);
              if (!keyExistsB) {
                this.enterprisePublicKeys.push(pair);
              }
            }
          }
        }
      } catch (error) {
        console.log(error);
      }
    },
    async autoSelectNodes() {
      const { instances } = this.appRegistrationSpecification;
      const maxSamePubKeyNodes = +instances + 3;
      const maxNumberOfNodes = +instances + Math.ceil(Math.max(7, +instances * 0.15));
      const notSelectedEnterpriseNodes = this.enterpriseNodes.filter((node) => !this.selectedEnterpriseNodes.includes(node));
      const nodesToSelect = [];
      const kycNodes = notSelectedEnterpriseNodes.filter((x) => x.enterprisePoints > 0 && x.score > 1000); // allows to install multiple apps 3 to 4 only in kyc nodes
      for (let i = 0; i < kycNodes.length; i += 1) {
        // todo here check if max same pub key is satisfied
        const alreadySelectedPubKeyOccurances = this.selectedEnterpriseNodes.filter((node) => node.pubkey === kycNodes[i].pubkey).length;
        const toSelectPubKeyOccurances = nodesToSelect.filter((node) => node.pubkey === kycNodes[i].pubkey).length;
        if (alreadySelectedPubKeyOccurances + toSelectPubKeyOccurances < maxSamePubKeyNodes) {
          nodesToSelect.push(kycNodes[i]);
        }
        if (nodesToSelect.length + this.selectedEnterpriseNodes.length >= maxNumberOfNodes) {
          break;
        }
      }
      if (nodesToSelect.length < maxNumberOfNodes) {
        throw new Error('Not enough kyc nodes available to run your enterprise app.');
      }
      nodesToSelect.forEach(async (node) => {
        const nodeExists = this.selectedEnterpriseNodes.find((existingNode) => existingNode.ip === node.ip);
        if (!nodeExists) {
          this.selectedEnterpriseNodes.push(node);
          // fetch pgp key
          const keyExists = this.enterprisePublicKeys.find((key) => key.nodeip === node.ip);
          if (!keyExists) {
            const pgpKey = await this.fetchEnterpriseKey(node.ip);
            if (pgpKey) {
              const pair = {
                nodeip: node.ip,
                nodekey: pgpKey,
              };
              const keyExistsB = this.enterprisePublicKeys.find((key) => key.nodeip === node.ip);
              if (!keyExistsB) {
                this.enterprisePublicKeys.push(pair);
              }
            }
          }
        }
      });
    },
    constructNodes() {
      this.appRegistrationSpecification.nodes = [];
      this.selectedEnterpriseNodes.forEach((node) => {
        this.appRegistrationSpecification.nodes.push(node.ip);
      });
      if (this.appRegistrationSpecification.nodes.length > this.maximumEnterpriseNodes) {
        throw new Error('Maximum of 120 Enterprise Nodes allowed');
      }
    },
    async getEnterpriseNodes() {
      const enterpriseList = sessionStorage.getItem('flux_enterprise_nodes');
      if (enterpriseList) {
        this.enterpriseNodes = JSON.parse(enterpriseList);
        this.entNodesSelectTable.totalRows = this.enterpriseNodes.length;
      }
      try {
        const entList = await AppsService.getEnterpriseNodes();
        if (entList.data.status === 'error') {
          this.showToast('danger', entList.data.data.message || entList.data.data);
        } else {
          this.enterpriseNodes = entList.data.data;
          this.entNodesSelectTable.totalRows = this.enterpriseNodes.length;
          sessionStorage.setItem('flux_enterprise_nodes', JSON.stringify(this.enterpriseNodes));
        }
      } catch (error) {
        console.log(error);
      }
    },
    async fetchEnterpriseKey(nodeip) { // we must have at least +5 nodes or up to 10% of spare keys
      try {
        const node = nodeip.split(':')[0];
        const port = Number(nodeip.split(':')[1] || 16127);
        // const agent = new https.Agent({
        //   rejectUnauthorized: false,
        // });
        let queryUrl = `https://${node.replace(/\./g, '-')}-${port}.node.api.runonflux.io/flux/pgp`;
        if (this.ipAccess) {
          queryUrl = `http://${node}:${port}/flux/pgp`;
        }
        const response = await axios.get(queryUrl); // ip with port
        if (response.data.status === 'error') {
          this.showToast('danger', response.data.data.message || response.data.data);
        } else {
          const pgpKey = response.data.data;
          return pgpKey;
        }
        return null;
      } catch (error) {
        console.log(error);
        return null;
      }
    },
    /**
     * To encrypt a message with an array of encryption public keys
     * @param {string} message Message to encrypt
     * @param {array} encryptionKeys Armored version of array of public key
     * @returns {string} Return armored version of encrypted message
     */
    async encryptMessage(message, encryptionKeys) {
      try {
        const publicKeys = await Promise.all(encryptionKeys.map((armoredKey) => openpgp.readKey({ armoredKey })));
        console.log(encryptionKeys);
        console.log(message);
        const pgpMessage = await openpgp.createMessage({ text: message.replace('\\“', '\\"') });
        const encryptedMessage = await openpgp.encrypt({
          message: pgpMessage, // input as Message object
          encryptionKeys: publicKeys,
        });
        // '-----BEGIN PGP MESSAGE ... END PGP MESSAGE-----'
        return encryptedMessage;
      } catch (error) {
        this.showToast('danger', 'Data encryption failed');
        return null;
      }
    },
    async onSessionConnect(session) {
      console.log(session);
      // const msg = `0x${Buffer.from(this.loginPhrase, 'utf8').toString('hex')}`;
      const result = await this.signClient.request({
        topic: session.topic,
        chainId: 'eip155:1',
        request: {
          method: 'personal_sign',
          params: [
            this.dataToSign,
            session.namespaces.eip155.accounts[0].split(':')[2],
          ],
        },
      });
      console.log(result);
      this.signature = result;
    },
    async initWalletConnect() {
      try {
        const signClient = await SignClient.init(walletConnectOptions);
        this.signClient = signClient;
        const lastKeyIndex = signClient.session.getAll().length - 1;
        const lastSession = signClient.session.getAll()[lastKeyIndex];
        if (lastSession) {
          this.onSessionConnect(lastSession);
        } else {
          throw new Error('WalletConnect session expired. Please log into FluxOS again');
        }
      } catch (error) {
        console.error(error);
        this.showToast('danger', error.message);
      }
    },
    async siwe(siweMessage, from) {
      try {
        const msg = `0x${Buffer.from(siweMessage, 'utf8').toString('hex')}`;
        const sign = await ethereum.request({
          method: 'personal_sign',
          params: [msg, from],
        });
        console.log(sign); // this is signature
        this.signature = sign;
      } catch (error) {
        console.error(error); // rejection occured
        this.showToast('danger', error.message);
      }
    },
    async initMetamask() {
      try {
        if (!ethereum) {
          this.showToast('danger', 'Metamask not detected');
          return;
        }
        let account;
        if (ethereum && !ethereum.selectedAddress) {
          const accounts = await ethereum.request({ method: 'eth_requestAccounts', params: [] });
          console.log(accounts);
          account = accounts[0];
        } else {
          account = ethereum.selectedAddress;
        }
        this.siwe(this.dataToSign, account);
      } catch (error) {
        this.showToast('danger', error.message);
      }
    },
    async initSSP() {
      try {
        if (!window.ssp) {
          this.showToast('danger', 'SSP Wallet not installed');
          return;
        }
        const responseData = await window.ssp.request('sspwid_sign_message', { message: this.dataToSign });
        if (responseData.status === 'ERROR') {
          throw new Error(responseData.data || responseData.result);
        }
        this.signature = responseData.signature;
      } catch (error) {
        this.showToast('danger', error.message);
      }
    },
    async initSSPpay() {
      try {
        if (!window.ssp) {
          this.showToast('danger', 'SSP Wallet not installed');
          return;
        }
        const data = {
          message: this.registrationHash,
          amount: (+this.applicationPrice || 0).toString(),
          address: this.deploymentAddress,
          chain: 'flux',
        };
        const responseData = await window.ssp.request('pay', data);
        if (responseData.status === 'ERROR') {
          throw new Error(responseData.data || responseData.result);
        } else {
          this.showToast('success', `${responseData.data}: ${responseData.txid}`);
        }
      } catch (error) {
        this.showToast('danger', error.message);
      }
    },
    async initStripePay(hash, name, price, description) {
      try {
        const zelidauth = localStorage.getItem('zelidauth');
        const auth = qs.parse(zelidauth);
        const data = {
          zelid: auth.zelid,
          signature: auth.signature,
          loginPhrase: auth.loginPhrase,
          details: {
            name,
            description,
            hash,
            price,
            productName: name,
            success_url: 'https://home.runonflux.io/successcheckout',
            cancel_url: 'https://home.runonflux.io',
            kpi: {
              origin: 'FluxOS',
              marketplace: false,
              registration: true,
            },
          },
        };
        const checkoutURL = await axios.post(`${paymentBridge}/api/v1/stripe/checkout/create`, data);
        if (checkoutURL.data.status === 'error') {
          this.showToast('error', 'Failed to create stripe checkout');
          return;
        }
        this.fiatCheckoutURL = checkoutURL.data.data;
        this.openSite(checkoutURL.data.data);
      } catch (error) {
        this.showToast('error', 'Failed to create stripe checkout');
      }
    },
    async initPaypalPay(hash, name, price, description) {
      try {
        const zelidauth = localStorage.getItem('zelidauth');
        const auth = qs.parse(zelidauth);
        const data = {
          zelid: auth.zelid,
          signature: auth.signature,
          loginPhrase: auth.loginPhrase,
          details: {
            name,
            description,
            hash,
            price,
            productName: name,
            return_url: 'home.runonflux.io/successcheckout',
            cancel_url: 'home.runonflux.io',
            kpi: {
              origin: 'FluxOS',
              marketplace: false,
              registration: true,
            },
          },
        };
        const checkoutURL = await axios.post(`${paymentBridge}/api/v1/paypal/checkout/create`, data);
        if (checkoutURL.data.status === 'error') {
          this.showToast('error', 'Failed to create PayPal checkout');
          return;
        }
        this.fiatCheckoutURL = checkoutURL.data.data;
        this.openSite(checkoutURL.data.data);
      } catch (error) {
        this.showToast('error', 'Failed to create PayPal checkout');
      }
    },
    importSpecs(appSpecs) {
      try {
        JSON.parse(appSpecs);
      } catch (error) {
        this.showToast('error', 'Invalid Application Specifications');
        return;
      }
      const zelidauth = localStorage.getItem('zelidauth');
      const auth = qs.parse(zelidauth);
      if (appSpecs) {
        const specs = JSON.parse(appSpecs);
        console.log(specs);
        this.appRegistrationSpecification = JSON.parse(appSpecs);

        this.appRegistrationSpecification.instances = specs.instances || 3;
        if (this.appRegistrationSpecification.version <= 3) {
          this.appRegistrationSpecification.version = 3; // enforce specs version 3
          this.appRegistrationSpecification.ports = specs.port || this.ensureString(specs.ports); // v1 compatibility
          this.appRegistrationSpecification.domains = this.ensureString(specs.domains);
          this.appRegistrationSpecification.enviromentParameters = this.ensureString(specs.enviromentParameters);
          this.appRegistrationSpecification.commands = this.ensureString(specs.commands);
          this.appRegistrationSpecification.containerPorts = specs.containerPort || this.ensureString(specs.containerPorts); // v1 compatibility
        } else {
          if (this.appRegistrationSpecification.version <= 7) {
            this.appRegistrationSpecification.version = 7;
          }
          this.appRegistrationSpecification.contacts = this.ensureString([]);
          this.appRegistrationSpecification.geolocation = this.ensureString([]);
          if (this.appRegistrationSpecification.version >= 5) {
            this.appRegistrationSpecification.contacts = this.ensureString(specs.contacts || []);
            this.appRegistrationSpecification.geolocation = this.ensureString(specs.geolocation || []);
            try {
              this.decodeGeolocation(specs.geolocation || []);
            } catch (error) {
              console.log(error);
              this.appRegistrationSpecification.geolocation = this.ensureString([]);
            }
          }
          this.appRegistrationSpecification.compose.forEach((component) => {
            // eslint-disable-next-line no-param-reassign
            component.ports = this.ensureString(component.ports);
            // eslint-disable-next-line no-param-reassign
            component.domains = this.ensureString(component.domains);
            // eslint-disable-next-line no-param-reassign
            component.environmentParameters = this.ensureString(component.environmentParameters);
            // eslint-disable-next-line no-param-reassign
            component.commands = this.ensureString(component.commands);
            // eslint-disable-next-line no-param-reassign
            component.containerPorts = this.ensureString(component.containerPorts);
            // eslint-disable-next-line no-param-reassign
            component.secrets = this.ensureString(component.secrets || '');
            // eslint-disable-next-line no-param-reassign
            component.repoauth = this.ensureString(component.repoauth || '');
          });
          if (this.appRegistrationSpecification.version >= 6) {
            this.appRegistrationSpecification.expire = this.ensureNumber(specs.expire || 22000);
            this.expirePosition = this.getExpirePosition(this.appRegistrationSpecification.expire);
          }
          if (this.appRegistrationSpecification.version >= 7) {
            this.appRegistrationSpecification.staticip = this.appRegistrationSpecification.staticip ?? false;
            this.appRegistrationSpecification.nodes = this.appRegistrationSpecification.nodes || [];
            if (this.appRegistrationSpecification.nodes && this.appRegistrationSpecification.nodes.length) {
              this.isPrivateApp = true;
            }
            // fetch information about enterprise nodes, pgp keys
            this.appRegistrationSpecification.nodes.forEach(async (node) => {
              if (!this.enterpriseNodes) {
                await this.getEnterpriseNodes();
              }
              // fetch pgp key
              const keyExists = this.enterprisePublicKeys.find((key) => key.nodeip === node);
              if (!keyExists) {
                const pgpKey = await this.fetchEnterpriseKey(node);
                if (pgpKey) {
                  const pair = {
                    nodeip: node.ip,
                    nodekey: pgpKey,
                  };
                  const keyExistsB = this.enterprisePublicKeys.find((key) => key.nodeip === node);
                  if (!keyExistsB) {
                    this.enterprisePublicKeys.push(pair);
                  }
                }
              }
            });
            this.selectedEnterpriseNodes = [];
            this.appRegistrationSpecification.nodes.forEach((node) => {
              // add to selected node list
              if (this.enterpriseNodes) {
                const nodeFound = this.enterpriseNodes.find((entNode) => entNode.ip === node || node === `${entNode.txhash}:${entNode.outidx}`);
                if (nodeFound) {
                  this.selectedEnterpriseNodes.push(nodeFound);
                }
              } else {
                this.showToast('danger', 'Failed to load Enterprise Node List');
              }
            });
          }
        }
      }
      if (auth.zelid) {
        this.appRegistrationSpecification.owner = auth.zelid;
      } else {
        this.appRegistrationSpecification.owner = '';
        this.showToast('warning', 'Please log in first before registering an application');
      }
    },
    async copyMessageToSign() {
      try {
        await navigator.clipboard.writeText(this.dataToSign);
        this.showToast('success', 'Copied to clipboard');
      } catch ($e) {
        this.showToast('danger', 'Failed to Copy to clipboard');
      }
    },
  },
};
</script>

<style scoped>
.inline {
  display: inline;
  padding-left: 5px;
}
.loginRow {
  display: flex;
  flex-direction: row;
  justify-content: space-around;
  align-items: center;
  margin-bottom: 10px;
}
.zelidLogin {
  margin-left: 5px;
  height: 90px;
  padding: 10px;
}
.zelidLogin img {
  -webkit-app-region: no-drag;
  transition: 0.1s;
}
.stripePay {
  margin-left: 5px;
  height: 90px;
  padding: 10px;
}
.stripePay img {
  -webkit-app-region: no-drag;
  transition: 0.1s;
}
.paypalPay {
  margin-left: 5px;
  height: 90px;
  padding: 10px;
}
.paypalPay img {
  -webkit-app-region: no-drag;
  transition: 0.1s;
}
.walletconnectLogin {
  height: 100px;
  padding: 10px;
}
.walletconnectLogin img {
  -webkit-app-region: no-drag;
  transition: 0.1s;
}

.metamaskLogin {
  height: 80px;
  padding: 10px;
}
.metamaskLogin img {
  -webkit-app-region: no-drag;
  transition: 0.1s;
}
.sspLogin {
  height: 90px;
  padding: 10px;
  margin-left: 5px;
}
.sspLogin img {
  -webkit-app-region: no-drag;
  transition: 0.1s;
}

a img {
  transition: all 0.05s ease-in-out;
}

a:hover img {
  filter: opacity(70%);
  transform: scale(1.1);
}

.importSpecsButton {
  float: right;
  margin-top: -50px;
}
</style><|MERGE_RESOLUTION|>--- conflicted
+++ resolved
@@ -2396,11 +2396,8 @@
       },
       chooseEnterpriseDialog: false,
       signClient: null,
-<<<<<<< HEAD
       fiatCheckoutURL: '',
-=======
       ipAccess: false,
->>>>>>> 681c5f0d
     };
   },
   computed: {
