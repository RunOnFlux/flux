<template>
  <div>
    <div>
      <b-button
        v-ripple.400="'rgba(255, 255, 255, 0.15)'"
        class="mr-2"
        variant="outline-primary"
        pill
        @click="goBackToApps"
      >
        <v-icon name="chevron-left" />
        Back
      </b-button>
      {{ applicationManagementAndStatus }}
    </div>
    <b-tabs
      class="mt-2"
      pills
      vertical
      lazy
      @input="index => updateManagementTab(index)"
    >
      <b-tab
        title="Local App Management"
        disabled
      />
      <b-tab
        title="Specifications"
        :active="!global"
        :disabled="!isApplicationInstalledLocally"
      >
        <div v-if="callBResponse.data && callResponse.data">
          <div v-if="callBResponse.data.hash !== callResponse.data.hash">
            <h1>Locally running application does not match global specifications! Update needed</h1>
            <br><br>
          </div>
          <div v-else>
            Application is synced with Global network
            <br><br>
          </div>
        </div>
        <h2>Installed Specifications</h2>
        <div
          v-if="callResponse.data"
          style="text-align: left"
        >
          <b-card class="mx-2">
            <list-entry
              title="Description"
              :data="callResponse.data.name"
            />
            <list-entry
              title="Description"
              :data="callResponse.data.description"
            />
            <list-entry
              title="Owner"
              :data="callResponse.data.owner"
            />
            <list-entry
              title="Hash"
              :data="callResponse.data.hash"
            />
            <div v-if="callResponse.data.version >= 5">
              <div v-if="callResponse.data.geolocation.length">
                <div
                  v-for="location in callResponse.data.geolocation"
                  :key="location"
                >
                  <list-entry
                    title="Geolocation"
                    :data="getGeolocation(location)"
                  />
                </div>
              </div>
              <div v-else>
                <list-entry
                  title="Continent"
                  data="All"
                />
                <list-entry
                  title="Country"
                  data="All"
                />
                <list-entry
                  title="Region"
                  data="All"
                />
              </div>
            </div>
            <list-entry
              v-if="callResponse.data.instances"
              title="Instances"
              :data="callResponse.data.instances.toString()"
            />
            <list-entry
              title="Specifications version"
              :number="callResponse.data.version"
            />
            <list-entry
              title="Registered on Blockheight"
              :number="callResponse.data.height"
            />
            <list-entry
              v-if="callResponse.data.hash && callResponse.data.hash.length === 64"
              title="Expires on Blockheight"
              :number="callResponse.data.height + (callResponse.data.expire || 22000)"
            />
            <list-entry
              title="Period"
              :data="getExpireLabel || (callResponse.data.expire ? callResponse.data.expire + ' blocks' : '1 month')"
            />
            <h4>Composition</h4>
            <div v-if="callResponse.data.version <= 3">
              <b-card>
                <list-entry
                  title="Repository"
                  :data="callResponse.data.repotag"
                />
                <list-entry
                  title="Custom Domains"
                  :data="callResponse.data.domains.toString() || 'none'"
                />
                <list-entry
                  title="Automatic Domains"
                  :data="constructAutomaticDomains(callResponse.data.ports, callResponse.data.name).toString() || 'none'"
                />
                <list-entry
                  title="Ports"
                  :data="callResponse.data.ports.toString() || 'none'"
                />
                <list-entry
                  title="Container Ports"
                  :data="callResponse.data.containerPorts.toString() || 'none'"
                />
                <list-entry
                  title="Container Data"
                  :data="callResponse.data.containerData.toString() || 'none'"
                />
                <list-entry
                  title="Environment Parameters"
                  :data="callResponse.data.enviromentParameters.length > 0 ? callResponse.data.enviromentParameters.toString() : 'none'"
                />
                <list-entry
                  title="Commands"
                  :data="callResponse.data.commands.length > 0 ? callResponse.data.commands.toString() : 'none'"
                />
                <div v-if="callResponse.data.tiered">
                  <list-entry
                    title="CPU Cumulus"
                    :data="callResponse.data.cpubasic + ' vCore'"
                  />
                  <list-entry
                    title="CPU Nimbus"
                    :data="callResponse.data.cpusuper + ' vCore'"
                  />
                  <list-entry
                    title="CPU Stratus"
                    :data="callResponse.data.cpubamf + ' vCore'"
                  />
                  <list-entry
                    title="RAM Cumulus"
                    :data="callResponse.data.rambasic + ' MB'"
                  />
                  <list-entry
                    title="RAM Nimbus"
                    :data="callResponse.data.ramsuper + ' MB'"
                  />
                  <list-entry
                    title="RAM Stratus"
                    :data="callResponse.data.rambamf + ' MB'"
                  />
                  <list-entry
                    title="SSD Cumulus"
                    :data="callResponse.data.hddbasic + ' GB'"
                  />
                  <list-entry
                    title="SSD Nimbus"
                    :data="callResponse.data.hddsuper + ' GB'"
                  />
                  <list-entry
                    title="SSD Stratus"
                    :data="callResponse.data.hddbamf + ' GB'"
                  />
                </div>
                <div v-else>
                  <list-entry
                    title="CPU"
                    :data="callResponse.data.cpu + ' vCore'"
                  />
                  <list-entry
                    title="RAM"
                    :data="callResponse.data.ram + ' MB'"
                  />
                  <list-entry
                    title="SSD"
                    :data="callResponse.data.hdd + ' GB'"
                  />
                </div>
              </b-card>
            </div>
            <div v-else>
              <b-card
                v-for="(component, index) in callResponse.data.compose"
                :key="index"
              >
                <b-card-title>
                  Component {{ component.name }}
                </b-card-title>
                <list-entry
                  title="Name"
                  :data="component.name"
                />
                <list-entry
                  title="Description"
                  :data="component.description"
                />
                <list-entry
                  title="Repository"
                  :data="component.repotag"
                />
                <list-entry
                  title="Custom Domains"
                  :data="component.domains.toString() || 'none'"
                />
                <list-entry
                  title="Automatic Domains"
                  :data="constructAutomaticDomains(component.ports, callResponse.data.name, index).toString() || 'none'"
                />
                <list-entry
                  title="Ports"
                  :data="component.ports.toString() || 'none'"
                />
                <list-entry
                  title="Container Ports"
                  :data="component.containerPorts.toString() || 'none'"
                />
                <list-entry
                  title="Container Data"
                  :data="component.containerData"
                />
                <list-entry
                  title="Environment Parameters"
                  :data="component.environmentParameters.length > 0 ? component.environmentParameters.toString() : 'none'"
                />
                <list-entry
                  title="Commands"
                  :data="component.commands.length > 0 ? component.commands.toString() : 'none'"
                />
                <div v-if="component.tiered">
                  <list-entry
                    title="CPU Cumulus"
                    :data="component.cpubasic + ' vCore'"
                  />
                  <list-entry
                    title="CPU Nimbus"
                    :data="component.cpusuper + ' vCore'"
                  />
                  <list-entry
                    title="CPU Stratus"
                    :data="component.cpubamf + ' vCore'"
                  />
                  <list-entry
                    title="RAM Cumulus"
                    :data="component.rambasic + ' MB'"
                  />
                  <list-entry
                    title="RAM Nimbus"
                    :data="component.ramsuper + ' MB'"
                  />
                  <list-entry
                    title="RAM Stratus"
                    :data="component.rambamf + ' MB'"
                  />
                  <list-entry
                    title="SSD Cumulus"
                    :data="component.hddbasic + ' GB'"
                  />
                  <list-entry
                    title="SSD Nimbus"
                    :data="component.hddsuper + ' GB'"
                  />
                  <list-entry
                    title="SSD Stratus"
                    :data="component.hddbamf + ' GB'"
                  />
                </div>
                <div v-else>
                  <list-entry
                    title="CPU"
                    :data="component.cpu + ' vCore'"
                  />
                  <list-entry
                    title="RAM"
                    :data="component.ram + ' MB'"
                  />
                  <list-entry
                    title="SSD"
                    :data="component.hdd + ' GB'"
                  />
                </div>
              </b-card>
            </div>
          </b-card>
        </div>
        <div v-else>
          Local Specifications loading...
        </div>
        <h2 class="mt-2">
          Global Specifications
        </h2>
        <div
          v-if="callBResponse.data"
          style="text-align: left"
        >
          <b-card class="mx-2">
            <list-entry
              title="Description"
              :data="callBResponse.data.name"
            />
            <list-entry
              title="Description"
              :data="callBResponse.data.description"
            />
            <list-entry
              title="Owner"
              :data="callBResponse.data.owner"
            />
            <list-entry
              title="Hash"
              :data="callBResponse.data.hash"
            />
            <div v-if="callBResponse.data.version >= 5">
              <div v-if="callBResponse.data.geolocation.length">
                <div
                  v-for="location in callBResponse.data.geolocation"
                  :key="location"
                >
                  <list-entry
                    title="Geolocation"
                    :data="getGeolocation(location)"
                  />
                </div>
              </div>
              <div v-else>
                <list-entry
                  title="Continent"
                  data="All"
                />
                <list-entry
                  title="Country"
                  data="All"
                />
                <list-entry
                  title="Region"
                  data="All"
                />
              </div>
            </div>
            <list-entry
              v-if="callBResponse.data.instances"
              title="Instances"
              :data="callBResponse.data.instances.toString()"
            />
            <list-entry
              title="Specifications version"
              :number="callBResponse.data.version"
            />
            <list-entry
              title="Registered on Blockheight"
              :number="callBResponse.data.height"
            />
            <list-entry
              v-if="callBResponse.data.hash && callBResponse.data.hash.length === 64"
              title="Expires on Blockheight"
              :number="callBResponse.data.height + (callBResponse.data.expire || 22000)"
            />
            <list-entry
              title="Period"
              :data="getExpireLabel || (callBResponse.data.expire ? callBResponse.data.expire + ' blocks' : '1 month')"
            />
            <h4>Composition</h4>
            <div v-if="callBResponse.data.version <= 3">
              <b-card>
                <list-entry
                  title="Repository"
                  :data="callBResponse.data.repotag"
                />
                <list-entry
                  title="Custom Domains"
                  :data="callBResponse.data.domains.toString() || 'none'"
                />
                <list-entry
                  title="Automatic Domains"
                  :data="constructAutomaticDomainsGlobal.toString() || 'none'"
                />
                <list-entry
                  title="Ports"
                  :data="callBResponse.data.ports.toString() || 'none'"
                />
                <list-entry
                  title="Container Ports"
                  :data="callBResponse.data.containerPorts.toString() || 'none'"
                />
                <list-entry
                  title="Container Data"
                  :data="callBResponse.data.containerData"
                />
                <list-entry
                  title="Environment Parameters"
                  :data="callBResponse.data.enviromentParameters.length > 0 ? callBResponse.data.enviromentParameters.toString() : 'none'"
                />
                <list-entry
                  title="Commands"
                  :data="callBResponse.data.commands.length > 0 ? callBResponse.data.commands.toString() : 'none'"
                />
                <div v-if="callBResponse.data.tiered">
                  <list-entry
                    title="CPU Cumulus"
                    :data="callBResponse.data.cpubasic + ' vCore'"
                  />
                  <list-entry
                    title="CPU Nimbus"
                    :data="callBResponse.data.cpusuper + ' vCore'"
                  />
                  <list-entry
                    title="CPU Stratus"
                    :data="callBResponse.data.cpubamf + ' vCore'"
                  />
                  <list-entry
                    title="RAM Cumulus"
                    :data="callBResponse.data.rambasic + ' MB'"
                  />
                  <list-entry
                    title="RAM Nimbus"
                    :data="callBResponse.data.ramsuper + ' MB'"
                  />
                  <list-entry
                    title="RAM Stratus"
                    :data="callBResponse.data.rambamf + ' MB'"
                  />
                  <list-entry
                    title="SSD Cumulus"
                    :data="callBResponse.data.hddbasic + ' GB'"
                  />
                  <list-entry
                    title="SSD Nimbus"
                    :data="callBResponse.data.hddsuper + ' GB'"
                  />
                  <list-entry
                    title="SSD Stratus"
                    :data="callBResponse.data.hddbamf + ' GB'"
                  />
                </div>
                <div v-else>
                  <list-entry
                    title="CPU"
                    :data="callBResponse.data.cpu + ' vCore'"
                  />
                  <list-entry
                    title="RAM"
                    :data="callBResponse.data.ram + ' MB'"
                  />
                  <list-entry
                    title="SSD"
                    :data="callBResponse.data.hdd + ' GB'"
                  />
                </div>
              </b-card>
            </div>
            <div v-else>
              <b-card
                v-for="(component, index) in callBResponse.data.compose"
                :key="index"
              >
                <b-card-title>
                  Component {{ component.name }}
                </b-card-title>
                <list-entry
                  title="Name"
                  :data="component.name"
                />
                <list-entry
                  title="Description"
                  :data="component.description"
                />
                <list-entry
                  title="Repository"
                  :data="component.repotag"
                />
                <list-entry
                  title="Custom Domains"
                  :data="component.domains.toString() || 'none'"
                />
                <list-entry
                  title="Automatic Domains"
                  :data="constructAutomaticDomains(component.ports, callBResponse.data.name, index).toString() || 'none'"
                />
                <list-entry
                  title="Ports"
                  :data="component.ports.toString() || 'none'"
                />
                <list-entry
                  title="Container Ports"
                  :data="component.containerPorts.toString() || 'none'"
                />
                <list-entry
                  title="Container Data"
                  :data="component.containerData"
                />
                <list-entry
                  title="Environment Parameters"
                  :data="component.environmentParameters.length > 0 ? component.environmentParameters.toString() : 'none'"
                />
                <list-entry
                  title="Commands"
                  :data="component.commands.length > 0 ? component.commands.toString() : 'none'"
                />
                <div v-if="component.tiered">
                  <list-entry
                    title="CPU Cumulus"
                    :data="component.cpubasic + ' vCore'"
                  />
                  <list-entry
                    title="CPU Nimbus"
                    :data="component.cpusuper + ' vCore'"
                  />
                  <list-entry
                    title="CPU Stratus"
                    :data="component.cpubamf + ' vCore'"
                  />
                  <list-entry
                    title="RAM Cumulus"
                    :data="component.rambasic + ' MB'"
                  />
                  <list-entry
                    title="RAM Nimbus"
                    :data="component.ramsuper + ' MB'"
                  />
                  <list-entry
                    title="RAM Stratus"
                    :data="component.rambamf + ' MB'"
                  />
                  <list-entry
                    title="SSD Cumulus"
                    :data="component.hddbasic + ' GB'"
                  />
                  <list-entry
                    title="SSD Nimbus"
                    :data="component.hddsuper + ' GB'"
                  />
                  <list-entry
                    title="SSD Stratus"
                    :data="component.hddbamf + ' GB'"
                  />
                </div>
                <div v-else>
                  <list-entry
                    title="CPU"
                    :data="component.cpu + ' vCore'"
                  />
                  <list-entry
                    title="RAM"
                    :data="component.ram + ' MB'"
                  />
                  <list-entry
                    title="SSD"
                    :data="component.hdd + ' GB'"
                  />
                </div>
              </b-card>
            </div>
          </b-card>
        </div>
        <div v-else-if="callBResponse.status === 'error'">
          Global specifications not found!
        </div>
        <div v-else>
          Global Specifications loading...
        </div>
      </b-tab>
      <b-tab
        title="Information"
        :disabled="!isApplicationInstalledLocally"
      >
        <h3>{{ appSpecification.name }}</h3>
        <div v-if="appSpecification.version >= 4">
          <div
            v-for="(component, index) in callResponse.data"
            :key="index"
          >
            <h4>{{ component.name }} Component</h4>
            <b-form-textarea
              v-if="component.callData"
              plaintext
              no-resize
              rows="15"
              :value="JSON.stringify(component.callData, null, 4)"
            />
          </div>
        </div>
        <div v-else>
          <b-form-textarea
            v-if="callResponse.data && callResponse.data[0]"
            plaintext
            no-resize
            rows="15"
            :value="JSON.stringify(callResponse.data[0].callData, null, 4)"
          />
        </div>
      </b-tab>
      <b-tab
        title="Resources"
        :disabled="!isApplicationInstalledLocally"
      >
        <h3>{{ appSpecification.name }}</h3>
        <div v-if="appSpecification.version >= 4">
          <div
            v-for="(component, index) in callResponse.data"
            :key="index"
          >
            <h4>{{ component.name }} Component</h4>
            <b-form-textarea
              v-if="component.callData"
              plaintext
              no-resize
              rows="15"
              :value="JSON.stringify(component.callData, null, 4)"
            />
          </div>
        </div>
        <div v-else>
          <b-form-textarea
            v-if="callResponse.data && callResponse.data[0]"
            plaintext
            no-resize
            rows="15"
            :value="JSON.stringify(callResponse.data[0].callData, null, 4)"
          />
        </div>
      </b-tab>
      <b-tab
        title="Monitoring"
        :disabled="!isApplicationInstalledLocally"
      >
        <h3>{{ appSpecification.name }} History Statistics 1 hour</h3>
        <div v-if="appSpecification.version >= 4">
          <div
            v-for="(component, index) in callResponse.data"
            :key="index"
          >
            <h4>{{ component.name }} Component</h4>
            <b-table
              v-if="component.callData"
              class="stats-table"
              :items="generateStatsTableItems(component.callData.lastHour, appSpecification.compose.find((c) => c.name === component.name))"
              :fields="statsFields"
            />
            <div v-else>
              Loading...
            </div>
          </div>
        </div>
        <div v-else>
          <b-table
            v-if="callResponse.data && callResponse.data[0]"
            class="stats-table"
            :items="generateStatsTableItems(callResponse.data[0].callData.lastHour, appSpecification)"
            :fields="statsFields"
          />
          <div v-else>
            Loading...
          </div>
        </div>
        <br><br>
        <h3>{{ appSpecification.name }} History Statistics 24 hours</h3>
        <div v-if="appSpecification.version >= 4">
          <div
            v-for="(component, index) in callResponse.data"
            :key="index"
          >
            <h4>{{ component.name }} Component</h4>
            <b-table
              v-if="component.callData"
              class="stats-table"
              :items="generateStatsTableItems(component.callData.lastDay, appSpecification.compose.find((c) => c.name === component.name))"
              :fields="statsFields"
            />
            <div v-else>
              Loading...
            </div>
          </div>
        </div>
        <div v-else>
          <b-table
            v-if="callResponse.data && callResponse.data[0]"
            class="stats-table"
            :items="generateStatsTableItems(callResponse.data[0].callData.lastDay, appSpecification)"
            :fields="statsFields"
          />
          <div v-else>
            Loading...
          </div>
        </div>
      </b-tab>
      <b-tab
        title="File Changes"
        :disabled="!isApplicationInstalledLocally"
      >
        <h3>{{ appSpecification.name }}</h3>
        <div v-if="appSpecification.version >= 4">
          <div
            v-for="(component, index) in callResponse.data"
            :key="index"
          >
            <h4>{{ component.name }} Component</h4>
            <b-form-textarea
              v-if="component.callData"
              plaintext
              no-resize
              rows="15"
              :value="JSON.stringify(component.callData, null, 4)"
            />
          </div>
        </div>
        <div v-else>
          <b-form-textarea
            v-if="callResponse.data && callResponse.data[0]"
            plaintext
            no-resize
            rows="15"
            :value="JSON.stringify(callResponse.data[0].callData, null, 4)"
          />
        </div>
      </b-tab>
      <b-tab
        title="Processes"
        :disabled="!isApplicationInstalledLocally"
      >
        <h3>{{ appSpecification.name }}</h3>
        <div v-if="appSpecification.version >= 4">
          <div
            v-for="(component, index) in callResponse.data"
            :key="index"
          >
            <h4>{{ component.name }} Component</h4>
            <b-form-textarea
              v-if="component.callData"
              plaintext
              no-resize
              rows="15"
              :value="JSON.stringify(component.callData, null, 4)"
            />
          </div>
        </div>
        <div v-else>
          <b-form-textarea
            v-if="callResponse.data && callResponse.data[0]"
            plaintext
            no-resize
            rows="15"
            :value="JSON.stringify(callResponse.data[0].callData, null, 4)"
          />
        </div>
      </b-tab>
      <b-tab
        title="Log File"
        :disabled="!isApplicationInstalledLocally"
      >
        <h3>{{ appSpecification.name }}</h3>
        <div v-if="appSpecification.version >= 4">
          <div
            v-for="(component, index) in callResponse.data"
            :key="index"
          >
            <h4>{{ component.name }} Component</h4>
            <div class="text-center">
              <h6>
                Click the 'Download Log File' button to download the Log file from your Application debug file. This may take a few minutes depending on file size.
              </h6>
              <div>
                <b-button
                  :id="`start-download-log-${component.name}_${appSpecification.name}`"
                  v-ripple.400="'rgba(255, 255, 255, 0.15)'"
                  variant="outline-primary"
                  size="md"
                  class="mt-2"
                >
                  Download Debug File
                </b-button>
                <confirm-dialog
                  :target="`start-download-log-${component.name}_${appSpecification.name}`"
                  confirm-button="Download Log"
                  @confirm="downloadApplicationLog(`${component.name}_${appSpecification.name}`)"
                />
              </div>
              <div>
                <b-card-text v-if="total && downloaded">
                  {{ (downloaded / 1e6).toFixed(2) + " / " + (total / 1e6).toFixed(2) }} MB - {{ ((downloaded / total) * 100).toFixed(2) + "%" }}
                </b-card-text>
                <h6 class="mb-1 mt-2">
                  Last 100 lines of the log file
                </h6>
                <b-form-textarea
                  v-if="component.callData"
                  plaintext
                  no-resize
                  rows="15"
                  :value="decodeAsciiResponse(component.callData)"
                  class="mt-1"
                />
              </div>
            </div>
          </div>
        </div>
        <div v-else>
          <div class="text-center">
            <h6>
              Click the 'Download Log File' button to download the Log file from your Application debug file. This may take a few minutes depending on file size.
            </h6>
            <div>
              <b-button
                id="start-download-log"
                v-ripple.400="'rgba(255, 255, 255, 0.15)'"
                variant="outline-primary"
                size="md"
                class="mt-2"
              >
                Download Debug File
              </b-button>
              <confirm-dialog
                target="start-download-log"
                confirm-button="Download Log"
                @confirm="downloadApplicationLog(appSpecification.name)"
              />
            </div>
            <div>
              <b-card-text v-if="total && downloaded">
                {{ (downloaded / 1e6).toFixed(2) + " / " + (total / 1e6).toFixed(2) }} MB - {{ ((downloaded / total) * 100).toFixed(2) + "%" }}
              </b-card-text>
              <h6 class="mb-1 mt-2">
                Last 100 lines of the log file
              </h6>
              <b-form-textarea
                v-if="callResponse.data && callResponse.data[0]"
                plaintext
                no-resize
                rows="15"
                :value="decodeAsciiResponse(callResponse.data[0].callData)"
                class="mt-1"
              />
            </div>
          </div>
        </div>
      </b-tab>
      <b-tab
        title="Control"
        :disabled="!isApplicationInstalledLocally"
      >
        <b-row class="match-height">
          <b-col xs="6">
            <b-card title="Control">
              <b-card-text class="mb-2">
                General options to control running status of App.
              </b-card-text>
              <div class="text-center">
                <b-button
                  id="start-app"
                  v-ripple.400="'rgba(255, 255, 255, 0.15)'"
                  variant="success"
                  aria-label="Start App"
                  class="mx-1 my-1"
                >
                  Start App
                </b-button>
                <confirm-dialog
                  target="start-app"
                  confirm-button="Start App"
                  @confirm="startApp(appName)"
                />
                <b-button
                  id="stop-app"
                  v-ripple.400="'rgba(255, 255, 255, 0.15)'"
                  variant="success"
                  aria-label="Stop App"
                  class="mx-1 my-1"
                >
                  Stop App
                </b-button>
                <confirm-dialog
                  target="stop-app"
                  confirm-button="Stop App"
                  @confirm="stopApp(appName)"
                />
                <b-button
                  id="restart-app"
                  v-ripple.400="'rgba(255, 255, 255, 0.15)'"
                  variant="success"
                  aria-label="Restart App"
                  class="mx-1 my-1"
                >
                  Restart App
                </b-button>
                <confirm-dialog
                  target="restart-app"
                  confirm-button="Restart App"
                  @confirm="restartApp(appName)"
                />
              </div>
            </b-card>
          </b-col>
          <b-col xs="6">
            <b-card title="Pause">
              <b-card-text class="mb-2">
                The Pause command suspends all processes in the specified App.
              </b-card-text>
              <div class="text-center">
                <b-button
                  id="pause-app"
                  v-ripple.400="'rgba(255, 255, 255, 0.15)'"
                  variant="success"
                  aria-label="Pause App"
                  class="mx-1 my-1"
                >
                  Pause App
                </b-button>
                <confirm-dialog
                  target="pause-app"
                  confirm-button="Pause App"
                  @confirm="pauseApp(appName)"
                />
                <b-button
                  id="unpause-app"
                  v-ripple.400="'rgba(255, 255, 255, 0.15)'"
                  variant="success"
                  aria-label="Unpause App"
                  class="mx-1 my-1"
                >
                  Unpause App
                </b-button>
                <confirm-dialog
                  target="unpause-app"
                  confirm-button="Unpause App"
                  @confirm="unpauseApp(appName)"
                />
              </div>
            </b-card>
          </b-col>
          <b-col xs="6">
            <b-card title="Monitoring">
              <b-card-text class="mb-2">
                Controls Application Monitoring
              </b-card-text>
              <div class="text-center">
                <b-button
                  id="start-monitoring"
                  v-ripple.400="'rgba(255, 255, 255, 0.15)'"
                  variant="success"
                  aria-label="Start Monitoring"
                  class="mx-1 my-1"
                >
                  Start Monitoring
                </b-button>
                <confirm-dialog
                  target="start-monitoring"
                  confirm-button="Start Monitoring"
                  @confirm="startMonitoring(appName)"
                />
                <b-button
                  id="stop-monitoring"
                  v-ripple.400="'rgba(255, 255, 255, 0.15)'"
                  variant="success"
                  aria-label="Stop Monitoring"
                  class="mx-1 my-1"
                >
                  Stop Monitoring
                </b-button>
                <confirm-dialog
                  target="stop-monitoring"
                  confirm-button="Stop Monitoring"
                  @confirm="stopMonitoring(appName, false)"
                />
                <b-button
                  id="stop-monitoring-delete"
                  v-ripple.400="'rgba(255, 255, 255, 0.15)'"
                  variant="success"
                  aria-label="Stop Monitoring and Delete Monitored Data"
                  class="mx-1 my-1"
                >
                  Stop Monitoring and Delete Monitored Data
                </b-button>
                <confirm-dialog
                  target="stop-monitoring-delete"
                  confirm-button="Stop Monitoring"
                  @confirm="stopMonitoring(appName, true)"
                />
              </div>
            </b-card>
          </b-col>
        </b-row>
        <b-row class="match-height">
          <b-col xs="6">
            <b-card title="Redeploy">
              <b-card-text class="mb-2">
                Redeployes your application. Hard redeploy removes persistant data storage.
              </b-card-text>
              <div class="text-center">
                <b-button
                  id="redeploy-app-soft"
                  v-ripple.400="'rgba(255, 255, 255, 0.15)'"
                  variant="success"
                  aria-label="Soft Redeploy App"
                  class="mx-1 my-1"
                >
                  Soft Redeploy App
                </b-button>
                <confirm-dialog
                  target="redeploy-app-soft"
                  confirm-button="Redeploy"
                  @confirm="redeployAppSoft(appName)"
                />
                <b-button
                  id="redeploy-app-hard"
                  v-ripple.400="'rgba(255, 255, 255, 0.15)'"
                  variant="success"
                  aria-label="Hard Redeploy App"
                  class="mx-1 my-1"
                >
                  Hard Redeploy App
                </b-button>
                <confirm-dialog
                  target="redeploy-app-hard"
                  confirm-button="Redeploy"
                  @confirm="redeployAppHard(appName)"
                />
              </div>
            </b-card>
          </b-col>
          <b-col xs="6">
            <b-card title="Remove">
              <b-card-text class="mb-2">
                Stops, uninstalls and removes all App data from this Flux node.
              </b-card-text>
              <div class="text-center">
                <b-button
                  id="remove-app"
                  v-ripple.400="'rgba(255, 255, 255, 0.15)'"
                  variant="success"
                  aria-label="Remove App"
                  class="mx-1 my-1"
                >
                  Remove App
                </b-button>
                <confirm-dialog
                  target="remove-app"
                  confirm-button="Remove App"
                  @confirm="removeApp(appName)"
                />
              </div>
            </b-card>
          </b-col>
        </b-row>
      </b-tab>
      <b-tab
        title="Component Control"
        :disabled="!isApplicationInstalledLocally || appSpecification.version <= 3"
      >
        <b-card
          v-for="(component, index) of appSpecification.compose"
          :key="index"
        >
          <h4>{{ component.name }} Component</h4>
          <b-row class="match-height">
            <b-col xs="6">
              <b-card title="Control">
                <b-card-text class="mb-2">
                  General options to control running status of Component.
                </b-card-text>
                <div class="text-center">
                  <b-button
                    :id="`start-app-${component.name}_${appSpecification.name}`"
                    v-ripple.400="'rgba(255, 255, 255, 0.15)'"
                    variant="success"
                    aria-label="Start Component"
                    class="mx-1 my-1"
                  >
                    Start Component
                  </b-button>
                  <confirm-dialog
                    :target="`start-app-${component.name}_${appSpecification.name}`"
                    confirm-button="Start Component"
                    @confirm="startApp(`${component.name}_${appSpecification.name}`)"
                  />
                  <b-button
                    :id="`stop-app-${component.name}_${appSpecification.name}`"
                    v-ripple.400="'rgba(255, 255, 255, 0.15)'"
                    variant="success"
                    aria-label="Stop Component"
                    class="mx-1 my-1"
                  >
                    Stop Component
                  </b-button>
                  <confirm-dialog
                    :target="`stop-app-${component.name}_${appSpecification.name}`"
                    confirm-button="Stop App"
                    @confirm="stopApp(`${component.name}_${appSpecification.name}`)"
                  />
                  <b-button
                    :id="`restart-app-${component.name}_${appSpecification.name}`"
                    v-ripple.400="'rgba(255, 255, 255, 0.15)'"
                    variant="success"
                    aria-label="Restart Component"
                    class="mx-1 my-1"
                  >
                    Restart Component
                  </b-button>
                  <confirm-dialog
                    :target="`restart-app-${component.name}_${appSpecification.name}`"
                    confirm-button="Restart Component"
                    @confirm="restartApp(`${component.name}_${appSpecification.name}`)"
                  />
                </div>
              </b-card>
            </b-col>
            <b-col xs="6">
              <b-card title="Pause">
                <b-card-text class="mb-2">
                  The Pause command suspends all processes in the specified Component.
                </b-card-text>
                <div class="text-center">
                  <b-button
                    :id="`pause-app-${component.name}_${appSpecification.name}`"
                    v-ripple.400="'rgba(255, 255, 255, 0.15)'"
                    variant="success"
                    aria-label="Pause Component"
                    class="mx-1 my-1"
                  >
                    Pause Component
                  </b-button>
                  <confirm-dialog
                    :target="`pause-app-${component.name}_${appSpecification.name}`"
                    confirm-button="Pause Component"
                    @confirm="pauseApp(`${component.name}_${appSpecification.name}`)"
                  />
                  <b-button
                    :id="`unpause-app-${component.name}_${appSpecification.name}`"
                    v-ripple.400="'rgba(255, 255, 255, 0.15)'"
                    variant="success"
                    aria-label="Unpause Component"
                    class="mx-1 my-1"
                  >
                    Unpause Component
                  </b-button>
                  <confirm-dialog
                    :target="`unpause-app-${component.name}_${appSpecification.name}`"
                    confirm-button="Unpause Component"
                    @confirm="unpauseApp(`${component.name}_${appSpecification.name}`)"
                  />
                </div>
              </b-card>
            </b-col>
            <b-col xs="6">
              <b-card title="Monitoring">
                <b-card-text class="mb-2">
                  Controls Component Monitoring
                </b-card-text>
                <div class="text-center">
                  <b-button
                    :id="`start-monitoring-${component.name}_${appSpecification.name}`"
                    v-ripple.400="'rgba(255, 255, 255, 0.15)'"
                    variant="success"
                    aria-label="Start Monitoring"
                    class="mx-1 my-1"
                  >
                    Start Monitoring
                  </b-button>
                  <confirm-dialog
                    :target="`start-monitoring-${component.name}_${appSpecification.name}`"
                    confirm-button="Start Monitoring"
                    @confirm="startMonitoring(`${component.name}_${appSpecification.name}`)"
                  />
                  <b-button
                    :id="`stop-monitoring-${component.name}_${appSpecification.name}`"
                    v-ripple.400="'rgba(255, 255, 255, 0.15)'"
                    variant="success"
                    aria-label="Stop Monitoring"
                    class="mx-1 my-1"
                  >
                    Stop Monitoring
                  </b-button>
                  <confirm-dialog
                    :target="`stop-monitoring-${component.name}_${appSpecification.name}`"
                    confirm-button="Stop Monitoring"
                    @confirm="stopMonitoring(`${component.name}_${appSpecification.name}`, false)"
                  />
                  <b-button
                    :id="`stop-monitoring-delete-${component.name}_${appSpecification.name}`"
                    v-ripple.400="'rgba(255, 255, 255, 0.15)'"
                    variant="success"
                    aria-label="Stop Monitoring and Delete Monitored Data"
                    class="mx-1 my-1"
                  >
                    Stop Monitoring and Delete Monitored Data
                  </b-button>
                  <confirm-dialog
                    :target="`stop-monitoring-delete-${component.name}_${appSpecification.name}`"
                    confirm-button="Stop Monitoring"
                    @confirm="stopMonitoring(`${component.name}_${appSpecification.name}`, true)"
                  />
                </div>
              </b-card>
            </b-col>
          </b-row>
        </b-card>
      </b-tab>
      <b-tab
        title="Execute Commands"
        :disabled="!isApplicationInstalledLocally"
      >
        <div class="text-center">
          <h3>{{ appSpecification.name }}</h3>
          <h6>Here you can execute some commands with a set of environment variables on this local application instance. Both are array of strings. Useful especially for testing and tweaking purposes.</h6>
          <div class="mb-2" />
          <div v-if="appSpecification.compose">
            <div
              v-for="(component, index) in appSpecification.compose"
              :key="index"
            >
              <h4>{{ component.name }} Component</h4>
              <b-form-group
                label-cols="4"
                label-cols-lg="2"
                label="Commands"
                label-for="commandInput"
                class="mt-2"
              >
                <b-form-input
                  id="`commandInput-${component.name}_${appSpecification.name}`"
                  v-model="appExec.cmd"
                  placeholder="Array of strings of Commands"
                />
              </b-form-group>
              <b-form-group
                label-cols="4"
                label-cols-lg="2"
                label="Environment"
                label-for="environmentInput"
              >
                <b-form-input
                  :id="`environmentInput-${component.name}_${appSpecification.name}`"
                  v-model="appExec.env"
                  placeholder="Array of strings of Environment Parameters"
                />
              </b-form-group>
              <b-button
                :id="`execute-commands-${component.name}_${appSpecification.name}`"
                v-ripple.400="'rgba(255, 255, 255, 0.15)'"
                variant="success"
                aria-label="Execute Commands"
                class="mx-1 my-1"
                @click="appExecute(`${component.name}_${appSpecification.name}`)"
              >
                Execute Commands
              </b-button>
              <div v-if="commandExecuting">
                <v-icon name="spinner" />
              </div>
              <b-form-textarea
                v-if="callResponse.data && callResponse.data[0] && callResponse.data.find((d) => d.name === `${component.name}_${appSpecification.name}`)"
                plaintext
                no-resize
                rows="15"
                :value="decodeAsciiResponse(callResponse.data.find((d) => d.name === `${component.name}_${appSpecification.name}`).data)"
                class="mt-1"
              />
              <div class="mb-5" />
            </div>
          </div>
          <div v-else>
            <b-form-group
              label-cols="4"
              label-cols-lg="2"
              label="Commands"
              label-for="commandInput"
              class="mt-2"
            >
              <b-form-input
                id="commandInput"
                v-model="appExec.cmd"
                placeholder="Array of strings of Commands"
              />
            </b-form-group>
            <b-form-group
              label-cols="4"
              label-cols-lg="2"
              label="Environment"
              label-for="environmentInput"
            >
              <b-form-input
                id="environmentInput"
                v-model="appExec.env"
                placeholder="Array of strings of Environment Parameters"
              />
            </b-form-group>
            <b-button
              id="execute-commands"
              v-ripple.400="'rgba(255, 255, 255, 0.15)'"
              variant="success"
              aria-label="Execute Commands"
              class="mx-1 my-1"
              @click="appExecute(appSpecification.name)"
            >
              Execute Commands
            </b-button>
            <div v-if="commandExecuting">
              <v-icon name="spinner" />
            </div>
            <b-form-textarea
              v-if="callResponse.data"
              plaintext
              no-resize
              rows="15"
              :value="decodeAsciiResponse(callResponse.data)"
              class="mt-1"
            />
          </div>
        </div>
      </b-tab>
      <b-tab
        title="Global App Management"
        disabled
      />
      <b-tab
        title="Global Specifications"
        :active="global"
      >
        <h2 class="mt-2">
          Global Specifications
        </h2>
        <div
          v-if="callBResponse.data"
          style="text-align: left"
        >
          <b-card class="mx-2">
            <list-entry
              title="Description"
              :data="callBResponse.data.name"
            />
            <list-entry
              title="Description"
              :data="callBResponse.data.description"
            />
            <list-entry
              title="Owner"
              :data="callBResponse.data.owner"
            />
            <list-entry
              title="Hash"
              :data="callBResponse.data.hash"
            />
            <div v-if="callBResponse.data.version >= 5">
              <list-entry
                title="Contacts"
                :data="callBResponse.data.contacts.toString() || 'none'"
              />
              <div v-if="callBResponse.data.geolocation.length">
                <div
                  v-for="location in callBResponse.data.geolocation"
                  :key="location"
                >
                  <list-entry
                    title="Geolocation"
                    :data="getGeolocation(location)"
                  />
                </div>
              </div>
              <div v-else>
                <list-entry
                  title="Continent"
                  data="All"
                />
                <list-entry
                  title="Country"
                  data="All"
                />
                <list-entry
                  title="Region"
                  data="All"
                />
              </div>
            </div>
            <list-entry
              v-if="callBResponse.data.instances"
              title="Instances"
              :data="callBResponse.data.instances.toString()"
            />
            <list-entry
              title="Specifications version"
              :number="callBResponse.data.version"
            />
            <list-entry
              title="Registered on Blockheight"
              :number="callBResponse.data.height"
            />
            <list-entry
              v-if="callBResponse.data.hash && callBResponse.data.hash.length === 64"
              title="Expires on Blockheight"
              :number="callBResponse.data.height + (callBResponse.data.expire || 22000)"
            />
            <list-entry
              title="Period"
              :data="getExpireLabel || (callBResponse.data.expire ? callBResponse.data.expire + ' blocks' : '1 month')"
            />
            <h4>Composition</h4>
            <b-card v-if="callBResponse.data.version <= 3">
              <list-entry
                title="Repository"
                :data="callBResponse.data.repotag"
              />
              <list-entry
                title="Custom Domains"
                :data="callBResponse.data.domains.toString() || 'none'"
              />
              <list-entry
                title="Automatic Domains"
                :data="constructAutomaticDomainsGlobal.toString() || 'none'"
              />
              <list-entry
                title="Ports"
                :data="callBResponse.data.ports.toString() || 'none'"
              />
              <list-entry
                title="Container Ports"
                :data="callBResponse.data.containerPorts.toString() || 'none'"
              />
              <list-entry
                title="Container Data"
                :data="callBResponse.data.containerData"
              />
              <list-entry
                title="Environment Parameters"
                :data="callBResponse.data.enviromentParameters.length > 0 ? callBResponse.data.enviromentParameters.toString() : 'none'"
              />
              <list-entry
                title="Commands"
                :data="callBResponse.data.commands.length > 0 ? callBResponse.data.commands.toString() : 'none'"
              />
              <div v-if="callBResponse.data.tiered">
                <list-entry
                  title="CPU Cumulus"
                  :data="callBResponse.data.cpubasic + ' vCore'"
                />
                <list-entry
                  title="CPU Nimbus"
                  :data="callBResponse.data.cpusuper + ' vCore'"
                />
                <list-entry
                  title="CPU Stratus"
                  :data="callBResponse.data.cpubamf + ' vCore'"
                />
                <list-entry
                  title="RAM Cumulus"
                  :data="callBResponse.data.rambasic + ' MB'"
                />
                <list-entry
                  title="RAM Nimbus"
                  :data="callBResponse.data.ramsuper + ' MB'"
                />
                <list-entry
                  title="RAM Stratus"
                  :data="callBResponse.data.rambamf + ' MB'"
                />
                <list-entry
                  title="SSD Cumulus"
                  :data="callBResponse.data.hddbasic + ' GB'"
                />
                <list-entry
                  title="SSD Nimbus"
                  :data="callBResponse.data.hddsuper + ' GB'"
                />
                <list-entry
                  title="SSD Stratus"
                  :data="callBResponse.data.hddbamf + ' GB'"
                />
              </div>
              <div v-else>
                <list-entry
                  title="CPU"
                  :data="callBResponse.data.cpu + ' vCore'"
                />
                <list-entry
                  title="RAM"
                  :data="callBResponse.data.ram + ' MB'"
                />
                <list-entry
                  title="SSD"
                  :data="callBResponse.data.hdd + ' GB'"
                />
              </div>
            </b-card>
            <b-card
              v-for="(component, index) in callBResponse.data.compose"
              v-else
              :key="index"
            >
              <b-card-title>
                Component {{ component.name }}
              </b-card-title>
              <list-entry
                title="Name"
                :data="component.name"
              />
              <list-entry
                title="Description"
                :data="component.description"
              />
              <list-entry
                title="Repository"
                :data="component.repotag"
              />
              <list-entry
                title="Custom Domains"
                :data="component.domains.toString() || 'none'"
              />
              <list-entry
                title="Automatic Domains"
                :data="constructAutomaticDomains(component.ports, callBResponse.data.name, index).toString() || 'none'"
              />
              <list-entry
                title="Ports"
                :data="component.ports.toString() || 'none'"
              />
              <list-entry
                title="Container Ports"
                :data="component.containerPorts.toString() || 'none'"
              />
              <list-entry
                title="Container Data"
                :data="component.containerData"
              />
              <list-entry
                title="Environment Parameters"
                :data="component.environmentParameters.length > 0 ? component.environmentParameters.toString() : 'none'"
              />
              <list-entry
                title="Commands"
                :data="component.commands.length > 0 ? component.commands.toString() : 'none'"
              />
              <div v-if="component.tiered">
                <list-entry
                  title="CPU Cumulus"
                  :data="component.cpubasic + ' vCore'"
                />
                <list-entry
                  title="CPU Nimbus"
                  :data="component.cpusuper + ' vCore'"
                />
                <list-entry
                  title="CPU Stratus"
                  :data="component.cpubamf + ' vCore'"
                />
                <list-entry
                  title="RAM Cumulus"
                  :data="component.rambasic + ' MB'"
                />
                <list-entry
                  title="RAM Nimbus"
                  :data="component.ramsuper + ' MB'"
                />
                <list-entry
                  title="RAM Stratus"
                  :data="component.rambamf + ' MB'"
                />
                <list-entry
                  title="SSD Cumulus"
                  :data="component.hddbasic + ' GB'"
                />
                <list-entry
                  title="SSD Nimbus"
                  :data="component.hddsuper + ' GB'"
                />
                <list-entry
                  title="SSD Stratus"
                  :data="component.hddbamf + ' GB'"
                />
              </div>
              <div v-else>
                <list-entry
                  title="CPU"
                  :data="component.cpu + ' vCore'"
                />
                <list-entry
                  title="RAM"
                  :data="component.ram + ' MB'"
                />
                <list-entry
                  title="SSD"
                  :data="component.hdd + ' GB'"
                />
              </div>
            </b-card>
          </b-card>
        </div>
        <div v-else-if="callBResponse.status === 'error'">
          Global specifications not found!
        </div>
        <div v-else>
          Global Specifications loading...
        </div>
      </b-tab>
      <b-tab title="Global Control">
        <div v-if="globalZelidAuthorized">
          <b-row class="match-height">
            <b-col xs="6">
              <b-card title="Control">
                <b-card-text class="mb-2">
                  {{ isAppOwner ? 'General options to control all instances of your application' : 'General options to control instances of selected application running on all nodes that you own' }}
                </b-card-text>
                <div class="text-center">
                  <b-button
                    id="start-app-global"
                    v-ripple.400="'rgba(255, 255, 255, 0.15)'"
                    variant="success"
                    aria-label="Start App"
                    class="mx-1 my-1"
                  >
                    Start App
                  </b-button>
                  <confirm-dialog
                    target="start-app-global"
                    confirm-button="Start App"
                    @confirm="startAppGlobally(appName)"
                  />
                  <b-button
                    id="stop-app-global"
                    v-ripple.400="'rgba(255, 255, 255, 0.15)'"
                    variant="success"
                    aria-label="Stop App"
                    class="mx-1 my-1"
                  >
                    Stop App
                  </b-button>
                  <confirm-dialog
                    target="stop-app-global"
                    confirm-button="Stop App"
                    @confirm="stopAppGlobally(appName)"
                  />
                  <b-button
                    id="restart-app-global"
                    v-ripple.400="'rgba(255, 255, 255, 0.15)'"
                    variant="success"
                    aria-label="Restart App"
                    class="mx-1 my-1"
                  >
                    Restart App
                  </b-button>
                  <confirm-dialog
                    target="restart-app-global"
                    confirm-button="Restart App"
                    @confirm="restartAppGlobally(appName)"
                  />
                </div>
              </b-card>
            </b-col>
            <b-col xs="6">
              <b-card title="Pause">
                <b-card-text class="mb-2">
                  {{ isAppOwner ? 'The Pause command suspends all processes of all instances of your app' : 'The Pause command suspends all processes of selected application on all of nodes that you own' }}
                </b-card-text>
                <div class="text-center">
                  <b-button
                    id="pause-app-global"
                    v-ripple.400="'rgba(255, 255, 255, 0.15)'"
                    variant="success"
                    aria-label="Pause App"
                    class="mx-1 my-1"
                  >
                    Pause App
                  </b-button>
                  <confirm-dialog
                    target="pause-app-global"
                    confirm-button="Pause App"
                    @confirm="pauseAppGlobally(appName)"
                  />
                  <b-button
                    id="unpause-app-global"
                    v-ripple.400="'rgba(255, 255, 255, 0.15)'"
                    variant="success"
                    aria-label="Unpause App"
                    class="mx-1 my-1"
                  >
                    Unpause App
                  </b-button>
                  <confirm-dialog
                    target="unpause-app-global"
                    confirm-button="Unpause App"
                    @confirm="unpauseAppGlobally(appName)"
                  />
                </div>
              </b-card>
            </b-col>
          </b-row>
          <b-row class="match-height">
            <b-col xs="6">
              <b-card title="Redeploy">
                <b-card-text class="mb-2">
                  {{ isAppOwner ? 'Redeployes all instances of your application. Hard redeploy removes persistant data storage.' : 'Redeployes instances of selected application running on all of your nodes. Hard redeploy removes persistant data storage.' }}
                </b-card-text>
                <div class="text-center">
                  <b-button
                    id="redeploy-app-soft-global"
                    v-ripple.400="'rgba(255, 255, 255, 0.15)'"
                    variant="success"
                    aria-label="Soft Redeploy App"
                    class="mx-1 my-1"
                  >
                    Soft Redeploy App
                  </b-button>
                  <confirm-dialog
                    target="redeploy-app-soft-global"
                    confirm-button="Redeploy"
                    @confirm="redeployAppSoftGlobally(appName)"
                  />
                  <b-button
                    id="redeploy-app-hard-global"
                    v-ripple.400="'rgba(255, 255, 255, 0.15)'"
                    variant="success"
                    aria-label="Hard Redeploy App"
                    class="mx-1 my-1"
                  >
                    Hard Redeploy App
                  </b-button>
                  <confirm-dialog
                    target="redeploy-app-hard-global"
                    confirm-button="Redeploy"
                    @confirm="redeployAppHardGlobally(appName)"
                  />
                </div>
              </b-card>
            </b-col>
            <b-col xs="6">
              <b-card title="Reinstall">
                <b-card-text class="mb-2">
                  {{ isAppOwner ? 'Removes all instances of your App forcing an installation on different nodes.' : 'Removes all instances of selected App on all of your nodes forcing installation on different nodes.' }}
                </b-card-text>
                <div class="text-center">
                  <b-button
                    id="remove-app-global"
                    v-ripple.400="'rgba(255, 255, 255, 0.15)'"
                    variant="success"
                    aria-label="Reinstall App"
                    class="mx-1 my-1"
                  >
                    Reinstall App
                  </b-button>
                  <confirm-dialog
                    target="remove-app-global"
                    confirm-button="Reinstall App"
                    @confirm="removeAppGlobally(appName)"
                  />
                </div>
              </b-card>
            </b-col>
          </b-row>
        </div>
        <div v-else>
          Global management session expired. Please log out and back into FluxOS.
        </div>
      </b-tab>
      <b-tab title="Running Instances">
        <b-row>
          <b-col
            md="4"
            sm="4"
            class="my-1"
          >
            <b-form-group class="mb-0">
              <label class="d-inline-block text-left mr-50">Per page</label>
              <b-form-select
                id="perPageSelect"
                v-model="instances.perPage"
                size="sm"
                :options="instances.pageOptions"
                class="w-50"
              />
            </b-form-group>
          </b-col>
          <b-col
            md="8"
            class="my-1"
          >
            <b-form-group
              label="Filter"
              label-cols-sm="1"
              label-align-sm="right"
              label-for="filterInput"
              class="mb-0"
            >
              <b-input-group size="sm">
                <b-form-input
                  id="filterInput"
                  v-model="instances.filter"
                  type="search"
                  placeholder="Type to Search"
                />
                <b-input-group-append>
                  <b-button
                    :disabled="!instances.filter"
                    @click="instances.filter = ''"
                  >
                    Clear
                  </b-button>
                </b-input-group-append>
              </b-input-group>
            </b-form-group>
          </b-col>

          <b-col cols="12">
            <b-table
              class="app-instances-table"
              striped
              hover
              responsive
              :per-page="instances.perPage"
              :current-page="instances.currentPage"
              :items="instances.data"
              :fields="instances.fields"
              :sort-by="instances.sortBy"
              :sort-desc="instances.sortDesc"
              :sort-direction="instances.sortDirection"
              :filter="instances.filter"
              :filter-included-fields="instances.filterOn"
              show-empty
              :empty-text="`No instances of ${appName}`"
            >
              <template #cell(show_details)="row">
                <a @click="row.toggleDetails">
                  <v-icon
                    v-if="!row.detailsShowing"
                    name="chevron-down"
                  />
                  <v-icon
                    v-if="row.detailsShowing"
                    name="chevron-up"
                  />
                </a>
              </template>
              <template #row-details="row">
                <b-card class="mx-2">
                  <list-entry
                    v-if="row.item.broadcastedAt"
                    title="Broadcast"
                    :data="new Date(row.item.broadcastedAt).toLocaleString('en-GB', timeoptions.shortDate)"
                  />
                  <list-entry
                    v-if="row.item.expireAt"
                    title="Expires"
                    :data="new Date(row.item.expireAt).toLocaleString('en-GB', timeoptions.shortDate)"
                  />
                </b-card>
              </template>
              <template #cell(visit)="locationRow">
                <b-button
                  size="sm"
                  class="mr-1"
                  variant="danger"
                  @click="openApp(locationRow.item.name, locationRow.item.ip.split(':')[0], getProperPort(JSON.parse(appUpdateSpecification)))"
                >
                  Visit App
                </b-button>
                <b-button
                  size="sm"
                  class="mr-0"
                  variant="danger"
                  @click="openNodeFluxOS(locationRow.item.ip.split(':')[0], locationRow.item.ip.split(':')[1] ? +locationRow.item.ip.split(':')[1] - 1 : 16126)"
                >
                  Visit FluxNode
                </b-button>
              </template>
            </b-table>
          </b-col>
          <b-col cols="12">
            <b-pagination
              v-model="instances.currentPage"
              :total-rows="instances.totalRows"
              :per-page="instances.perPage"
              align="center"
              size="sm"
              class="my-0"
            />
            <span class="table-total">Total: {{ instances.totalRows }}</span>
          </b-col>
        </b-row>
      </b-tab>
      <b-tab
        title="Update Specifications"
        :disabled="!isAppOwner"
      >
        <div
          v-if="!fluxCommunication"
          class="text-danger"
        >
          Warning: Connected Flux is not communicating properly with Flux network
        </div>
        <h2 class="mb-2">
          Update Application Specifications
        </h2>

        <div v-if="appUpdateSpecification.version >= 4">
          <b-row class="match-height">
            <b-col xs="6">
              <b-card title="Details">
                <b-form-group
                  label-cols="2"
                  label-cols-lg="1"
                  label="Version"
                  label-for="version"
                >
                  <b-form-input
                    id="version"
                    v-model="appUpdateSpecification.version"
                    :placeholder="appUpdateSpecification.version.toString()"
                    readonly
                  />
                </b-form-group>
                <b-form-group
                  label-cols="2"
                  label-cols-lg="1"
                  label="Name"
                  label-for="name"
                >
                  <b-form-input
                    id="name"
                    v-model="appUpdateSpecification.name"
                    placeholder="Application Name"
                    readonly
                  />
                </b-form-group>
                <b-form-group
                  label-cols="2"
                  label-cols-lg="1"
                  label="Desc."
                  label-for="desc"
                >
                  <b-form-textarea
                    id="desc"
                    v-model="appUpdateSpecification.description"
                    placeholder="Description"
                    rows="3"
                  />
                </b-form-group>
                <b-form-group
                  label-cols="2"
                  label-cols-lg="1"
                  label="Owner"
                  label-for="owner"
                >
                  <b-form-input
                    id="owner"
                    v-model="appUpdateSpecification.owner"
                    placeholder="ZelID of Application Owner"
                  />
                </b-form-group>
                <div v-if="appUpdateSpecification.version >= 5">
                  <div class="form-row form-group">
                    <label class="col-1 col-form-label">
                      Contacts
                      <v-icon
                        v-b-tooltip.hover.top="'Array of strings of emails Contacts to get notifications ex. app about to expire, app spawns. Contacts are also PUBLIC information.'"
                        name="info-circle"
                        class="mr-1"
                      />
                    </label>
                    <div class="col">
                      <b-form-input
                        id="contacs"
                        v-model="appUpdateSpecification.contacts"
                      />
                    </div>
                  </div>
                </div>
                <div v-if="appUpdateSpecification.version >= 5">
                  <h4>Allowed Geolocation</h4>
                  <div
                    v-for="n in numberOfGeolocations"
                    :key="n + 'pos'"
                  >
                    <b-form-group
                      label-cols="3"
                      label-cols-lg="1"
                      :label="'Continent - ' + n"
                      label-for="Continent"
                    >
                      <b-form-select
                        id="Continent"
                        v-model="allowedGeolocations[`selectedContinent${n}`]"
                        :options="continentsOptions(false)"
                        @change="adjustMaxInstancesPossible()"
                      >
                        <template #first>
                          <b-form-select-option
                            :value="undefined"
                            disabled
                          >
                            -- Select to restrict Continent  --
                          </b-form-select-option>
                        </template>
                      </b-form-select>
                    </b-form-group>
                    <b-form-group
                      v-if="allowedGeolocations[`selectedContinent${n}`] && allowedGeolocations[`selectedContinent${n}`] !== 'ALL'"
                      label-cols="3"
                      label-cols-lg="1"
                      :label="'Country - ' + n"
                      label-for="Country"
                    >
                      <b-form-select
                        id="country"
                        v-model="allowedGeolocations[`selectedCountry${n}`]"
                        :options="countriesOptions(allowedGeolocations[`selectedContinent${n}`], false)"
                        @change="adjustMaxInstancesPossible()"
                      >
                        <template #first>
                          <b-form-select-option
                            :value="undefined"
                            disabled
                          >
                            -- Select to restrict Country --
                          </b-form-select-option>
                        </template>
                      </b-form-select>
                    </b-form-group>
                    <b-form-group
                      v-if="allowedGeolocations[`selectedContinent${n}`] && allowedGeolocations[`selectedContinent${n}`] !== 'ALL' && allowedGeolocations[`selectedCountry${n}`] && allowedGeolocations[`selectedCountry${n}`] !== 'ALL'"
                      label-cols="3"
                      label-cols-lg="1"
                      :label="'Region - ' + n"
                      label-for="Region"
                    >
                      <b-form-select
                        id="Region"
                        v-model="allowedGeolocations[`selectedRegion${n}`]"
                        :options="regionsOptions(allowedGeolocations[`selectedContinent${n}`], allowedGeolocations[`selectedCountry${n}`], false)"
                        @change="adjustMaxInstancesPossible()"
                      >
                        <template #first>
                          <b-form-select-option
                            :value="undefined"
                            disabled
                          >
                            -- Select to restrict Region --
                          </b-form-select-option>
                        </template>
                      </b-form-select>
                    </b-form-group>
                  </div>
                  <div class="text-center">
                    <b-button
                      v-if="numberOfGeolocations > 1"
                      v-b-tooltip.hover.bottom="'Remove Allowed Geolocation Restriction'"
                      v-ripple.400="'rgba(255, 255, 255, 0.15)'"
                      variant="outline-secondary"
                      size="sm"
                      class="m-1"
                      @click="numberOfGeolocations = numberOfGeolocations - 1; adjustMaxInstancesPossible()"
                    >
                      <v-icon name="minus" />
                    </b-button>
                    <b-button
                      v-if="numberOfGeolocations < 5"
                      v-b-tooltip.hover.bottom="'Add Allowed Geolocation Restriction'"
                      v-ripple.400="'rgba(255, 255, 255, 0.15)'"
                      variant="outline-secondary"
                      size="sm"
                      class="m-1"
                      @click="numberOfGeolocations = numberOfGeolocations + 1; adjustMaxInstancesPossible()"
                    >
                      <v-icon name="plus" />
                    </b-button>
                  </div>
                </div>
                <br><br>
                <div v-if="appUpdateSpecification.version >= 5">
                  <h4>Forbidden Geolocation</h4>
                  <div
                    v-for="n in numberOfNegativeGeolocations"
                    :key="n + 'posB'"
                  >
                    <b-form-group
                      label-cols="3"
                      label-cols-lg="1"
                      :label="'Continent - ' + n"
                      label-for="Continent"
                    >
                      <b-form-select
                        id="Continent"
                        v-model="forbiddenGeolocations[`selectedContinent${n}`]"
                        :options="continentsOptions(true)"
                      >
                        <template #first>
                          <b-form-select-option
                            :value="undefined"
                            disabled
                          >
                            -- Select to ban Continent  --
                          </b-form-select-option>
                        </template>
                      </b-form-select>
                    </b-form-group>
                    <b-form-group
                      v-if="forbiddenGeolocations[`selectedContinent${n}`] && forbiddenGeolocations[`selectedContinent${n}`] !== 'NONE'"
                      label-cols="3"
                      label-cols-lg="1"
                      :label="'Country - ' + n"
                      label-for="Country"
                    >
                      <b-form-select
                        id="country"
                        v-model="forbiddenGeolocations[`selectedCountry${n}`]"
                        :options="countriesOptions(forbiddenGeolocations[`selectedContinent${n}`], true)"
                      >
                        <template #first>
                          <b-form-select-option
                            :value="undefined"
                            disabled
                          >
                            -- Select to ban Country --
                          </b-form-select-option>
                        </template>
                      </b-form-select>
                    </b-form-group>
                    <b-form-group
                      v-if="forbiddenGeolocations[`selectedContinent${n}`] && forbiddenGeolocations[`selectedContinent${n}`] !== 'NONE' && forbiddenGeolocations[`selectedCountry${n}`] && forbiddenGeolocations[`selectedCountry${n}`] !== 'ALL'"
                      label-cols="3"
                      label-cols-lg="1"
                      :label="'Region - ' + n"
                      label-for="Region"
                    >
                      <b-form-select
                        id="Region"
                        v-model="forbiddenGeolocations[`selectedRegion${n}`]"
                        :options="regionsOptions(forbiddenGeolocations[`selectedContinent${n}`], forbiddenGeolocations[`selectedCountry${n}`], true)"
                      >
                        <template #first>
                          <b-form-select-option
                            :value="undefined"
                            disabled
                          >
                            -- Select to ban Region --
                          </b-form-select-option>
                        </template>
                      </b-form-select>
                    </b-form-group>
                  </div>
                  <div class="text-center">
                    <b-button
                      v-if="numberOfNegativeGeolocations > 1"
                      v-b-tooltip.hover.bottom="'Remove Forbidden Geolocation Restriction'"
                      v-ripple.400="'rgba(255, 255, 255, 0.15)'"
                      variant="outline-secondary"
                      size="sm"
                      class="m-1"
                      @click="numberOfNegativeGeolocations = numberOfNegativeGeolocations - 1"
                    >
                      <v-icon name="minus" />
                    </b-button>
                    <b-button
                      v-if="numberOfNegativeGeolocations < 5"
                      v-b-tooltip.hover.bottom="'Add Forbidden Geolocation Restriction'"
                      v-ripple.400="'rgba(255, 255, 255, 0.15)'"
                      variant="outline-secondary"
                      size="sm"
                      class="m-1"
                      @click="numberOfNegativeGeolocations = numberOfNegativeGeolocations + 1"
                    >
                      <v-icon name="plus" />
                    </b-button>
                  </div>
                </div>
                <br>
                <b-form-group
                  v-if="appUpdateSpecification.version >= 3"
                  label-cols="2"
                  label-cols-lg="1"
                  label="Instances"
                  label-for="instances"
                >
                  <div class="mx-1">
                    {{ appUpdateSpecification.instances }}
                  </div>
                  <b-form-input
                    id="instances"
                    v-model="appUpdateSpecification.instances"
                    placeholder="Minimum number of application instances to be spawned"
                    type="range"
                    min="3"
                    :max="maxInstances"
                    step="1"
                  />
                </b-form-group>
                <br>
                <b-form-group
                  v-if="appUpdateSpecification.version >= 6"
                  label-cols="2"
                  label-cols-lg="1"
                  label="Period"
                  label-for="period"
                >
                  <div class="mx-1">
                    {{ getExpireLabel || (appUpdateSpecification.expire ? appUpdateSpecification.expire + ' blocks' : '1 month') }}
                  </div>
                  <b-form-input
                    id="period"
                    v-model="expirePosition"
                    placeholder="How long an application will live on Flux network"
                    type="range"
                    :min="0"
                    :max="5"
                    :step="1"
                  />
                </b-form-group>
              </b-card>
            </b-col>
          </b-row>
          <b-card
            v-for="(component, index) in appUpdateSpecification.compose"
            :key="index"
          >
            <b-card-title>
              Component {{ component.name }}
            </b-card-title>
            <b-row class="match-height">
              <b-col
                xs="12"
                xl="6"
              >
                <b-card>
                  <b-card-title>
                    General
                  </b-card-title>
                  <div class="form-row form-group">
                    <label class="col-3 col-form-label">
                      Name
                      <v-icon
                        v-b-tooltip.hover.top="'Name of Application Component'"
                        name="info-circle"
                        class="mr-1"
                      />
                    </label>
                    <div class="col">
                      <b-form-input
                        :id="`repo-${component.name}_${appUpdateSpecification.name}`"
                        v-model="component.name"
                        placeholder="Component name"
                        readonly
                      />
                    </div>
                  </div>
                  <div class="form-row form-group">
                    <label class="col-3 col-form-label">
                      Description
                      <v-icon
                        v-b-tooltip.hover.top="'Description of Application Component'"
                        name="info-circle"
                        class="mr-1"
                      />
                    </label>
                    <div class="col">
                      <b-form-input
                        :id="`repo-${component.name}_${appUpdateSpecification.name}`"
                        v-model="component.description"
                        placeholder="Component description"
                      />
                    </div>
                  </div>
                  <div class="form-row form-group">
                    <label class="col-3 col-form-label">
                      Repository
                      <v-icon
                        v-b-tooltip.hover.top="'Docker Hub image namespace/repository:tag for component'"
                        name="info-circle"
                        class="mr-1"
                      />
                    </label>
                    <div class="col">
                      <b-form-input
                        :id="`repo-${component.name}_${appUpdateSpecification.name}`"
                        v-model="component.repotag"
                        placeholder="Docker Hub namespace/repository:tag"
                      />
                    </div>
                  </div>
                  <br>
                  <b-card-title>
                    Connectivity
                  </b-card-title>
                  <div class="form-row form-group">
                    <label class="col-3 col-form-label">
                      Ports
                      <v-icon
                        v-b-tooltip.hover.top="'Array of Ports on which application will be available'"
                        name="info-circle"
                        class="mr-1"
                      />
                    </label>
                    <div class="col">
                      <b-form-input
                        :id="`ports-${component.name}_${appUpdateSpecification.name}`"
                        v-model="component.ports"
                      />
                    </div>
                  </div>
                  <div class="form-row form-group">
                    <label class="col-3 col-form-label">
                      Domains
                      <v-icon
                        v-b-tooltip.hover.top="'Array of strings of Domains managed by Flux Domain Manager (FDM). Length must correspond to available ports. Use empty strings for no domains'"
                        name="info-circle"
                        class="mr-1"
                      />
                    </label>
                    <div class="col">
                      <b-form-input
                        :id="`domains-${component.name}_${appUpdateSpecification.name}`"
                        v-model="component.domains"
                      />
                    </div>
                  </div>
                  <div class="form-row form-group">
                    <label class="col-3 col-form-label">
                      Cont. Ports
                      <v-icon
                        v-b-tooltip.hover.top="'Container Ports - Array of ports which your container has'"
                        name="info-circle"
                        class="mr-1"
                      />
                    </label>
                    <div class="col">
                      <b-form-input
                        :id="`containerPorts-${component.name}_${appUpdateSpecification.name}`"
                        v-model="component.containerPorts"
                      />
                    </div>
                  </div>
                </b-card>
              </b-col>
              <b-col
                xs="12"
                xl="6"
              >
                <b-card>
                  <b-card-title>
                    Environment
                  </b-card-title>
                  <div class="form-row form-group">
                    <label class="col-3 col-form-label">
                      Environment
                      <v-icon
                        v-b-tooltip.hover.top="'Array of strings of Environmental Parameters'"
                        name="info-circle"
                        class="mr-1"
                      />
                    </label>
                    <div class="col">
                      <b-form-input
                        :id="`environmentParameters-${component.name}_${appUpdateSpecification.name}`"
                        v-model="component.environmentParameters"
                      />
                    </div>
                  </div>
                  <div class="form-row form-group">
                    <label class="col-3 col-form-label">
                      Commands
                      <v-icon
                        v-b-tooltip.hover.top="'Array of strings of Commands'"
                        name="info-circle"
                        class="mr-1"
                      />
                    </label>
                    <div class="col">
                      <b-form-input
                        :id="`commands-${component.name}_${appUpdateSpecification.name}`"
                        v-model="component.commands"
                      />
                    </div>
                  </div>
                  <div class="form-row form-group">
                    <label class="col-3 col-form-label">
                      Cont. Data
                      <v-icon
                        v-b-tooltip.hover.top="'Data folder that is shared by application to App volume. Prepend with s: for synced data between instances. Eg. s:/data'"
                        name="info-circle"
                        class="mr-1"
                      />
                    </label>
                    <div class="col">
                      <b-form-input
                        :id="`containerData-${component.name}_${appUpdateSpecification.name}`"
                        v-model="component.containerData"
                      />
                    </div>
                  </div>
                  <br>
                  <b-card-title>
                    Resources &nbsp;&nbsp;&nbsp;<h6 class="inline text-small">
                      Tiered:
                      <b-form-checkbox
                        id="tiered"
                        v-model="component.tiered"
                        switch
                        class="custom-control-primary inline"
                      />
                    </h6>
                  </b-card-title>
                  <b-form-group
                    v-if="!component.tiered"
                    label-cols="3"
                    label-cols-lg="2"
                    label="CPU"
                    label-for="cpu"
                  >
                    <div class="mx-1">
                      {{ component.cpu }}
                    </div>
                    <b-form-input
                      :id="`cpu-${component.name}_${appUpdateSpecification.name}`"
                      v-model="component.cpu"
                      placeholder="CPU cores to use by default"
                      type="range"
                      min="0.1"
                      max="15"
                      step="0.1"
                    />
                  </b-form-group>
                  <b-form-group
                    v-if="!component.tiered"
                    label-cols="3"
                    label-cols-lg="2"
                    label="RAM"
                    label-for="ram"
                  >
                    <div class="mx-1">
                      {{ component.ram }}
                    </div>
                    <b-form-input
                      :id="`ram-${component.name}_${appUpdateSpecification.name}`"
                      v-model="component.ram"
                      placeholder="RAM in MB value to use by default"
                      type="range"
                      min="100"
                      max="59000"
                      step="100"
                    />
                  </b-form-group>
                  <b-form-group
                    v-if="!component.tiered"
                    label-cols="3"
                    label-cols-lg="2"
                    label="SSD"
                    label-for="ssd"
                  >
                    <div class="mx-1">
                      {{ component.hdd }}
                    </div>
                    <b-form-input
                      :id="`ssd-${component.name}_${appUpdateSpecification.name}`"
                      v-model="component.hdd"
                      placeholder="SSD in GB value to use by default"
                      type="range"
                      min="1"
                      max="840"
                      step="1"
                    />
                  </b-form-group>
                </b-card>
              </b-col>
            </b-row>
            <b-row v-if="component.tiered">
              <b-col
                xs="12"
                md="6"
                lg="4"
              >
                <b-card title="Cumulus">
                  <div>
                    CPU: {{ component.cpubasic }}
                  </div>
                  <b-form-input
                    v-model="component.cpubasic"
                    type="range"
                    min="0.1"
                    max="3"
                    step="0.1"
                  />
                  <div>
                    RAM: {{ component.rambasic }}
                  </div>
                  <b-form-input
                    v-model="component.rambasic"
                    type="range"
                    min="100"
                    max="5000"
                    step="100"
                  />
                  <div>
                    SSD: {{ component.hddbasic }}
                  </div>
                  <b-form-input
                    v-model="component.hddbasic"
                    type="range"
                    min="1"
                    max="180"
                    step="1"
                  />
                </b-card>
              </b-col>
              <b-col
                xs="12"
                md="6"
                lg="4"
              >
                <b-card title="Nimbus">
                  <div>
                    CPU: {{ component.cpusuper }}
                  </div>
                  <b-form-input
                    v-model="component.cpusuper"
                    type="range"
                    min="0.1"
                    max="7"
                    step="0.1"
                  />
                  <div>
                    RAM: {{ component.ramsuper }}
                  </div>
                  <b-form-input
                    v-model="component.ramsuper"
                    type="range"
                    min="100"
                    max="28000"
                    step="100"
                  />
                  <div>
                    SSD: {{ component.hddsuper }}
                  </div>
                  <b-form-input
                    v-model="component.hddsuper"
                    type="range"
                    min="1"
                    max="400"
                    step="1"
                  />
                </b-card>
              </b-col>
              <b-col
                xs="12"
                lg="4"
              >
                <b-card title="Stratus">
                  <div>
                    CPU: {{ component.cpubamf }}
                  </div>
                  <b-form-input
                    v-model="component.cpubamf"
                    type="range"
                    min="0.1"
                    max="15"
                    step="0.1"
                  />
                  <div>
                    RAM: {{ component.rambamf }}
                  </div>
                  <b-form-input
                    v-model="component.rambamf"
                    type="range"
                    min="100"
                    max="59000"
                    step="100"
                  />
                  <div>
                    SSD: {{ component.hddbamf }}
                  </div>
                  <b-form-input
                    v-model="component.hddbamf"
                    type="range"
                    min="1"
                    max="840"
                    step="1"
                  />
                </b-card>
              </b-col>
            </b-row>
          </b-card>
        </div>
        <div v-else>
          <b-row class="match-height">
            <b-col
              xs="12"
              xl="6"
            >
              <b-card title="Details">
                <b-form-group
                  label-cols="2"
                  label="Version"
                  label-for="version"
                >
                  <b-form-input
                    id="version"
                    v-model="appUpdateSpecification.version"
                    :placeholder="appUpdateSpecification.version.toString()"
                    readonly
                  />
                </b-form-group>
                <b-form-group
                  label-cols="2"
                  label="Name"
                  label-for="name"
                >
                  <b-form-input
                    id="name"
                    v-model="appUpdateSpecification.name"
                    placeholder="App Name"
                    readonly
                  />
                </b-form-group>
                <b-form-group
                  label-cols="2"
                  label="Desc."
                  label-for="desc"
                >
                  <b-form-textarea
                    id="desc"
                    v-model="appUpdateSpecification.description"
                    placeholder="Description"
                    rows="3"
                  />
                </b-form-group>
                <b-form-group
                  label-cols="2"
                  label="Repo"
                  label-for="repo"
                >
                  <b-form-input
                    id="repo"
                    v-model="appUpdateSpecification.repotag"
                    placeholder="Docker Hub namespace/repository:tag"
                    readonly
                  />
                </b-form-group>
                <b-form-group
                  label-cols="2"
                  label="Owner"
                  label-for="owner"
                >
                  <b-form-input
                    id="owner"
                    v-model="appUpdateSpecification.owner"
                    placeholder="ZelID of Application Owner"
                  />
                </b-form-group>
                <br>
                <b-form-group
                  v-if="appUpdateSpecification.version >= 3"
                  label-cols="2"
                  label-cols-lg="1"
                  label="Instances"
                  label-for="instances"
                >
                  <div class="mx-1">
                    {{ appUpdateSpecification.instances }}
                  </div>
                  <b-form-input
                    id="instances"
                    v-model="appUpdateSpecification.instances"
                    placeholder="Minimum number of application instances to be spawned"
                    type="range"
                    min="3"
                    max="100"
                    step="1"
                  />
                </b-form-group>
                <br>
                <b-form-group
                  v-if="appUpdateSpecification.version >= 6"
                  label-cols="2"
                  label-cols-lg="1"
                  label="Period"
                  label-for="period"
                >
                  <div class="mx-1">
                    {{ getExpireLabel || (appUpdateSpecification.expire ? appUpdateSpecification.expire + ' blocks' : '1 month') }}
                  </div>
                  <b-form-input
                    id="period"
                    v-model="expirePosition"
                    placeholder="How long an application will live on Flux network"
                    type="range"
                    :min="0"
                    :max="5"
                    :step="1"
                  />
                </b-form-group>
              </b-card>
            </b-col>
            <b-col
              xs="12"
              xl="6"
            >
              <b-card title="Environment">
                <div class="form-row form-group">
                  <label class="col-3 col-form-label">
                    Ports
                    <v-icon
                      v-b-tooltip.hover.top="'Array of Ports on which application will be available'"
                      name="info-circle"
                      class="mr-1"
                    />
                  </label>
                  <div class="col">
                    <b-form-input
                      id="ports"
                      v-model="appUpdateSpecification.ports"
                    />
                  </div>
                </div>
                <div class="form-row form-group">
                  <label class="col-3 col-form-label">
                    Domains
                    <v-icon
                      v-b-tooltip.hover.top="'Array of strings of Domains managed by Flux Domain Manager (FDM). Length must correspond to available ports. Use empty strings for no domains'"
                      name="info-circle"
                      class="mr-1"
                    />
                  </label>
                  <div class="col">
                    <b-form-input
                      id="domains"
                      v-model="appUpdateSpecification.domains"
                    />
                  </div>
                </div>
                <div class="form-row form-group">
                  <label class="col-3 col-form-label">
                    Environment
                    <v-icon
                      v-b-tooltip.hover.top="'Array of strings of Environmental Parameters'"
                      name="info-circle"
                      class="mr-1"
                    />
                  </label>
                  <div class="col">
                    <b-form-input
                      id="environmentParameters"
                      v-model="appUpdateSpecification.enviromentParameters"
                    />
                  </div>
                </div>
                <div class="form-row form-group">
                  <label class="col-3 col-form-label">
                    Commands
                    <v-icon
                      v-b-tooltip.hover.top="'Array of strings of Commands'"
                      name="info-circle"
                      class="mr-1"
                    />
                  </label>
                  <div class="col">
                    <b-form-input
                      id="commands"
                      v-model="appUpdateSpecification.commands"
                    />
                  </div>
                </div>
                <div class="form-row form-group">
                  <label class="col-3 col-form-label">
                    Cont. Ports
                    <v-icon
                      v-b-tooltip.hover.top="'Container Ports - Array of ports which your container has'"
                      name="info-circle"
                      class="mr-1"
                    />
                  </label>
                  <div class="col">
                    <b-form-input
                      id="containerPorts"
                      v-model="appUpdateSpecification.containerPorts"
                    />
                  </div>
                </div>
                <div class="form-row form-group">
                  <label class="col-3 col-form-label">
                    Cont. Data
                    <v-icon
                      v-b-tooltip.hover.top="'Data folder that is shared by application to App volume. Prepend with s: for synced data between instances. Eg. s:/data'"
                      name="info-circle"
                      class="mr-1"
                    />
                  </label>
                  <div class="col">
                    <b-form-input
                      id="containerData"
                      v-model="appUpdateSpecification.containerData"
                    />
                  </div>
                </div>
              </b-card>
            </b-col>
          </b-row>
          <b-row class="match-height">
            <b-col xs="12">
              <b-card>
                <b-card-title>
                  Resources &nbsp;&nbsp;&nbsp;<h6 class="inline text-small">
                    Tiered:
                    <b-form-checkbox
                      id="tiered"
                      v-model="appUpdateSpecification.tiered"
                      switch
                      class="custom-control-primary inline"
                    />
                  </h6>
                </b-card-title>
                <b-form-group
                  v-if="!appUpdateSpecification.tiered"
                  label-cols="2"
                  label-cols-lg="1"
                  label="CPU"
                  label-for="cpu"
                >
                  <div class="mx-1">
                    {{ appUpdateSpecification.cpu }}
                  </div>
                  <b-form-input
                    id="cpu"
                    v-model="appUpdateSpecification.cpu"
                    placeholder="CPU cores to use by default"
                    type="range"
                    min="0.1"
                    max="15"
                    step="0.1"
                  />
                </b-form-group>
                <b-form-group
                  v-if="!appUpdateSpecification.tiered"
                  label-cols="2"
                  label-cols-lg="1"
                  label="RAM"
                  label-for="ram"
                >
                  <div class="mx-1">
                    {{ appUpdateSpecification.ram }}
                  </div>
                  <b-form-input
                    id="ram"
                    v-model="appUpdateSpecification.ram"
                    placeholder="RAM in MB value to use by default"
                    type="range"
                    min="100"
                    max="59000"
                    step="100"
                  />
                </b-form-group>
                <b-form-group
                  v-if="!appUpdateSpecification.tiered"
                  label-cols="2"
                  label-cols-lg="1"
                  label="SSD"
                  label-for="ssd"
                >
                  <div class="mx-1">
                    {{ appUpdateSpecification.hdd }}
                  </div>
                  <b-form-input
                    id="ssd"
                    v-model="appUpdateSpecification.hdd"
                    placeholder="SSD in GB value to use by default"
                    type="range"
                    min="1"
                    max="840"
                    step="1"
                  />
                </b-form-group>
              </b-card>
            </b-col>
          </b-row>
          <b-row v-if="appUpdateSpecification.tiered">
            <b-col
              xs="12"
              md="6"
              lg="4"
            >
              <b-card title="Cumulus">
                <div>
                  CPU: {{ appUpdateSpecification.cpubasic }}
                </div>
                <b-form-input
                  v-model="appUpdateSpecification.cpubasic"
                  type="range"
                  min="0.1"
                  max="3"
                  step="0.1"
                />
                <div>
                  RAM: {{ appUpdateSpecification.rambasic }}
                </div>
                <b-form-input
                  v-model="appUpdateSpecification.rambasic"
                  type="range"
                  min="100"
                  max="5000"
                  step="100"
                />
                <div>
                  SSD: {{ appUpdateSpecification.hddbasic }}
                </div>
                <b-form-input
                  v-model="appUpdateSpecification.hddbasic"
                  type="range"
                  min="1"
                  max="180"
                  step="1"
                />
              </b-card>
            </b-col>
            <b-col
              xs="12"
              md="6"
              lg="4"
            >
              <b-card title="Nimbus">
                <div>
                  CPU: {{ appUpdateSpecification.cpusuper }}
                </div>
                <b-form-input
                  v-model="appUpdateSpecification.cpusuper"
                  type="range"
                  min="0.1"
                  max="7"
                  step="0.1"
                />
                <div>
                  RAM: {{ appUpdateSpecification.ramsuper }}
                </div>
                <b-form-input
                  v-model="appUpdateSpecification.ramsuper"
                  type="range"
                  min="100"
                  max="28000"
                  step="100"
                />
                <div>
                  SSD: {{ appUpdateSpecification.hddsuper }}
                </div>
                <b-form-input
                  v-model="appUpdateSpecification.hddsuper"
                  type="range"
                  min="1"
                  max="400"
                  step="1"
                />
              </b-card>
            </b-col>
            <b-col
              xs="12"
              lg="4"
            >
              <b-card title="Stratus">
                <div>
                  CPU: {{ appUpdateSpecification.cpubamf }}
                </div>
                <b-form-input
                  v-model="appUpdateSpecification.cpubamf"
                  type="range"
                  min="0.1"
                  max="15"
                  step="0.1"
                />
                <div>
                  RAM: {{ appUpdateSpecification.rambamf }}
                </div>
                <b-form-input
                  v-model="appUpdateSpecification.rambamf"
                  type="range"
                  min="100"
                  max="59000"
                  step="100"
                />
                <div>
                  SSD: {{ appUpdateSpecification.hddbamf }}
                </div>
                <b-form-input
                  v-model="appUpdateSpecification.hddbamf"
                  type="range"
                  min="1"
                  max="840"
                  step="1"
                />
              </b-card>
            </b-col>
          </b-row>
        </div>
        <div>
          <b-button
            v-ripple.400="'rgba(255, 255, 255, 0.15)'"
            variant="success"
            aria-label="Compute Update Message"
            class="mb-2"
            @click="checkFluxUpdateSpecificationsAndFormatMessage"
          >
            Compute Update Message
          </b-button>
        </div>
        <div v-if="dataToSign">
          <b-form-group
            label-cols="3"
            label-cols-lg="2"
            label="Update Message"
            label-for="updatemessage"
          >
            <b-form-textarea
              id="updatemessage"
              v-model="dataToSign"
              rows="6"
              readonly
            />
          </b-form-group>
          <b-form-group
            label-cols="3"
            label-cols-lg="2"
            label="Signature"
            label-for="updatesignature"
          >
            <b-form-input
              id="updatesignature"
              v-model="signature"
            />
          </b-form-group>
          <b-row class="match-height">
            <b-col
              xs="6"
              lg="8"
            >
              <b-card>
                <h4>
                  Note: Data has to be signed by the last application owner
                </h4>
                <b-card-text>
                  Price per Month: {{ appPricePerMonthForUpdate }} FLUX
                </b-card-text>
                <b-button
                  v-ripple.400="'rgba(255, 255, 255, 0.15)'"
                  variant="success"
                  aria-label="Update Flux App"
                  class="my-1"
                  @click="update"
                >
                  Update Flux App
                </b-button>
              </b-card>
            </b-col>
            <b-col
              xs="6"
              lg="4"
            >
              <b-card title="Sign with Zelcore">
                <a
                  :href="'zel:?action=sign&message=' + dataToSign + '&icon=https%3A%2F%2Fraw.githubusercontent.com%2Frunonflux%2Fflux%2Fmaster%2FzelID.svg&callback=' + callbackValue"
                  @click="initiateSignWSUpdate"
                >
                  <img
                    class="zelidLogin"
                    src="@/assets/images/zelID.svg"
                    alt="Zel ID"
                    height="100%"
                    width="100%"
                  >
                </a>
              </b-card>
            </b-col>
          </b-row>
          <b-row
            v-if="updateHash"
            class="match-height"
          >
            <b-col
              xs="6"
              lg="8"
            >
              <b-card>
                <b-card-text>
                  To finish the application update, please make a transaction of {{ appPricePerMonthForUpdate }} FLUX to address
                  '{{ deploymentAddress }}'
                  with the following message:
                  '{{ updateHash }}'
                </b-card-text>
                <br>
                The transaction must be mined by {{ new Date(validTill).toLocaleString('en-GB', timeoptions.shortDate) }}
                <br><br>
                The application will be subscribed until {{ new Date(subscribedTill).toLocaleString('en-GB', timeoptions.shortDate) }}
              </b-card>
            </b-col>
            <b-col
              xs="6"
              lg="4"
            >
              <b-card title="Pay with Zelcore">
                <a :href="'zel:?action=pay&coin=zelcash&address=' + deploymentAddress + '&amount=' + appPricePerMonthForUpdate + '&message=' + updateHash + '&icon=https%3A%2F%2Fraw.githubusercontent.com%2Frunonflux%2Fflux%2Fmaster%2Fflux_banner.png'">
                  <img
                    class="zelidLogin"
                    src="@/assets/images/zelID.svg"
                    alt="Zel ID"
                    height="100%"
                    width="100%"
                  >
                </a>
              </b-card>
            </b-col>
          </b-row>
        </div>
      </b-tab>
    </b-tabs>
    <div
      v-if="output"
      class="actionCenter"
    >
      <br>
      <b-form-textarea
        plaintext
        no-resize
        :rows="output.length"
        :value="stringOutput()"
        class="mt-1"
      />
    </div>
  </div>
</template>

<script>
import { computed } from 'vue';
import {
  BTabs,
  BTab,
  BTable,
  BCol,
  BCard,
  BCardText,
  BCardTitle,
  BRow,
  BButton,
  BFormTextarea,
  BFormGroup,
  BFormInput,
  BFormCheckbox,
  BFormSelect,
  BFormSelectOption,
  BInputGroup,
  BInputGroupAppend,
  BPagination,
  VBTooltip,
} from 'bootstrap-vue';

import VueApexCharts from 'vue3-apexcharts';
import Ripple from 'vue-ripple-directive';
// import { mapState } from 'vuex';
import ToastificationContent from '@core/components/toastification/ToastificationContent.vue';
import ConfirmDialog from '@/views/components/ConfirmDialog.vue';
import ListEntry from '@/views/components/ListEntry.vue';

import AppsService from '@/services/AppsService.js';
import DaemonService from '@/services/DaemonService.js';

import axios from 'axios';
import qs from 'qs';
import { store } from '@/store';
import timeoptions from '@/libs/dateFormat.js';

import geolocation from '../../libs/geolocation.js';

const geolocations = geolocation;

export default {
  components: {
    BTabs,
    BTab,
    BTable,
    BCol,
    BCard,
    BCardText,
    BCardTitle,
    BRow,
    BButton,
    BFormTextarea,
    BFormGroup,
    BFormInput,
    BFormCheckbox,
    BFormSelect,
    BFormSelectOption,
    BInputGroup,
    BInputGroupAppend,
    BPagination,
    ConfirmDialog,
    ListEntry,
    // eslint-disable-next-line vue/no-unused-components
    ToastificationContent,
    // eslint-disable-next-line vue/no-unused-components
    VueApexCharts,
  },
  directives: {
    'b-tooltip': VBTooltip,
    Ripple,
  },
  props: {
    appName: {
      type: String,
      required: true,
    },
    global: {
      type: Boolean,
      required: true,
    },
    installedApps: {
      type: Array,
      required: true,
    },
  },
  data() {
    return {
      timeoptions,
      output: '',
      fluxCommunication: false,
      commandExecuting: false,
      getAllAppsResponse: {
        status: '',
        data: [],
      },
      updatetype: 'fluxappupdate',
      version: 1,
      dataForAppUpdate: {},
      dataToSign: '',
      timestamp: '',
      signature: '',
      updateHash: '',
      websocket: null,
      selectedAppOwner: '',
      appSpecification: {},
      callResponse: { // general
        status: '',
        data: '',
      },
      callBResponse: { // general B
        status: '',
        data: '',
      },
      appExec: {
        cmd: '',
        env: '',
      },
      appUpdateSpecification: {
        version: 3,
        name: '',
        description: '',
        repotag: '',
        owner: '',
        ports: '', // []
        domains: '', // []
        enviromentParameters: '', // []
        commands: '', // []
        containerPorts: '', // []
        containerData: '',
        instances: 3,
        cpu: null,
        ram: null,
        hdd: null,
        tiered: false,
        cpubasic: null,
        rambasic: null,
        hddbasic: null,
        cpusuper: null,
        ramsuper: null,
        hddsuper: null,
        cpubamf: null,
        rambamf: null,
        hddbamf: null,
      },
      instances: {
        data: [],
        fields: [
          { key: 'show_details', label: '' },
          { key: 'name', label: 'Name', sortable: true },
          { key: 'ip', label: 'IP Address', sortable: true },
          { key: 'hash', label: 'Hash', sortable: true },
          { key: 'visit', label: 'Visit' },
        ],
        perPage: 10,
        pageOptions: [10, 25, 50, 100],
        sortBy: '',
        sortDesc: false,
        sortDirection: 'asc',
        filter: '',
        filterOn: [],
        totalRows: 1,
        currentPage: 1,
      },
      total: '',
      downloaded: '',
      abortToken: {},
      deploymentAddress: '',
      appPricePerMonthForUpdate: 0,
      maxInstances: 100,
      globalZelidAuthorized: false,
      monitoringStream: {},
      statsFields: [
        { key: 'timestamp', label: 'Date' },
        { key: 'cpu', label: 'CPU' },
        { key: 'memory', label: 'RAM' },
        { key: 'disk', label: 'DISK' },
        { key: 'net', label: 'NET I/O' },
        { key: 'block', label: 'BLOCK I/O' },
        { key: 'pids', label: 'PIDS' },
      ],
      possibleLocations: [],
      allowedGeolocations: {},
      forbiddenGeolocations: {},
      numberOfGeolocations: 1,
      numberOfNegativeGeolocations: 1,
      minExpire: 5000,
      maxExpire: 264000,
      expirePosition: 2,
      expireOptions: [
        {
          value: 5000,
          label: '1 week',
          time: 7 * 24 * 60 * 60 * 1000,
        },
        {
          value: 11000,
          label: '2 weeks',
          time: 14 * 24 * 60 * 60 * 1000,
        },
        {
          value: 22000,
          label: '1 month',
          time: 30 * 24 * 60 * 60 * 1000,
        },
        {
          value: 66000,
          label: '3 months',
          time: 90 * 24 * 60 * 60 * 1000,
        },
        {
          value: 132000,
          label: '6 months',
          time: 180 * 24 * 60 * 60 * 1000,
        },
        {
          value: 264000,
          label: '1 year',
          time: 365 * 24 * 60 * 60 * 1000,
        },
      ],
    };
  },
  setup() {
    const { ...mapState } = computed(() => {
      ('flux', [
        'config',
        'privilege',
      ]);
    });

    const callbackValue = computed(() => {
      const { protocol, hostname, port } = window.location;
      let mybackend = '';
      mybackend += protocol;
      mybackend += '//';
      const regex = /[A-Za-z]/g;
      if (hostname.match(regex)) {
        const names = hostname.split('.');
        names[0] = 'api';
        mybackend += names.join('.');
      } else {
        if (typeof hostname === 'string') {
          this.$store.commit('flux/setUserIp', hostname);
        }
        if (+port > 16100) {
          const apiPort = +port + 1;
          this.$store.commit('flux/setFluxPort', apiPort);
        }
        mybackend += hostname;
        mybackend += ':';
        mybackend += this.config.apiPort;
      }
      const backendURL = store.get('backendURL') || mybackend;
      const url = `${backendURL}/id/providesign`;
      return encodeURI(url);
    });

    const isAppOwner = computed(() => {
      const zelidauth = localStorage.getItem('zelidauth');
      const zelidHeader = qs.parse(zelidauth);
      if (zelidauth && zelidHeader && zelidHeader.zelid && this.selectedAppOwner === zelidHeader.zelid) {
        return true;
      }
      return false;
    });

    const validTill = computed(() => {
      const expTime = this.timestamp + 60 * 60 * 1000; // 1 hour
      return expTime;
<<<<<<< HEAD
    });

    const subscribedTill = computed(() => {
      const expTime = this.timestamp + 30 * 24 * 60 * 60 * 1000 + 60 * 60 * 1000; // 1 month
=======
    },
    subscribedTill() {
      if (this.appUpdateSpecification.expire) {
        const timeFound = this.expireOptions.find((option) => option.value === this.appUpdateSpecification.expire);
        if (timeFound) {
          const expTime = this.timestamp + timeFound.time;
          return expTime;
        }
        const blocks = this.appUpdateSpecification.expire;
        const blockTime = 2 * 60 * 1000;
        const validTime = blocks * blockTime;
        const expTime = this.timestamp + validTime;
        return expTime;
      }
      const expTime = this.timestamp + 30 * 24 * 60 * 60 * 1000; // 1 month
>>>>>>> f939fb3e
      return expTime;
    });

    const isApplicationInstalledLocally = computed(() => {
      if (this.installedApps) {
        const installed = this.installedApps.find((app) => app.name === this.appName);
        if (installed) {
          return true;
        }
        return false;
      }
      return false;
    });

    const applicationManagementAndStatus = computed(() => {
      console.log(this.getAllAppsResponse);
      const foundAppInfo = this.getAllAppsResponse.data.find((app) => app.Names[0] === this.getAppDockerNameIdentifier()) || {};
      const appInfo = {
        name: this.appName,
        state: foundAppInfo.State || 'Unknown state',
        status: foundAppInfo.Status || 'Unknown status',
      };
      appInfo.state = appInfo.state.charAt(0).toUpperCase() + appInfo.state.slice(1);
      appInfo.status = appInfo.status.charAt(0).toUpperCase() + appInfo.status.slice(1);
      let niceString = `${appInfo.name} - ${appInfo.state} - ${appInfo.status}`;
      if (this.appSpecification) {
        if (this.appSpecification.version >= 4) {
          niceString = `${this.appSpecification.name}:`;
          // eslint-disable-next-line no-restricted-syntax
          for (const component of this.appSpecification.compose) {
            const foundAppInfoComponent = this.getAllAppsResponse.data.find((app) => app.Names[0] === this.getAppDockerNameIdentifier(`${component.name}_${this.appSpecification.name}`)) || {};
            const appInfoComponent = {
              name: component.name,
              state: foundAppInfoComponent.State || 'Unknown state',
              status: foundAppInfoComponent.Status || 'Unknown status',
            };
            appInfoComponent.state = appInfoComponent.state.charAt(0).toUpperCase() + appInfoComponent.state.slice(1);
            appInfoComponent.status = appInfoComponent.status.charAt(0).toUpperCase() + appInfoComponent.status.slice(1);
            const niceStringComponent = ` ${appInfoComponent.name} - ${appInfoComponent.state} - ${appInfoComponent.status},`;
            niceString += niceStringComponent;
          }
          niceString = niceString.substring(0, niceString.length - 1);
        }
      }
      return niceString;
    });

    const constructAutomaticDomainsGlobal = computed(() => {
      if (!this.callBResponse.data) {
        return 'loading...';
      }

      console.log(this.callBResponse.data);

      if (!this.callBResponse.data.name) {
        return 'loading...';
      }

      const appName = this.callBResponse.data.name;

      const lowerCaseName = appName.toLowerCase();

      if (!this.callBResponse.data.compose) {
        const ports = JSON.parse(JSON.stringify(this.callBResponse.data.ports));
        const domains = [`${lowerCaseName}.app.runonflux.io`];
        // flux specs dont allow more than 10 ports so domainString is enough
        for (let i = 0; i < ports.length; i += 1) {
          const portDomain = `${lowerCaseName}_${ports[i]}.app.runonflux.io`;
          domains.push(portDomain);
        }
        return domains;
      }
      const domains = [`${lowerCaseName}.app.runonflux.io`];
      this.callBResponse.data.compose.forEach((component) => {
        for (let i = 0; i < component.ports.length; i += 1) {
          const portDomain = `${lowerCaseName}_${component.ports[i]}.app.runonflux.io`;
          domains.push(portDomain);
        }
      });
      return domains;
<<<<<<< HEAD
    });

    return {
      mapState,
      callbackValue,
      isAppOwner,
      validTill,
      subscribedTill,
      isApplicationInstalledLocally,
      applicationManagementAndStatus,
      constructAutomaticDomainsGlobal
    }
=======
    },
    getExpireLabel() {
      if (this.expireOptions[this.expirePosition]) {
        return this.expireOptions[this.expirePosition].label;
      }
      return null;
    },
>>>>>>> f939fb3e
  },
  watch: {
    appUpdateSpecification: {
      handler() {
        this.dataToSign = '';
        this.signature = '';
        this.timestamp = null;
        this.dataForAppUpdate = {};
        this.updateHash = '';
        if (this.websocket !== null) {
          this.websocket.close();
          this.websocket = null;
        }
      },
      deep: true,
    },
    expirePosition: {
      handler() {
        this.dataToSign = '';
        this.signature = '';
        this.timestamp = null;
        this.dataForAppUpdate = {};
        this.updateHash = '';
        if (this.websocket !== null) {
          this.websocket.close();
          this.websocket = null;
        }
      },
    },
  },
  mounted() {
    this.callBResponse.data = '';
    this.callBResponse.status = '';
    this.appSpecification = {};
    this.callResponse.data = '';
    this.callResponse.status = '';
    this.monitoringStream = {};
    this.appExec.cmd = '';
    this.appExec.env = '';
    this.checkFluxCommunication();
    this.getAppOwner();
    this.getGlobalApplicationSpecifics();
    this.appsGetListAllApps();
    if (!global) {
      this.getInstalledApplicationSpecifics();
    }
    this.appsDeploymentInformation();
    this.getGeolocationData();
  },
  methods: {
    async appsDeploymentInformation() {
      const response = await AppsService.appsDeploymentInformation();
      const { data } = response.data;
      if (response.data.status === 'success') {
        this.deploymentAddress = data.address;
      } else {
        this.showToast('danger', response.data.data.message || response.data.data);
      }
    },
    updateManagementTab(index) {
      this.callResponse.data = '';
      this.callResponse.status = '';
      // do not reset global application specifics obtained
      this.appExec.cmd = '';
      this.appExec.env = '';
      this.output = '';
      switch (index) {
        case 1:
          this.getInstalledApplicationSpecifics();
          this.getGlobalApplicationSpecifics();
          break;
        case 2:
          this.getApplicationInspect();
          break;
        case 3:
          this.getApplicationStats();
          break;
        case 4:
          this.getApplicationMonitoring();
          // this.getApplicationMonitoringStream(); // TODO UI with graphs
          break;
        case 5:
          this.getApplicationChanges();
          break;
        case 6:
          this.getApplicationProcesses();
          break;
        case 7:
          this.getApplicationLogs();
          break;
        case 12:
          this.getGlobalApplicationSpecifics();
          break;
        case 13:
          this.getZelidAuthority();
          break;
        case 14:
          this.getApplicationLocations();
          break;
        case 15:
          this.getGlobalApplicationSpecifics();
          break;
        default:
          break;
      }
    },
    async appsGetListAllApps() {
      const response = await AppsService.listAllApps();
      console.log(response);
      this.getAllAppsResponse.status = response.data.status;
      this.getAllAppsResponse.data = response.data.data;
    },
    goBackToApps() {
      this.$emit('back');
    },
    initiateSignWSUpdate() {
      const self = this;
      const { protocol, hostname, port } = window.location;
      let mybackend = '';
      mybackend += protocol;
      mybackend += '//';
      const regex = /[A-Za-z]/g;
      if (hostname.match(regex)) {
        const names = hostname.split('.');
        names[0] = 'api';
        mybackend += names.join('.');
      } else {
        if (typeof hostname === 'string') {
          this.$store.commit('flux/setUserIp', hostname);
        }
        if (+port > 16100) {
          const apiPort = +port + 1;
          this.$store.commit('flux/setFluxPort', apiPort);
        }
        mybackend += hostname;
        mybackend += ':';
        mybackend += this.config.apiPort;
      }
      let backendURL = store.get('backendURL') || mybackend;
      backendURL = backendURL.replace('https://', 'wss://');
      backendURL = backendURL.replace('http://', 'ws://');
      const signatureMessage = this.appUpdateSpecification.owner + this.timestamp;
      const wsuri = `${backendURL}/ws/sign/${signatureMessage}`;
      const websocket = new WebSocket(wsuri);
      this.websocket = websocket;

      websocket.onopen = (evt) => { self.onOpen(evt); };
      websocket.onclose = (evt) => { self.onClose(evt); };
      websocket.onmessage = (evt) => { self.onMessage(evt); };
      websocket.onerror = (evt) => { self.onError(evt); };
    },
    onError(evt) {
      console.log(evt);
    },
    onMessage(evt) {
      const data = qs.parse(evt.data);
      if (data.status === 'success' && data.data) {
        // user is now signed. Store their values
        this.signature = data.data.signature;
      }
      console.log(data);
      console.log(evt);
    },
    onClose(evt) {
      console.log(evt);
    },
    onOpen(evt) {
      console.log(evt);
    },

    async getInstalledApplicationSpecifics() {
      const response = await AppsService.getInstalledAppSpecifics(this.appName);
      console.log(response);
      if (response.data.status === 'error' || !response.data.data[0]) {
        this.showToast('danger', response.data.data.message || response.data.data);
      } else {
        this.callResponse.status = response.data.status;
        this.callResponse.data = response.data.data[0];
        this.appSpecification = response.data.data[0];
      }
    },
    getExpirePosition(value) {
      const position = this.expireOptions.findIndex((opt) => opt.value === value);
      if (position || position === 0) {
        return position;
      }
      return 2;
    },
    async getGlobalApplicationSpecifics() {
      const response = await AppsService.getAppSpecifics(this.appName);
      console.log(response);
      if (response.data.status === 'error') {
        this.showToast('danger', response.data.data.message || response.data.data);
        this.callBResponse.status = response.data.status;
      } else {
        this.callBResponse.status = response.data.status;
        this.callBResponse.data = response.data.data;
        const specs = response.data.data;
        console.log(specs);
        this.appUpdateSpecification = JSON.parse(JSON.stringify(specs));
        this.appUpdateSpecification.instances = specs.instances || 3;
        if (this.appUpdateSpecification.version <= 3) {
          this.appUpdateSpecification.version = 3; // enforce specs version 3
          this.appUpdateSpecification.ports = specs.port || this.ensureString(specs.ports); // v1 compatibility
          this.appUpdateSpecification.domains = this.ensureString(specs.domains);
          this.appUpdateSpecification.enviromentParameters = this.ensureString(specs.enviromentParameters);
          this.appUpdateSpecification.commands = this.ensureString(specs.commands);
          this.appUpdateSpecification.containerPorts = specs.containerPort || this.ensureString(specs.containerPorts); // v1 compatibility
        } else {
          if (this.appUpdateSpecification.version <= 6) {
            this.appUpdateSpecification.version = 6;
          }
          this.appUpdateSpecification.contacts = this.ensureString([]);
          this.appUpdateSpecification.geolocation = this.ensureString([]);
          if (this.appUpdateSpecification.version >= 5) {
            this.appUpdateSpecification.contacts = this.ensureString(specs.contacts || []);
            this.decodeGeolocation(specs.geolocation);
            this.appUpdateSpecification.geolocation = this.ensureString(specs.geolocation || []);
          }
          this.appUpdateSpecification.compose.forEach((component) => {
            // eslint-disable-next-line no-param-reassign
            component.ports = this.ensureString(component.ports);
            // eslint-disable-next-line no-param-reassign
            component.domains = this.ensureString(component.domains);
            // eslint-disable-next-line no-param-reassign
            component.environmentParameters = this.ensureString(component.environmentParameters);
            // eslint-disable-next-line no-param-reassign
            component.commands = this.ensureString(component.commands);
            // eslint-disable-next-line no-param-reassign
            component.containerPorts = this.ensureString(component.containerPorts);
          });
          if (this.appUpdateSpecification.version >= 6) {
            this.appUpdateSpecification.expire = this.ensureNumber(specs.expire || 22000);
            this.expirePosition = this.getExpirePosition(this.appUpdateSpecification.expire);
          }
        }
      }
    },

    async update() {
      const zelidauth = localStorage.getItem('zelidauth');
      const data = {
        type: this.updatetype,
        version: this.version,
        appSpecification: this.dataForAppUpdate,
        timestamp: this.timestamp,
        signature: this.signature,
      };
      this.showToast('info', 'Propagating message accross Flux network...');
      const response = await AppsService.updateApp(zelidauth, data).catch((error) => {
        this.showToast('danger', error.message || error);
      });
      console.log(response);
      if (response.data.status === 'success') {
        this.updateHash = response.data.data;
        console.log(this.updateHash);
        this.showToast('success', response.data.data.message || response.data.data);
      } else {
        this.showToast('danger', response.data.data.message || response.data.data);
      }
    },
    async checkFluxCommunication() {
      const response = await AppsService.checkCommunication();
      if (response.data.status === 'success') {
        this.fluxCommunication = true;
      } else {
        this.showToast('danger', response.data.data.message || response.data.data);
      }
    },
    convertExpire() {
      if (this.expireOptions[this.expirePosition]) {
        return this.expireOptions[this.expirePosition].value;
      }
      return 22000;
    },
    async checkFluxUpdateSpecificationsAndFormatMessage() {
      try {
        const appSpecification = this.appUpdateSpecification;
        if (appSpecification.version >= 5) {
          appSpecification.geolocation = this.generateGeolocations();
        }
        if (appSpecification.version >= 6) {
          appSpecification.expire = this.convertExpire();
        }
        // call api for verification of app registration specifications that returns formatted specs
        const responseAppSpecs = await AppsService.appUpdateVerification(appSpecification);
        if (responseAppSpecs.data.status === 'error') {
          throw new Error(responseAppSpecs.data.data.message || responseAppSpecs.data.data);
        }
        const appSpecFormatted = responseAppSpecs.data.data;
        const response = await AppsService.appPrice(appSpecFormatted);
        this.appPricePerMonthForUpdate = 0;
        if (response.data.status === 'error') {
          throw new Error(response.data.data.message || response.data.data);
        }
        this.appPricePerMonthForUpdate = response.data.data;
        this.timestamp = new Date().getTime();
        this.dataForAppUpdate = appSpecFormatted;
        this.dataToSign = this.updatetype + this.version + JSON.stringify(appSpecFormatted) + this.timestamp;
      } catch (error) {
        console.log(error.message);
        console.error(error);
        this.showToast('danger', error.message || error);
      }
    },

    async appExecute(name = this.appSpecification.name) {
      try {
        const zelidauth = localStorage.getItem('zelidauth');
        if (!this.appExec.cmd) {
          this.showToast('danger', 'No commands specified');
          return;
        }
        const env = this.appExec.env ? this.appExec.env : '[]';
        const { cmd } = this.appExec;
        this.commandExecuting = true;
        console.log('here');
        const response = await AppsService.getAppExec(zelidauth, name, cmd, env);
        console.log(response);
        if (response.data.status === 'error') {
          this.showToast('danger', response.data.data.message || response.data.data);
        } else {
          this.commandExecuting = false;
          this.callResponse.status = response.status;
          if (!name.includes('_')) {
            this.callResponse.data = response.data;
          } else {
            if (!this.callResponse.data) {
              this.callResponse.data = [];
            } else if (!Array.isArray(this.callResponse.data)) {
              this.callResponse.data = [];
            }
            this.callResponse.data.push({
              name,
              data: response.data,
            });
          }
        }
      } catch (error) {
        this.commandExecuting = false;
        console.log(error);
        this.showToast('danger', error.message || error);
      }
    },

    cancelDownload() {
      this.abortToken.cancel('User download cancelled');
      this.downloaded = '';
      this.total = '';
    },
    async downloadApplicationLog(appName) {
      const self = this;
      this.downloaded = '';
      this.total = '';
      this.abortToken = DaemonService.cancelToken();
      const zelidauth = localStorage.getItem('zelidauth');
      const axiosConfig = {
        headers: {
          zelidauth,
        },
        responseType: 'blob',
        onDownloadProgress(progressEvent) {
          self.downloaded = progressEvent.loaded;
          self.total = progressEvent.total;
        },
        // cancelToken: self.abortToken.token,
      };
      const response = await DaemonService.justAPI().get(`/apps/applog/${appName}`, axiosConfig);
      const url = window.URL.createObjectURL(new Blob([response.data]));
      const link = document.createElement('a');
      link.href = url;
      link.setAttribute('download', 'app.log');
      document.body.appendChild(link);
      link.click();
    },

    getAppIdentifier(appName = this.appName) {
      // this id is used for volumes, docker names so we know it reall belongs to flux
      if (appName && appName.startsWith('zel')) {
        return appName;
      }
      if (appName && appName.startsWith('flux')) {
        return appName;
      }
      if (appName === 'KadenaChainWebNode' || appName === 'FoldingAtHomeB') {
        return `zel${appName}`;
      }
      return `flux${appName}`;
    },
    getAppDockerNameIdentifier(appName) {
      // this id is used for volumes, docker names so we know it reall belongs to flux
      const name = this.getAppIdentifier(appName);
      if (name && name.startsWith('/')) {
        return name;
      }
      return `/${name}`;
    },

    async getApplicationInspect() {
      const zelidauth = localStorage.getItem('zelidauth');
      const callData = [];
      if (this.appSpecification.version >= 4) {
        // compose
        // eslint-disable-next-line no-restricted-syntax
        for (const component of this.appSpecification.compose) {
          // eslint-disable-next-line no-await-in-loop
          const response = await AppsService.getAppInspect(zelidauth, `${component.name}_${this.appSpecification.name}`);
          if (response.data.status === 'error') {
            this.showToast('danger', response.data.data.message || response.data.data);
          } else {
            const appComponentInspect = {
              name: component.name,
              callData: response.data.data,
            };
            callData.push(appComponentInspect);
          }
        }
      } else {
        const response = await AppsService.getAppInspect(zelidauth, this.appName);
        if (response.data.status === 'error') {
          this.showToast('danger', response.data.data.message || response.data.data);
        } else {
          const appComponentInspect = {
            name: this.appSpecification.name,
            callData: response.data.data,
          };
          callData.push(appComponentInspect);
        }
        console.log(response);
      }
      this.callResponse.status = 'success';
      this.callResponse.data = callData;
    },
    async getApplicationStats() {
      const zelidauth = localStorage.getItem('zelidauth');
      const callData = [];
      if (this.appSpecification.version >= 4) {
        // compose
        // eslint-disable-next-line no-restricted-syntax
        for (const component of this.appSpecification.compose) {
          // eslint-disable-next-line no-await-in-loop
          const response = await AppsService.getAppStats(zelidauth, `${component.name}_${this.appSpecification.name}`);
          if (response.data.status === 'error') {
            this.showToast('danger', response.data.data.message || response.data.data);
          } else {
            const appComponentInspect = {
              name: component.name,
              callData: response.data.data,
            };
            callData.push(appComponentInspect);
          }
        }
      } else {
        const response = await AppsService.getAppStats(zelidauth, this.appName);
        if (response.data.status === 'error') {
          this.showToast('danger', response.data.data.message || response.data.data);
        } else {
          const appComponentInspect = {
            name: this.appSpecification.name,
            callData: response.data.data,
          };
          callData.push(appComponentInspect);
        }
        console.log(response);
      }
      this.callResponse.status = 'success';
      this.callResponse.data = callData;
    },
    async getApplicationMonitoring() {
      const zelidauth = localStorage.getItem('zelidauth');
      const callData = [];
      if (this.appSpecification.version >= 4) {
        // compose
        // eslint-disable-next-line no-restricted-syntax
        for (const component of this.appSpecification.compose) {
          // eslint-disable-next-line no-await-in-loop
          const response = await AppsService.getAppMonitoring(zelidauth, `${component.name}_${this.appSpecification.name}`);
          if (response.data.status === 'error') {
            this.showToast('danger', response.data.data.message || response.data.data);
          } else {
            const appComponentInspect = {
              name: component.name,
              callData: response.data.data,
            };
            callData.push(appComponentInspect);
          }
        }
      } else {
        const response = await AppsService.getAppMonitoring(zelidauth, this.appName);
        if (response.data.status === 'error') {
          this.showToast('danger', response.data.data.message || response.data.data);
        } else {
          const appComponentInspect = {
            name: this.appSpecification.name,
            callData: response.data.data,
          };
          callData.push(appComponentInspect);
        }
        console.log(response);
      }
      this.callResponse.status = 'success';
      this.callResponse.data = callData;
    },
    async getApplicationMonitoringStream() {
      const self = this;
      const zelidauth = localStorage.getItem('zelidauth');
      if (this.appSpecification.version >= 4) {
        // compose
        // eslint-disable-next-line no-restricted-syntax
        for (const component of this.appSpecification.compose) {
          const axiosConfig = {
            headers: {
              zelidauth,
            },
            onDownloadProgress(progressEvent) {
              self.monitoringStream[`${component.name}_${self.appSpecification.name}`] = JSON.parse(`[${progressEvent.target.response.replace(/}{"read/g, '},{"read')}]`);
            },
          };
          // eslint-disable-next-line no-await-in-loop
          const response = await AppsService.justAPI().get(`/apps/appmonitorstream/${component.name}_${this.appSpecification.name}`, axiosConfig);
          if (response.data.status === 'error') {
            this.showToast('danger', response.data.data.message || response.data.data);
          }
        }
      } else {
        const axiosConfig = {
          headers: {
            zelidauth,
          },
          onDownloadProgress(progressEvent) {
            console.log(progressEvent.target.response);
            self.monitoringStream[self.appName] = JSON.parse(`[${progressEvent.target.response.replace(/}{/g, '},{')}]`);
          },
        };
        // eslint-disable-next-line no-await-in-loop
        const response = await AppsService.justAPI().get(`/apps/appmonitorstream/${this.appName}`, axiosConfig);
        if (response.data.status === 'error') {
          this.showToast('danger', response.data.data.message || response.data.data);
        }
      }
    },
    async stopMonitoring(appName, deleteData = false) {
      this.output = '';
      this.showToast('warning', `Stopping Monitoring of ${appName}`);
      const zelidauth = localStorage.getItem('zelidauth');
      const response = await AppsService.stopAppMonitoring(zelidauth, appName, deleteData);
      if (response.data.status === 'success') {
        this.showToast('success', response.data.data.message || response.data.data);
      } else {
        this.showToast('danger', response.data.data.message || response.data.data);
      }
      console.log(response);
    },
    async startMonitoring(appName) {
      this.output = '';
      this.showToast('warning', `Starting Monitoring of ${appName}`);
      const zelidauth = localStorage.getItem('zelidauth');
      const response = await AppsService.startAppMonitoring(zelidauth, appName);
      if (response.data.status === 'success') {
        this.showToast('success', response.data.data.message || response.data.data);
      } else {
        this.showToast('danger', response.data.data.message || response.data.data);
      }
      console.log(response);
    },
    async getApplicationChanges() {
      const zelidauth = localStorage.getItem('zelidauth');
      const callData = [];
      if (this.appSpecification.version >= 4) {
        // compose
        // eslint-disable-next-line no-restricted-syntax
        for (const component of this.appSpecification.compose) {
          // eslint-disable-next-line no-await-in-loop
          const response = await AppsService.getAppChanges(zelidauth, `${component.name}_${this.appSpecification.name}`);
          if (response.data.status === 'error') {
            this.showToast('danger', response.data.data.message || response.data.data);
          } else {
            const appComponentInspect = {
              name: component.name,
              callData: response.data.data,
            };
            callData.push(appComponentInspect);
          }
        }
      } else {
        const response = await AppsService.getAppChanges(zelidauth, this.appName);
        if (response.data.status === 'error') {
          this.showToast('danger', response.data.data.message || response.data.data);
        } else {
          const appComponentInspect = {
            name: this.appSpecification.name,
            callData: response.data.data,
          };
          callData.push(appComponentInspect);
        }
        console.log(response);
      }
      this.callResponse.status = 'success';
      this.callResponse.data = callData;
    },
    async getApplicationProcesses() {
      const zelidauth = localStorage.getItem('zelidauth');
      const callData = [];
      if (this.appSpecification.version >= 4) {
        // compose
        // eslint-disable-next-line no-restricted-syntax
        for (const component of this.appSpecification.compose) {
          // eslint-disable-next-line no-await-in-loop
          const response = await AppsService.getAppTop(zelidauth, `${component.name}_${this.appSpecification.name}`);
          if (response.data.status === 'error') {
            this.showToast('danger', response.data.data.message || response.data.data);
          } else {
            const appComponentInspect = {
              name: component.name,
              callData: response.data.data,
            };
            callData.push(appComponentInspect);
          }
        }
      } else {
        const response = await AppsService.getAppTop(zelidauth, this.appName);
        if (response.data.status === 'error') {
          this.showToast('danger', response.data.data.message || response.data.data);
        } else {
          const appComponentInspect = {
            name: this.appSpecification.name,
            callData: response.data.data,
          };
          callData.push(appComponentInspect);
        }
        console.log(response);
      }
      this.callResponse.status = 'success';
      this.callResponse.data = callData;
    },
    async getApplicationLogs() {
      const zelidauth = localStorage.getItem('zelidauth');
      const callData = [];
      if (this.appSpecification.version >= 4) {
        // compose
        // eslint-disable-next-line no-restricted-syntax
        for (const component of this.appSpecification.compose) {
          // eslint-disable-next-line no-await-in-loop
          const response = await AppsService.getAppLogsTail(zelidauth, `${component.name}_${this.appSpecification.name}`);
          if (response.data.status === 'error') {
            this.showToast('danger', response.data.data.message || response.data.data);
          } else {
            const appComponentInspect = {
              name: component.name,
              callData: response.data.data,
            };
            callData.push(appComponentInspect);
          }
        }
      } else {
        const response = await AppsService.getAppLogsTail(zelidauth, this.appName);
        if (response.data.status === 'error') {
          this.showToast('danger', response.data.data.message || response.data.data);
        } else {
          const appComponentInspect = {
            name: this.appSpecification.name,
            callData: response.data.data,
          };
          callData.push(appComponentInspect);
        }
        console.log(response);
      }
      this.callResponse.status = 'success';
      this.callResponse.data = callData;
    },
    async getApplicationLocations() {
      const response = await AppsService.getAppLocation(this.appName);
      console.log(response);
      if (response.data.status === 'error') {
        this.showToast('danger', response.data.data.message || response.data.data);
      } else {
        this.instances.data = response.data.data;
        this.instances.totalRows = this.instances.data.length;
      }
    },
    async getAppOwner() {
      const response = await AppsService.getAppOwner(this.appName);
      console.log(response);
      if (response.data.status === 'error') {
        this.showToast('danger', response.data.data.message || response.data.data);
      }
      this.selectedAppOwner = response.data.data;
    },

    async stopApp(app) {
      this.output = '';
      this.showToast('warning', `Stopping ${app}`);
      const zelidauth = localStorage.getItem('zelidauth');
      const response = await AppsService.stopApp(zelidauth, app);
      if (response.data.status === 'success') {
        this.showToast('success', response.data.data.message || response.data.data);
      } else {
        this.showToast('danger', response.data.data.message || response.data.data);
      }
      this.appsGetListAllApps();
      console.log(response);
    },
    async startApp(app) {
      this.output = '';
      this.showToast('warning', `Starting ${app}`);
      const zelidauth = localStorage.getItem('zelidauth');
      const response = await AppsService.startApp(zelidauth, app);
      if (response.data.status === 'success') {
        this.showToast('success', response.data.data.message || response.data.data);
      } else {
        this.showToast('danger', response.data.data.message || response.data.data);
      }
      this.appsGetListAllApps();
      console.log(response);
    },
    async restartApp(app) {
      this.output = '';
      this.showToast('warning', `Restarting ${app}`);
      const zelidauth = localStorage.getItem('zelidauth');
      const response = await AppsService.restartApp(zelidauth, app);
      if (response.data.status === 'success') {
        this.showToast('success', response.data.data.message || response.data.data);
      } else {
        this.showToast('danger', response.data.data.message || response.data.data);
      }
      this.appsGetListAllApps();
      console.log(response);
    },
    async pauseApp(app) {
      this.output = '';
      this.showToast('warning', `Pausing ${app}`);
      const zelidauth = localStorage.getItem('zelidauth');
      const response = await AppsService.pauseApp(zelidauth, app);
      if (response.data.status === 'success') {
        this.showToast('success', response.data.data.message || response.data.data);
      } else {
        this.showToast('danger', response.data.data.message || response.data.data);
      }
      this.appsGetListAllApps();
      console.log(response);
    },
    async unpauseApp(app) {
      this.output = '';
      this.showToast('warning', `Unpausing ${app}`);
      const zelidauth = localStorage.getItem('zelidauth');
      const response = await AppsService.unpauseApp(zelidauth, app);
      if (response.data.status === 'success') {
        this.showToast('success', response.data.data.message || response.data.data);
      } else {
        this.showToast('danger', response.data.data.message || response.data.data);
      }
      this.appsGetListAllApps();
      console.log(response);
    },
    redeployAppSoft(app) {
      this.redeployApp(app, false);
    },
    redeployAppHard(app) {
      this.redeployApp(app, true);
    },
    async redeployApp(app, force) {
      const self = this;
      this.output = '';
      this.showToast('warning', `Redeploying ${app}`);
      const zelidauth = localStorage.getItem('zelidauth');
      const axiosConfig = {
        headers: {
          zelidauth,
        },
        onDownloadProgress(progressEvent) {
          console.log(progressEvent.target.response);
          self.output = JSON.parse(`[${progressEvent.target.response.replace(/}{/g, '},{')}]`);
        },
      };
      const response = await AppsService.justAPI().get(`/apps/redeploy/${app}/${force}`, axiosConfig);
      if (response.data.status === 'error') {
        this.showToast('danger', response.data.data.message || response.data.data);
      } else {
        this.output = JSON.parse(`[${response.data.replace(/}{/g, '},{')}]`);
        if (this.output[this.output.length - 1].status === 'error') {
          this.showToast('danger', this.output[this.output.length - 1].data.message || this.output[this.output.length - 1].data);
        } else if (this.output[this.output.length - 1].status === 'warning') {
          this.showToast('warning', this.output[this.output.length - 1].data.message || this.output[this.output.length - 1].data);
        } else {
          this.showToast('success', this.output[this.output.length - 1].data.message || this.output[this.output.length - 1].data);
        }
      }
    },
    async removeApp(app) {
      const self = this;
      this.output = '';
      this.showToast('warning', `Removing ${app}`);
      const zelidauth = localStorage.getItem('zelidauth');
      const axiosConfig = {
        headers: {
          zelidauth,
        },
        onDownloadProgress(progressEvent) {
          console.log(progressEvent.target.response);
          self.output = JSON.parse(`[${progressEvent.target.response.replace(/}{/g, '},{')}]`);
        },
      };
      const response = await AppsService.justAPI().get(`/apps/appremove/${app}`, axiosConfig);
      if (response.data.status === 'error') {
        this.showToast('danger', response.data.data.message || response.data.data);
      } else {
        this.output = JSON.parse(`[${response.data.replace(/}{/g, '},{')}]`);
        if (this.output[this.output.length - 1].status === 'error') {
          this.showToast('danger', this.output[this.output.length - 1].data.message || this.output[this.output.length - 1].data);
        } else if (this.output[this.output.length - 1].status === 'warning') {
          this.showToast('warning', this.output[this.output.length - 1].data.message || this.output[this.output.length - 1].data);
        } else {
          this.showToast('success', this.output[this.output.length - 1].data.message || this.output[this.output.length - 1].data);
        }
        setTimeout(() => {
          self.managedApplication = '';
        }, 5000);
      }
    },
    getZelidAuthority() {
      const zelidauth = localStorage.getItem('zelidauth');
      this.globalZelidAuthorized = false;
      const auth = qs.parse(zelidauth);
      const timestamp = new Date().getTime();
      const maxHours = 1.5 * 60 * 60 * 1000;
      const mesTime = auth.loginPhrase.substring(0, 13);
      if (+mesTime < (timestamp - maxHours)) {
        this.globalZelidAuthorized = false;
      } else {
        this.globalZelidAuthorized = true;
      }
    },
    async delay(ms) {
      return new Promise((resolve) => setTimeout(resolve, ms));
    },
    async executeCommand(app, command, warningText, parameter) {
      try {
        const zelidauth = localStorage.getItem('zelidauth');
        const axiosConfig = {
          headers: {
            zelidauth,
          },
        };
        this.getZelidAuthority();
        if (!this.globalZelidAuthorized) {
          throw new Error('Session expired. Please log into FluxOS again');
        }

        // get app instances
        this.showToast('warning', warningText);
        let urlPath = `/apps/${command}/${app}`;
        if (parameter) {
          urlPath += `/${parameter}`;
        }
        urlPath += '/true'; // global deploy
        const response = await AppsService.justAPI().get(urlPath, axiosConfig);
        await this.delay(500);
        if (response.data.status === 'success') {
          this.showToast('success', response.data.data.message || response.data.data);
        } else {
          this.showToast('danger', response.data.data.message || response.data.data);
        }
      } catch (error) {
        this.showToast('danger', error.message || error);
      }
    },
    async stopAppGlobally(app) {
      this.executeCommand(app, 'appstop', `Stopping ${app} globally. This will take a while...`);
    },
    async startAppGlobally(app) {
      this.executeCommand(app, 'appstart', `Starting ${app} globally. This will take a while...`);
    },
    async restartAppGlobally(app) {
      this.executeCommand(app, 'apprestart', `Restarting ${app} globally. This will take a while...`);
    },
    async pauseAppGlobally(app) {
      this.executeCommand(app, 'apppause', `Pausing ${app} globally. This will take a while...`);
    },
    async unpauseAppGlobally(app) {
      this.executeCommand(app, 'appunpause', `Unpausing ${app} globally. This will take a while...`);
    },
    async redeployAppSoftGlobally(app) {
      this.executeCommand(app, 'redeploy', `Soft redeploying ${app} globally. This will take a while...`, 'false');
    },
    async redeployAppHardGlobally(app) {
      this.executeCommand(app, 'redeploy', `Hard redeploying ${app} globally. This will take a while...`, 'true');
    },
    async removeAppGlobally(app) {
      this.executeCommand(app, 'appremove', `Reinstalling ${app} globally. This will take a while...`);
    },
    openApp(name, _ip, _port) {
      console.log(name, _ip, _port);
      if ((_port && _ip)) {
        const ip = _ip;
        const port = _port;
        const url = `http://${ip}:${port}`;
        this.openSite(url);
      } else {
        this.showToast('danger', 'Unable to open App :(, App does not have a port.');
      }
    },
    getProperPort(appSpecs) {
      if (appSpecs.port) {
        return appSpecs.port;
      }
      if (appSpecs.ports) {
        return appSpecs.ports[0];
      }
      for (let i = 0; i < appSpecs.compose.length; i += 1) {
        for (let j = 0; j < appSpecs.compose[i].ports.length; j += 1) {
          return appSpecs.compose[i].ports[j];
        }
      }
      return null;
    },
    openNodeFluxOS(_ip, _port) {
      console.log(_ip, _port);
      if ((_port && _ip)) {
        const ip = _ip;
        const port = _port;
        const url = `http://${ip}:${port}`;
        this.openSite(url);
      } else {
        this.showToast('danger', 'Unable to open App :(');
      }
    },
    openSite(url) {
      const win = window.open(url, '_blank');
      win.focus();
    },

    ensureBoolean(parameter) {
      let param;
      if (parameter === 'false' || parameter === 0 || parameter === '0' || parameter === false) {
        param = false;
      }
      if (parameter === 'true' || parameter === 1 || parameter === '1' || parameter === true) {
        param = true;
      }
      return param;
    },
    ensureNumber(parameter) {
      return typeof parameter === 'number' ? parameter : Number(parameter);
    },
    ensureObject(parameter) {
      if (typeof parameter === 'object') {
        return parameter;
      }
      let param;
      try {
        param = JSON.parse(parameter);
      } catch (e) {
        param = qs.parse(parameter);
      }
      return param;
    },
    ensureString(parameter) {
      return typeof parameter === 'string' ? parameter : JSON.stringify(parameter);
    },

    stringOutput() {
      let string = '';
      this.output.forEach((output) => {
        string += `${JSON.stringify(output)}\r\n`;
      });
      return string;
    },

    showToast(variant, title, icon = 'InfoIcon') {
      this.$bvToast.toast({
        component: ToastificationContent,
        props: {
          title,
          icon,
          variant,
        },
      });
    },

    decodeAsciiResponse(data) {
      if (typeof data === 'string') {
        return data.replace(/[^\x20-\x7E\t\r\n\v\f]/g, '');
      }
      return '';
    },
    getContinent(item) {
      const objItem = this.ensureObject(item);
      const appContinent = objItem.find((x) => x.startsWith('a'));
      if (appContinent) {
        const appContinentAux = this.continentsOptions.find((x) => x.value === appContinent.slice(1));
        if (appContinentAux) {
          return appContinentAux.text;
        }
        return 'All';
      }
      return 'All';
    },
    getCountry(item) {
      const objItem = this.ensureObject(item);
      const appCountry = objItem.find((x) => x.startsWith('b'));
      if (appCountry) {
        const appCountryAux = this.countriesOptions.find((x) => x.value === appCountry.slice(1));
        if (appCountryAux) {
          return appCountryAux.text;
        }
        return 'All';
      }
      return 'All';
    },
    continentChanged() {
      this.selectedCountry = null;
      if (this.selectedContinent) {
        const continent = this.continentsOptions.find((x) => x.value === this.selectedContinent);
        this.maxInstances = continent.maxInstances;
        if (this.appUpdateSpecification.instances > this.maxInstances) {
          this.appUpdateSpecification.instances = this.maxInstances;
        }
        this.showToast('warning', `The node type may fluctuate based upon system requirements for your application. For better results in ${continent.text}, please consider specifications more suited to ${continent.nodeTier} hardware.`);
      } else {
        this.maxInstances = this.appUpdateSpecificationv5template.maxInstances;
        this.showToast('info', 'No geolocation set you can define up to maximum of 100 instances and up to the maximum hardware specs available on Flux network to your app.');
      }
    },
    countryChanged() {
      if (this.selectedCountry) {
        const country = this.countriesOptions.find((x) => x.value === this.selectedCountry);
        this.maxInstances = country.maxInstances;
        if (this.appUpdateSpecification.instances > this.maxInstances) {
          this.appUpdateSpecification.instances = this.maxInstances;
        }
        this.showToast('warning', `The node type may fluctuate based upon system requirements for your application. For better results in ${country.text}, please consider specifications more suited to ${country.nodeTier} hardware.`);
      } else {
        const continent = this.continentsOptions.find((x) => x.value === this.selectedContinent);
        this.maxInstances = continent.maxInstances;
        if (this.appUpdateSpecification.instances > this.maxInstances) {
          this.appUpdateSpecification.instances = this.maxInstances;
        }
        this.showToast('warning', `The node type may fluctuate based upon system requirements for your application. For better results in ${continent.text}, please consider specifications more suited to ${continent.nodeTier} hardware.`);
      }
    },
    generateStatsTableItems(statsData, specifications) {
      // { key: 'timestamp', label: 'DATE' },
      // { key: 'cpu', label: 'CPU' },
      // { key: 'memory', label: 'RAM' },
      // { key: 'disk', label: 'SSD' },
      // { key: 'net', label: 'NET I/O' },
      // { key: 'block', label: 'BLOCK I/O' },
      // { key: 'pids', label: 'PIDS' },
      console.log(statsData);
      if (!statsData || !Array.isArray(statsData)) {
        return [];
      }
      const statsItems = [];
      statsData.forEach((entry) => {
        const cpuMultiplier = entry.data.cpu_stats.online_cpus / specifications.cpu;
        const cpu = `${(((entry.data.cpu_stats.cpu_usage.total_usage - entry.data.precpu_stats.cpu_usage.total_usage) / (entry.data.cpu_stats.system_cpu_usage - entry.data.precpu_stats.system_cpu_usage)) * 100 * cpuMultiplier).toFixed(2)}%`;
        const memory = `${(entry.data.memory_stats.usage / 1e9).toFixed(2)} / ${(specifications.ram / 1e3).toFixed(2)} GB, ${((entry.data.memory_stats.usage / (specifications.ram * 1e6)) * 100).toFixed(2)}%`;
        let net = '0 / 0 GB';
        if (entry.data.networks.eth0) {
          net = `${(entry.data.networks.eth0.rx_bytes / 1e9).toFixed(2)} / ${(entry.data.networks.eth0.tx_bytes / 1e9).toFixed(2)} GB`;
        }
        const block = `${(entry.data.blkio_stats.io_service_bytes_recursive.find((x) => x.op === 'Read').value / 1e9).toFixed(2)} / ${(entry.data.blkio_stats.io_service_bytes_recursive.find((x) => x.op === 'Write').value / 1e9).toFixed(2)} GB`;
        let disk = '0 / 0 GB';
        if (entry.data.disk_stats) {
          disk = `${(entry.data.disk_stats.used / 1e9).toFixed(2)} / ${(specifications.hdd).toFixed(2)} GB, ${((entry.data.disk_stats.used / (specifications.hdd * 1e9)) * 100).toFixed(2)}%`;
        }
        const pids = entry.data.pids_stats.current;
        const point = {
          timestamp: new Date(entry.timestamp).toLocaleString('en-GB', timeoptions.shortDate),
          cpu,
          memory,
          net,
          block,
          disk,
          pids,
        };
        statsItems.push(point);
      });
      return statsItems;
    },
    getCpuPercentage(statsData) {
      console.log(statsData);
      const percentages = [];
      statsData.forEach((data) => {
        const onePercentage = `${((data.data.cpu_stats.cpu_usage.total_usage / data.data.cpu_stats.cpu_usage.system_cpu_usage) * 100).toFixed(2)}%`;
        percentages.push(onePercentage);
      });
      return percentages;
    },
    getTimestamps(statsData) {
      const timestamps = [];
      statsData.forEach((data) => {
        timestamps.push(data.timestamp);
      });
      return timestamps;
    },
    chartOptions(timestamps) {
      const chartOptions = {
        chart: {
          height: 350,
          type: 'area',
        },
        dataLabels: {
          enabled: false,
        },
        stroke: {
          curve: 'smooth',
        },
        xaxis: {
          type: 'timestamp',
          categories: timestamps,
        },
        tooltip: {
          x: {
            format: 'dd/MM/yy HH:mm',
          },
        },
      };
      return chartOptions;
    },
    decodeGeolocation(existingGeolocation) {
      // decode geolocation and push it properly numberOfGeolocations, numberOfNegativeGeolocations
      // selectedContinent1, selectedCountry1, selectedRegion1
      // existingGeolocation is an array that can contain older specs of a, b OR can contain new specs of ac (a!c);
      let isOldSpecs = false;
      existingGeolocation.forEach((location) => {
        if (location.startsWith('b')) {
          isOldSpecs = true;
        }
        if (location.startsWith('a') && location.startsWith('ac') && location.startsWith('a!c')) {
          isOldSpecs = true;
        }
      });
      let updatedNewSpecGeo = existingGeolocation;
      if (isOldSpecs) {
        const continentEncoded = existingGeolocation.find((location) => location.startsWith('a') && location.startsWith('ac') && location.startsWith('a!c'));
        const countryEncoded = existingGeolocation.find((location) => location.startsWith('b'));
        let newSpecLocation = `ac${continentEncoded.slice(1)}`;
        if (countryEncoded) {
          newSpecLocation += `_${countryEncoded.slice(1)}`;
        }
        updatedNewSpecGeo = [newSpecLocation];
      }
      // updatedNewSpecGeo is now geolocation according to new specs
      const allowedLocations = updatedNewSpecGeo.filter((locations) => locations.startsWith('ac'));
      const forbiddenLocations = updatedNewSpecGeo.filter((locations) => locations.startsWith('a!c'));
      for (let i = 1; i < allowedLocations.length + 1; i += 1) {
        this.numberOfGeolocations = i;
        const specifiedLocation = allowedLocations[i - 1].slice(2);
        const locations = specifiedLocation.split('_');
        const continentCode = locations[0];
        const countryCode = locations[1];
        const regionName = locations[2];
        this.allowedGeolocations[`selectedContinent${i}`] = continentCode;
        this.allowedGeolocations[`selectedCountry${i}`] = countryCode || 'ALL';
        this.allowedGeolocations[`selectedRegion${i}`] = regionName || 'ALL';
      }
      for (let i = 1; i < forbiddenLocations.length + 1; i += 1) {
        this.numberOfNegativeGeolocations = i;
        const specifiedLocation = forbiddenLocations[i - 1].slice(3);
        const locations = specifiedLocation.split('_');
        const continentCode = locations[0];
        const countryCode = locations[1];
        const regionName = locations[2];
        this.forbiddenGeolocations[`selectedContinent${i}`] = continentCode;
        this.forbiddenGeolocations[`selectedCountry${i}`] = countryCode || 'NONE';
        this.forbiddenGeolocations[`selectedRegion${i}`] = regionName || 'NONE';
      }
    },
    async getGeolocationData() {
      let possibleLocations = [];
      try {
        // go through our geolocations that are stored as available and construct, no restrictions on instances
        geolocations.continents.forEach((continent) => {
          possibleLocations.push({
            value: continent.code,
            instances: continent.available ? 100 : 0,
          });
        });
        geolocations.countries.forEach((country) => {
          possibleLocations.push({
            value: `${country.continent}_${country.code}`,
            instances: country.available ? 100 : 0,
          });
        });

        // fetch locations from stats
        const response = await axios.get('https://stats.runonflux.io/fluxinfo?projection=geolocation');
        if (response.data.status === 'success') {
          const geoData = response.data.data;
          if (geoData.length > 5000) { // all went well
            possibleLocations = [];
            geoData.forEach((flux) => {
              if (flux.geolocation && flux.geolocation.continentCode && flux.geolocation.regionName && flux.geolocation.countryCode) {
                const continentLocation = flux.geolocation.continentCode;
                const countryLocation = `${continentLocation}_${flux.geolocation.countryCode}`;
                const regionLocation = `${countryLocation}_${flux.geolocation.regionName}`;
                const continentLocationExists = possibleLocations.find((location) => location.value === continentLocation);
                if (continentLocationExists) {
                  continentLocationExists.instances += 1;
                } else {
                  possibleLocations.push({
                    value: continentLocation,
                    instances: 1,
                  });
                }
                const countryLocationExists = possibleLocations.find((location) => location.value === countryLocation);
                if (countryLocationExists) {
                  countryLocationExists.instances += 1;
                } else {
                  possibleLocations.push({
                    value: countryLocation,
                    instances: 1,
                  });
                }
                const regionLocationExists = possibleLocations.find((location) => location.value === regionLocation);
                if (regionLocationExists) {
                  regionLocationExists.instances += 1;
                } else {
                  possibleLocations.push({
                    value: regionLocation,
                    instances: 1,
                  });
                }
              }
            });
          }
        } else {
          this.showToast('info', 'Failed to get geolocation data from FluxStats, Using stored locations');
        }
      } catch (error) {
        console.log(error);
        this.showToast('info', 'Failed to get geolocation data from FluxStats, Using stored locations');
      }
      this.possibleLocations = possibleLocations;
    },
    continentsOptions(isNegative) {
      const continents = [{ value: isNegative ? 'NONE' : 'ALL', text: isNegative ? 'NONE' : 'ALL' }];
      this.possibleLocations.filter((options) => options.instances > (isNegative ? -1 : 3)).forEach((location) => {
        if (!location.value.includes('_')) {
          const existingContinent = geolocations.continents.find((continent) => continent.code === location.value);
          continents.push({ value: location.value, text: existingContinent ? existingContinent.name : location.value });
        }
      });
      return continents;
    },
    countriesOptions(continentCode, isNegative) {
      const countries = [{ value: isNegative ? 'ALL' : 'ALL', text: isNegative ? 'ALL' : 'ALL' }];
      this.possibleLocations.filter((options) => options.instances > (isNegative ? -1 : 3)).forEach((location) => {
        if (!location.value.split('_')[2] && location.value.startsWith(`${continentCode}_`)) {
          const existingCountry = geolocations.countries.find((country) => country.code === location.value.split('_')[1]);
          countries.push({ value: location.value.split('_')[1], text: existingCountry ? existingCountry.name : location.value.split('_')[1] });
        }
      });
      return countries;
    },
    regionsOptions(continentCode, countryCode, isNegative) {
      const regions = [{ value: isNegative ? 'ALL' : 'ALL', text: isNegative ? 'ALL' : 'ALL' }];
      this.possibleLocations.filter((options) => options.instances > (isNegative ? -1 : 3)).forEach((location) => {
        if (location.value.startsWith(`${continentCode}_${countryCode}_`)) {
          regions.push({ value: location.value.split('_')[2], text: location.value.split('_')[2] });
        }
      });
      return regions;
    },
    generateGeolocations() {
      const geo = [];
      for (let i = 1; i < this.numberOfGeolocations + 1; i += 1) {
        const continent = this.allowedGeolocations[`selectedContinent${i}`];
        const country = this.allowedGeolocations[`selectedCountry${i}`];
        const region = this.allowedGeolocations[`selectedRegion${i}`];
        if (continent && continent !== 'ALL') {
          let geolocation = `ac${continent}`;
          if (country && country !== 'ALL') {
            geolocation += `_${country}`;
            if (region && region !== 'ALL') {
              geolocation += `_${region}`;
            }
          }
          geo.push(geolocation);
        }
      }
      for (let i = 1; i < this.numberOfNegativeGeolocations + 1; i += 1) {
        const continent = this.forbiddenGeolocations[`selectedContinent${i}`];
        const country = this.forbiddenGeolocations[`selectedCountry${i}`];
        const region = this.forbiddenGeolocations[`selectedRegion${i}`];
        if (continent && continent !== 'NONE') {
          let geolocation = `a!c${continent}`;
          if (country && country !== 'ALL') {
            geolocation += `_${country}`;
            if (region && region !== 'ALL') {
              geolocation += `_${region}`;
            }
          }
          geo.push(geolocation);
        }
      }
      return geo;
    },
    getGeolocation(geo) {
      if (geo.startsWith('a') && !geo.startsWith('ac') && !geo.startsWith('a!c')) {
        // specific continent
        const continentCode = geo.slice(1);
        const continentExists = geolocations.continents.find((continent) => continent.code === continentCode) || { name: 'ALL' };
        return `Continent: ${continentExists.name || 'Unkown'}`;
      } if (geo.startsWith('b')) {
        // specific country
        const countryCode = geo.slice(1);
        const countryExists = geolocations.countries.find((country) => country.code === countryCode) || { name: 'ALL' };
        return `Country: ${countryExists.name || 'Unkown'}`;
      } if (geo.startsWith('ac')) {
        // allowed location
        const specifiedLocation = geo.slice(2);
        const locations = specifiedLocation.split('_');
        const continentCode = locations[0];
        const countryCode = locations[1];
        const regionName = locations[2];
        const continentExists = geolocations.continents.find((continent) => continent.code === continentCode) || { name: 'ALL' };
        const countryExists = geolocations.countries.find((country) => country.code === countryCode) || { name: 'ALL' };
        let locationString = `Allowed location: Continent: ${continentExists.name}`;
        if (countryCode) {
          locationString += `, Country: ${countryExists.name}`;
        }
        if (regionName) {
          locationString += `, Region: ${regionName}`;
        }
        return locationString;
      } if (geo.startsWith('a!c')) {
        // forbidden location
        const specifiedLocation = geo.slice(3);
        const locations = specifiedLocation.split('_');
        const continentCode = locations[0];
        const countryCode = locations[1];
        const regionName = locations[2];
        const continentExists = geolocations.continents.find((continent) => continent.code === continentCode) || { name: 'ALL' };
        const countryExists = geolocations.countries.find((country) => country.code === countryCode) || { name: 'ALL' };
        let locationString = `Forbidden location: Continent: ${continentExists.name}`;
        if (countryCode) {
          locationString += `, Country: ${countryExists.name}`;
        }
        if (regionName) {
          locationString += `, Region: ${regionName}`;
        }
        return locationString;
      }
      return 'All locations allowed';
    },
    adjustMaxInstancesPossible() {
      const currentGeolocations = this.generateGeolocations();
      const positiveLocations = currentGeolocations.filter((location) => location.startsWith('ac'));
      console.log(currentGeolocations);
      let instances = 0;
      positiveLocations.forEach((location) => {
        const locFound = this.possibleLocations.find((l) => l.value === location.slice(2));
        if (locFound) {
          instances += locFound.instances;
        }
        if (location === 'ALL') {
          instances += 100;
        }
      });
      if (!positiveLocations.length) {
        instances += 100;
      }
      console.log(instances);
      instances = instances > 3 ? instances : 3;
      const maxInstances = instances > 100 ? 100 : instances;
      this.maxInstances = maxInstances;
    },
    constructAutomaticDomains(appPorts, appName, index = 0) {
      const ports = JSON.parse(JSON.stringify(appPorts));
      const lowerCaseName = appName.toLowerCase();
      if (index === 0) {
        const domains = [`${lowerCaseName}.app.runonflux.io`];
        // flux specs dont allow more than 10 ports so domainString is enough
        for (let i = 0; i < ports.length; i += 1) {
          const portDomain = `${lowerCaseName}_${ports[i]}.app.runonflux.io`;
          domains.push(portDomain);
        }
        return domains;
      }
      const domains = [];
      // flux specs dont allow more than 10 ports so domainString is enough
      for (let i = 0; i < ports.length; i += 1) {
        const portDomain = `${lowerCaseName}_${ports[i]}.app.runonflux.io`;
        domains.push(portDomain);
      }
      return domains;
    },
  },
};
</script>

<style>
.app-instances-table td:nth-child(1) {
  padding: 0 0 0 5px;
}
.app-instances-table th:nth-child(1) {
  padding: 0 0 0 5px;
}
.app-instances-table td:nth-child(5) {
  width: 105px;
}
.app-instances-table th:nth-child(5) {
  width: 105px;
}
.zelidLogin {
  height: 100px;
}
.zelidLogin img {
  -webkit-app-region: no-drag;
  transition: 0.1s;
}

a img {
  transition: all 0.05s ease-in-out;
}

a:hover img {
  filter: opacity(70%);
  transform: scale(1.1);
}
</style><|MERGE_RESOLUTION|>--- conflicted
+++ resolved
@@ -3407,14 +3407,9 @@
     const validTill = computed(() => {
       const expTime = this.timestamp + 60 * 60 * 1000; // 1 hour
       return expTime;
-<<<<<<< HEAD
     });
 
     const subscribedTill = computed(() => {
-      const expTime = this.timestamp + 30 * 24 * 60 * 60 * 1000 + 60 * 60 * 1000; // 1 month
-=======
-    },
-    subscribedTill() {
       if (this.appUpdateSpecification.expire) {
         const timeFound = this.expireOptions.find((option) => option.value === this.appUpdateSpecification.expire);
         if (timeFound) {
@@ -3428,7 +3423,6 @@
         return expTime;
       }
       const expTime = this.timestamp + 30 * 24 * 60 * 60 * 1000; // 1 month
->>>>>>> f939fb3e
       return expTime;
     });
 
@@ -3509,7 +3503,13 @@
         }
       });
       return domains;
-<<<<<<< HEAD
+    });
+
+    const getExpireLabel = computed(() => {
+      if (this.expireOptions[this.expirePosition]) {
+        return this.expireOptions[this.expirePosition].label;
+      }
+      return null;
     });
 
     return {
@@ -3520,17 +3520,9 @@
       subscribedTill,
       isApplicationInstalledLocally,
       applicationManagementAndStatus,
-      constructAutomaticDomainsGlobal
+      constructAutomaticDomainsGlobal,
+      getExpireLabel
     }
-=======
-    },
-    getExpireLabel() {
-      if (this.expireOptions[this.expirePosition]) {
-        return this.expireOptions[this.expirePosition].label;
-      }
-      return null;
-    },
->>>>>>> f939fb3e
   },
   watch: {
     appUpdateSpecification: {
