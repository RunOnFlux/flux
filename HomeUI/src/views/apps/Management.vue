--- conflicted
+++ resolved
@@ -5800,12 +5800,9 @@
       selectedIp: null,
       masterSlaveApp: false,
       applicationManagementAndStatus: '',
-<<<<<<< HEAD
       fiatCheckoutURL: '',
       isMarketplaceApp: false,
-=======
       ipAccess: false,
->>>>>>> 681c5f0d
     };
   },
   computed: {
