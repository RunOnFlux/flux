--- conflicted
+++ resolved
@@ -3343,7 +3343,6 @@
       selectedContinent: null,
       selectedCountry: null,
       globalZelidAuthorized: false,
-<<<<<<< HEAD
       monitoringStream: {},
       statsFields: [
         { key: 'timestamp', label: 'Date' },
@@ -3354,7 +3353,6 @@
         { key: 'block', label: 'BLOCK I/O' },
         { key: 'pids', label: 'PIDS' },
       ],
-=======
       geoData: [],
       geoLocationForm: {
         continent: [],
@@ -3368,7 +3366,6 @@
       availableGeolocations: 5,
       numberOfGeolocations: 1,
       numberOfNegativeGeolocations: 1,
->>>>>>> 8443cc1b
     };
   },
   computed: {
@@ -4734,15 +4731,14 @@
         this.showToast('warning', `The node type may fluctuate based upon system requirements for your application. For better results in ${continent.text}, please consider specifications more suited to ${continent.nodeTier} hardware.`);
       }
     },
-<<<<<<< HEAD
     generateStatsTableItems(statsData, specifications) {
       // { key: 'timestamp', label: 'DATE' },
-      //   { key: 'cpu', label: 'CPU' },
-      //   { key: 'memory', label: 'RAM' },
-      //   { key: 'disk', label: 'SSD' },
-      //   { key: 'net', label: 'NET I/O' },
-      //   { key: 'block', label: 'BLOCK I/O' },
-      //   { key: 'pids', label: 'PIDS' },
+      // { key: 'cpu', label: 'CPU' },
+      // { key: 'memory', label: 'RAM' },
+      // { key: 'disk', label: 'SSD' },
+      // { key: 'net', label: 'NET I/O' },
+      // { key: 'block', label: 'BLOCK I/O' },
+      // { key: 'pids', label: 'PIDS' },
       console.log(statsData);
       if (!statsData || !Array.isArray(statsData)) {
         return [];
@@ -4814,7 +4810,7 @@
         },
       };
       return chartOptions;
-=======
+    },
     getGeolocation(geo) {
       const geoInfo = geo.split('_');
       let output = 'Geolocation ';
@@ -5067,7 +5063,6 @@
         this.geoLocationForm.negativeCountry.pop();
         this.geoLocationForm.negativeRegion.pop();
       }
->>>>>>> 8443cc1b
     },
   },
 };
