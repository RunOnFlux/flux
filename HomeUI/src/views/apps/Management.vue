--- conflicted
+++ resolved
@@ -3898,11 +3898,7 @@
                     <label class="col-3 col-form-label">
                       Cont. Data
                       <v-icon
-<<<<<<< HEAD
                         v-b-tooltip.hover.top="'Data folder that is shared by application to App volume. Prepend with r: for synced data between instances. Eg. r:/data'"
-=======
-                        v-b-tooltip.hover.top="'Data folder that is shared by application to App volume. Prepend with r: for synced data between instances. Ex. r:/data. Prepend with g: for synced data and primary/standby solution. Ex. g:/data'"
->>>>>>> d9ffa8f6
                         name="info-circle"
                         class="mr-1"
                       />
@@ -4538,11 +4534,7 @@
                   <label class="col-3 col-form-label">
                     Cont. Data
                     <v-icon
-<<<<<<< HEAD
                       v-b-tooltip.hover.top="'Data folder that is shared by application to App volume. Prepend with r: for synced data between instances. Eg. r:/data'"
-=======
-                      v-b-tooltip.hover.top="'Data folder that is shared by application to App volume. Prepend with r: for synced data between instances. Ex. r:/data. Prepend with g: for synced data and primary/standby solution. Ex. g:/data'"
->>>>>>> d9ffa8f6
                       name="info-circle"
                       class="mr-1"
                     />
@@ -5552,11 +5544,8 @@
       numberOfNegativeGeolocations: 1,
       minExpire: 5000,
       maxExpire: 264000,
-<<<<<<< HEAD
-=======
       extendSubscription: true,
       daemonBlockCount: -1,
->>>>>>> d9ffa8f6
       expirePosition: 2,
       expireOptions: [
         {
@@ -5933,8 +5922,6 @@
       }
       return null;
     },
-<<<<<<< HEAD
-=======
     minutesToString() {
       let value = this.minutesRemaining * 60;
       const units = {
@@ -5967,7 +5954,6 @@
       const result = this.minutesToString;
       return `${result[0]}, ${result[1]}, ${result[2]}`;
     },
->>>>>>> d9ffa8f6
   },
   watch: {
     isComposeSingle(value) {
@@ -7033,9 +7019,7 @@
     goBackToApps() {
       this.$emit('back');
     },
-<<<<<<< HEAD
     initiateSignWSUpdate() {
-=======
     async initiateSignWSUpdate() {
       if (this.dataToSign.length > 180000) {
         const message = this.dataToSign;
@@ -7053,7 +7037,6 @@
       } else {
         window.location.href = `zel:?action=sign&message=${this.dataToSign}&icon=https%3A%2F%2Fraw.githubusercontent.com%2Frunonflux%2Fflux%2Fmaster%2FzelID.svg&callback=${this.callbackValue}`;
       }
->>>>>>> d9ffa8f6
       const self = this;
       const { protocol, hostname, port } = window.location;
       let mybackend = '';
