<template>
  <div class="app-details">
    <!-- App Header -->
    <div class="app-detail-header">
      <!-- Header: Left -->
      <div class="app-header-left d-flex align-items-center">
        <span class="go-back mr-1">
          <feather-icon
            :icon="$store.state.appConfig.isRTL ? 'ChevronRightIcon' : 'ChevronLeftIcon'"
            size="20"
            class="align-bottom"
            @click="$emit('close-sharednode-view')"
          />
        </span>
        <h4 class="app-name mb-0">
          Titan Shared Nodes
        </h4>
      </div>
    </div>

    <!-- App Details -->
    <vue-perfect-scrollbar
      :settings="perfectScrollbarSettings"
      class="marketplace-app-list scroll-area"
    >
      <b-card bg-variant="transparent">
        <b-row class="match-height d-xxl-flex d-none">
          <b-col xl="4">
            <b-card
              border-variant="primary"
              no-body
            >
              <b-card-title class="text-white text-uppercase shared-node-info-title">
                Active Nodes
              </b-card-title>
              <b-card-body class="shared-node-info-body">
                <h1 class="active-node-value">
                  {{ nodes.length }}
                </h1>
                <div class="d-flex">
                  <h4 class="flex-grow-1">
                    Total: {{ totalCollateral.toLocaleString() }} Flux
                  </h4>
                  <b-avatar
                    size="24"
                    variant="primary"
                    button
                    @click="showNodeInfoDialog()"
                  >
                    <v-icon
                      scale="0.9"
                      name="info"
                    />
                  </b-avatar>
                </div>
              </b-card-body>
            </b-card>
          </b-col>
          <b-col xl="4">
            <b-card
              border-variant="primary"
              no-body
            >
              <b-card-title class="text-white text-uppercase shared-node-info-title">
                Staking Stats
              </b-card-title>
              <b-card-body class="shared-node-info-body">
                <div class="d-flex flex-column">
                  <div class="d-flex flex-row">
                    <h5 class="flex-grow-1">
                      My Staking Total
                    </h5>
                    <h4>
                      {{ myStakes ? toFixedLocaleString(myStakes.reduce((total, stake) => total + stake.collateral, 0), 0) : 0 }}
                    </h4>
                  </div>
                  <div class="d-flex flex-row">
                    <h5 class="flex-grow-1">
                      Titan Staking Total
                    </h5>
                    <h4>
                      {{ titanStats ? toFixedLocaleString(titanStats.total) : '...' }}
                    </h4>
                  </div>
                  <div class="d-flex flex-row">
                    <h5 class="flex-grow-1">
                      Current Supply
                    </h5>
                    <h4>
                      {{ titanStats ? toFixedLocaleString(titanStats.currentsupply) : '...' }}
                    </h4>
                  </div>
                  <div class="d-flex flex-row">
                    <h5 class="flex-grow-1">
                      Max Supply
                    </h5>
                    <h4>
                      {{ titanStats ? toFixedLocaleString(titanStats.maxsupply) : '...' }}
                    </h4>
                  </div>
                  <div>
                    <hr>
                  </div>
                  <div class="d-flex flex-row">
                    <b-button
                      v-if="userZelid"
                      class="flex-grow-1 .btn-relief-primary"
                      variant="gradient-primary"
                      @click="showStakeDialog(false)"
                    >
                      Stake Flux
                    </b-button>
                  </div>
                </div>
              </b-card-body>
            </b-card>
          </b-col>
          <b-col xl="4">
            <b-card
              border-variant="primary"
              no-body
            >
              <b-card-title class="text-white text-uppercase shared-node-info-title">
                Lockup Period APR
              </b-card-title>
              <b-card-body
                v-if="titanConfig"
                class="shared-node-info-body"
              >
                <div
                  v-for="lockup in titanConfig.lockups"
                  :key="lockup.time"
                  class="lockup"
                >
                  <div class="d-flex flex-row">
                    <h2 class="flex-grow-1">
                      {{ lockup.name }}
                    </h2>
                    <h1>
                      ~{{ (lockup.apr*100).toFixed(2) }}%
                    </h1>
                  </div>
                </div>
                <div class="float-right">
                  <b-avatar
                    size="24"
                    variant="primary"
                    button
                    @click="showAPRInfoDialog()"
                  >
                    <v-icon
                      scale="0.9"
                      name="info"
                    />
                  </b-avatar>
                </div>
              </b-card-body>
            </b-card>
          </b-col>
        </b-row>
        <b-row class="match-height d-xxl-none d-xl-flex d-lg-flex d-md-flex d-sm-flex">
          <b-col sm="12">
            <b-card
              border-variant="primary"
              no-body
            >
              <b-card-title
                class="text-white text-uppercase"
                style="padding-left: 1.5rem; padding-top: 1rem; margin-bottom: 0;"
              >
                Active Nodes
              </b-card-title>
              <b-row class="match-height">
                <b-col cols="6">
                  <h1 class="active-node-value-xl">
                    {{ nodes.length }}
                  </h1>
                </b-col>
                <b-col cols="6">
                  <h4
                    class="text-center"
                    style="padding-top: 2rem"
                  >
                    Total: {{ totalCollateral.toLocaleString() }} Flux
                  </h4>
                  <h4 class="text-center">
                    <b-avatar
                      size="24"
                      variant="primary"
                      button
                      @click="showNodeInfoDialog()"
                    >
                      <v-icon
                        scale="0.9"
                        name="info"
                      />
                    </b-avatar>
                  </h4>
                </b-col>
              </b-row>
            </b-card>
          </b-col>
          <b-col sm="12">
            <b-row class="match-height">
              <b-col sm="6">
                <b-card
                  border-variant="primary"
                  no-body
                >
                  <b-card-title class="text-white text-uppercase shared-node-info-title-xl">
                    Staking Stats
                  </b-card-title>
                  <b-card-body class="shared-node-info-body-xl">
                    <div class="d-flex flex-column">
                      <div class="d-flex flex-row">
                        <h5 class="flex-grow-1">
                          My Staking Total
                        </h5>
                        <h4>
                          {{ myStakes ? toFixedLocaleString(myStakes.reduce((total, stake) => total + stake.collateral, 0), 0) : 0 }}
                        </h4>
                      </div>
                      <div class="d-flex flex-row">
                        <h5 class="flex-grow-1">
                          Titan Staking Total
                        </h5>
                        <h4>
                          {{ titanStats ? toFixedLocaleString(titanStats.total) : '...' }}
                        </h4>
                      </div>
                      <div class="d-flex flex-row">
                        <h5 class="flex-grow-1">
                          Current Supply
                        </h5>
                        <h4>
                          {{ titanStats ? toFixedLocaleString(titanStats.currentsupply) : '...' }}
                        </h4>
                      </div>
                      <div class="d-flex flex-row">
                        <h5 class="flex-grow-1">
                          Max Supply
                        </h5>
                        <h4>
                          {{ titanStats ? toFixedLocaleString(titanStats.maxsupply) : '...' }}
                        </h4>
                      </div>
                      <div>
                        <hr>
                      </div>
                      <div class="d-flex flex-row">
                        <b-button
                          v-if="userZelid"
                          class="flex-grow-1 .btn-relief-primary"
                          variant="gradient-primary"
                          @click="showStakeDialog"
                        >
                          Stake Flux
                        </b-button>
                      </div>
                    </div>
                  </b-card-body>
                </b-card>
              </b-col>
              <b-col sm="6">
                <b-card
                  border-variant="primary"
                  no-body
                >
                  <b-card-title class="text-white text-uppercase shared-node-info-title-xl">
                    Lockup Period APR
                  </b-card-title>
                  <b-card-body
                    v-if="titanConfig"
                    class="shared-node-info-body-xl"
                  >
                    <div
                      v-for="lockup in titanConfig.lockups"
                      :key="lockup.time"
                      class="lockup"
                    >
                      <div class="d-flex flex-row">
                        <h4 class="flex-grow-1">
                          {{ lockup.name }}
                        </h4>
                        <h4>
                          ~{{ (lockup.apr*100).toFixed(2) }}%
                        </h4>
                      </div>
                    </div>
                    <div class="float-right">
                      <b-avatar
                        size="24"
                        variant="primary"
                        button
                        @click="showAPRInfoDialog()"
                      >
                        <v-icon
                          scale="0.9"
                          name="info"
                        />
                      </b-avatar>
                    </div>
                  </b-card-body>
                </b-card>
              </b-col>
            </b-row>
          </b-col>
        </b-row>
      </b-card>
      <b-card
        v-if="!userZelid"
        title="My Stakes"
      >
        <h5>
          Please login using your ZelID to view your node stakes
        </h5>
      </b-card>
      <b-row
        v-else
        class=""
      >
        <b-col xxl="9">
          <b-card
            class="sharednodes-container"
            no-body
          >
            <b-card-body>
              <b-tabs>
                <b-tab
                  active
                  title="Active Stakes"
                >
                  <ul
                    class="marketplace-media-list"
                  >
                    <b-media
                      v-for="stake in myStakes"
                      :key="stake.uuid"
                      tag="li"
                      no-body
                      @click="showActiveStakeInfoDialog(stake)"
                    >
                      <b-media-body
                        class="app-media-body"
                        style="overflow: inherit;"
                      >
                        <div class="d-flex flex-row row">
                          <b-avatar
                            v-if="stake.confirmations === -1"
                            size="48"
                            variant="danger"
                            class="node-status mt-auto mb-auto"
                            button
                            @click="showPaymentDetailsDialog(stake)"
                            @click.stop="doThis"
                          >
                            <v-icon
                              scale="1.75"
                              name="hourglass-half"
                            />
                          </b-avatar>
                          <b-avatar
                            v-else-if="titanConfig && stake.confirmations >= titanConfig.confirms"
                            size="48"
                            variant="light-success"
                            class="node-status mt-auto mb-auto"
                          >
                            <v-icon
                              scale="1.75"
                              name="check"
                            />
                          </b-avatar>
                          <b-avatar
                            v-else
                            size="48"
                            variant="light-warning"
                            class="node-status mt-auto mb-auto"
                          >
                            {{ stake.confirmations }}/{{ titanConfig ? titanConfig.confirms : 0 }}
                          </b-avatar>
                          <div
                            class="d-flex flex-column seat-column col"
                            style="flex-grow: 0.8;"
                          >
                            <h3 class="mr-auto ml-auto mt-auto mb-auto">
                              {{ stake.collateral.toLocaleString() }} Flux
                            </h3>
                          </div>
                          <div class="d-flex flex-column seat-column col">
                            <h4
                              v-b-tooltip.hover.top="new Date(stake.timestamp*1000).toLocaleString(timeoptions)"
                              class="mr-auto ml-auto"
                            >
                              Start Date: {{ new Date(stake.timestamp*1000).toLocaleDateString() }}
                            </h4>
                            <h5
                              v-b-tooltip.hover.top="new Date(stake.expiry*1000).toLocaleString(timeoptions)"
                              class="mr-auto ml-auto"
                            >
                              End Date: {{ new Date(stake.expiry*1000).toLocaleDateString() }}
                            </h5>
                          </div>
                          <div class="d-flex flex-column seat-column col">
                            <h4 class="mr-auto ml-auto">
                              Paid: {{ toFixedLocaleString(stake.paid, 2) }} Flux
                            </h4>
                            <h5 class="mr-auto ml-auto">
                              Pending: {{ toFixedLocaleString(stake.reward, 2) }} Flux
                            </h5>
                          </div>
                          <div class="d-flex flex-column seat-column col">
                            <h4 class="mr-auto ml-auto">
                              Monthly Rewards
                            </h4>
                            <h5
                              v-if="titanConfig"
                              class="mr-auto ml-auto"
                            >
                              ~{{ toFixedLocaleString(calcMonthlyReward(stake), 2) }} Flux
                              <v-icon
                                v-if="stake.autoreinvest"
                                v-b-tooltip.hover.top="'Stake will auto-reinvest'"
                                name="sync"
                              />
                            </h5>
                            <h5
                              v-else
                              class="mr-auto ml-auto"
                            >
                              ... Flux
                            </h5>
                          </div>
                        </div>
                        <div v-if="stake.message">
                          <!-- eslint-disable-next-line vue/no-v-html -->
                          <div v-html="stake.message" />
                        </div>
                      </b-media-body>
                    </b-media>
                  </ul>
                </b-tab>
                <b-tab
                  v-if="myExpiredStakes.length > 0"
                  title="Expired Stakes"
                >
                  <ul
                    class="marketplace-media-list"
                  >
                    <b-media
                      v-for="stake in myExpiredStakes"
                      :key="stake.uuid"
                      tag="li"
                      no-body
                    >
                      <b-media-body
                        class="app-media-body"
                        style="overflow: inherit;"
                      >
                        <div class="d-flex flex-row row">
                          <b-avatar
                            size="48"
                            variant="light-warning"
                            class="node-status mt-auto mb-auto"
                          >
                            <v-icon
                              scale="1.75"
                              name="calendar-times"
                            />
                          </b-avatar>
                          <div
                            class="d-flex flex-column seat-column col"
                            style="flex-grow: 0.8;"
                          >
                            <h3 class="mr-auto ml-auto mt-auto mb-auto">
                              {{ stake.collateral.toLocaleString() }} Flux
                            </h3>
                          </div>
                          <div class="d-flex flex-column seat-column col">
                            <h4
                              v-b-tooltip.hover.top="new Date(stake.timestamp*1000).toLocaleString(timeoptions)"
                              class="mr-auto ml-auto"
                            >
                              Start Date: {{ new Date(stake.timestamp*1000).toLocaleDateString() }}
                            </h4>
                            <h5
                              v-b-tooltip.hover.top="new Date(stake.expiry*1000).toLocaleString(timeoptions)"
                              class="mr-auto ml-auto"
                            >
                              End Date: {{ new Date(stake.expiry*1000).toLocaleDateString() }}
                            </h5>
                          </div>
                          <div class="d-flex flex-column seat-column col">
                            <h4 class="mr-auto ml-auto">
                              Paid: {{ stake.state === 5 ? toFixedLocaleString(stake.paid - stake.collateral, 2) : toFixedLocaleString(stake.paid, 2) }} Flux
                            </h4>
                            <h5 class="mr-auto ml-auto">
                              Pending: {{ toFixedLocaleString(stake.reward, 2) }} Flux
                            </h5>
                          </div>
                          <div class="d-flex">
                            <b-button
                              class="float-right mt-1 mb-1"
                              :variant="stake.state >= 5 ? 'outline-secondary' : 'danger'"
                              size="sm"
                              :disabled="stake.state >= 5"
                              pill
                              style="width: 100px"
                              @click="showReinvestDialog(stake)"
                            >
                              {{ stake.state >= 5 ? 'Complete' : 'Reinvest' }}
                            </b-button>
                          </div>
                        </div>
                      </b-media-body>
                    </b-media>
                  </ul>
                </b-tab>
                <b-tab title="Payments">
                  <ul
                    class="marketplace-media-list"
                  >
                    <b-table
                      class="payments-table"
                      striped
                      hover
                      responsive
                      :items="myPayments"
                      :fields="paymentFields"
                      show-empty
                      empty-text="No Payments"
                    >
                      <template #cell(timestamp)="data">
                        {{ new Date(data.item.timestamp).toLocaleString(timeoptions) }}
                      </template>
                      <template #cell(total)="data">
                        <p
                          v-b-tooltip.hover.right="`Amount = ${toFixedLocaleString(data.item.total, 2)} Flux - ${data.item.fee} Flux redeem fee`"
                          style="margin-bottom: 0"
                        >
                          {{ toFixedLocaleString(data.item.total - data.item.fee, 2) }} Flux
                        </p>
                      </template>
                      <template #cell(address)="data">
                        <a
                          :href="`https://explorer.runonflux.io/address/${data.item.address}`"
                          target="_blank"
                        >
                          {{ data.item.address }}
                        </a>
                      </template>
                      <template #cell(txid)="data">
                        <a
                          v-if="data.item.txid"
                          :href="`https://explorer.runonflux.io/tx/${data.item.txid}`"
                          target="_blank"
                        >
                          View on Explorer
                        </a>
                        <h5 v-else>
                          {{ data.item.state || 'Processing' }}
                        </h5>
                      </template>
                    </b-table>
                  </ul>
                </b-tab>
              </b-tabs>
            </b-card-body>
          </b-card>
        </b-col>
        <b-col
          xxl="3"
        >
          <b-card no-body>
            <b-card-title
              class="stakes-title"
            >
              Redeem Rewards
            </b-card-title>
            <b-card-body>
              <div class="d-flex flex-row">
                <h5 class="flex-grow-1">
                  Paid:
                </h5>
                <h4>
                  {{ calculatePaidRewards() }} Flux
                </h4>
              </div>
              <div class="d-flex flex-row">
                <h5 class="flex-grow-1">
                  Available:
                </h5>
                <h4>
                  {{ toFixedLocaleString(totalReward, 2) }} Flux
                </h4>
              </div>
              <div
                v-b-tooltip.hover.bottom="totalReward <= (titanConfig ? titanConfig.redeemFee : 0) ? 'Available balance is less than the redeem fee' : ''"
                class="float-right"
                style="display: inline-block;"
              >
                <b-button
                  v-if="totalReward > minStakeAmount"
                  class="mt-2 mr-1"
                  variant="danger"
                  size="sm"
                  pill
                  @click="showStakeDialog(true)"
                >
                  Re-invest Funds
                </b-button>
                <b-button
                  id="redeemButton"
                  class="float-right mt-2"
                  variant="danger"
                  size="sm"
                  pill
                  :disabled="totalReward <= (titanConfig ? titanConfig.redeemFee : 0)"
                  @click="showRedeemDialog()"
                >
                  Redeem
                </b-button>
              </div>
            </b-card-body>
          </b-card>
        </b-col>
      </b-row>
    </vue-perfect-scrollbar>

    <b-modal
      v-model="nodeModalShowing"
      title="Titan Nodes"
      size="lg"
      centered
      button-size="sm"
      ok-only
      @ok="() => nodeModalShowing = false"
    >
      <b-card
        v-for="node in nodes"
        :key="node.uuid"
        :title="node.name"
      >
        <b-row>
          <b-col>
            <h5>
              Location: {{ node.location }}
            </h5>
          </b-col>
          <b-col>
            <h5>
              Collateral: {{ toFixedLocaleString(node.collateral, 0) }}
            </h5>
          </b-col>
        </b-row>
        <b-row>
          <b-col>
            <h5>
              Created: {{ new Date(node.created).toLocaleDateString() }}
            </h5>
          </b-col>
          <b-col>
            <b-button
              pill
              size="sm"
              variant="primary"
              @click="visitNode(node)"
            >
              Visit
            </b-button>
          </b-col>
        </b-row>
      </b-card>
    </b-modal>

    <b-modal
      v-model="aprModalShowing"
      title="Lockup APR"
      size="md"
      centered
      button-size="sm"
      ok-only
      @ok="() => aprModalShowing = false"
    >
      <b-card
        title="APR Calculations"
      >
        <p>
          The APR for a Titan Shared Nodes lockup is dependant on the number of active Stratus nodes on the Flux network.
        </p>
        <p>
          APR is calculated using this basic formula:
        </p>
        <p>
          Per block reward (22.5) x Blocks per day (720) x 365 /<br>
          &nbsp;(Number of Stratus nodes * 40,000)
        </p>
      </b-card>
    </b-modal>

    <b-modal
      v-model="redeemModalShowing"
      title="Redeem Rewards"
      size="lg"
      centered
      button-size="sm"
      ok-only
      no-close-on-backdrop
      no-close-on-esc
      ok-title="Cancel"
      @ok="redeemModalShowing = false; getMyPayments(true);"
    >
      <form-wizard
        :color="tierColors.cumulus"
        :title="null"
        :subtitle="null"
        layout="vertical"
        back-button-text="Previous"
        class="wizard-vertical mb-3"
        @on-complete="confirmRedeemDialogFinish()"
      >
        <tab-content
          title="Redeem Amount"
        >
          <b-card
            title="Redeem Amount"
            class="text-center wizard-card"
          >
            <h4>
              Available: {{ toFixedLocaleString(totalReward, 2) }} Flux
            </h4>
            <h4 style="margin-top: 10px;">
              You will receive
            </h4>
            <h3>
              {{ toFixedLocaleString(totalReward - (titanConfig ? titanConfig.redeemFee : 0), 2) }} Flux
            </h3>
            <h6>
              (Redeem Fee: {{ titanConfig ? titanConfig.redeemFee : '...' }} Flux)
            </h6>
          </b-card>
        </tab-content>
        <tab-content
          title="Redeem Address"
          :before-change="() => checkRedeemAddress()"
        >
          <b-card
            title="Choose Redeem Address"
            class="text-center wizard-card"
          >
            <b-form-select
              v-model="redeemAddress"
              :options="redeemAddresses"
            >
              <template #first>
                <b-form-select-option
                  :value="null"
                  disabled
                >
                  -- Please select an address --
                </b-form-select-option>
              </template>
            </b-form-select>
          </b-card>
        </tab-content>
        <tab-content
          title="Sign Request"
          :before-change="() => signature !== null"
        >
          <b-card
            title="Sign Redeem Request with Zelcore"
            class="text-center wizard-card"
          >
            <a
              :href="`zel:?action=sign&message=${dataToSign}&icon=https%3A%2F%2Fraw.githubusercontent.com%2Frunonflux%2Fflux%2Fmaster%2FzelID.svg&callback=${callbackValue()}`"
              @click="initiateSignWS"
            >
              <img
                class="zelidLogin mb-2"
                src="@/assets/images/zelID.svg"
                alt="Zel ID"
                height="100%"
                width="100%"
              >
            </a>
            <b-form-input
              id="data"
              v-model="dataToSign"
              :disabled="true"
              class="mb-1"
            />
            <b-form-input
              id="signature"
              v-model="signature"
            />
          </b-card>
        </tab-content>
        <tab-content
          title="Request Redeem"
          :before-change="() => requestSent === true"
        >
          <b-card
            title="Submit Redeem Request"
            class="text-center wizard-card"
          >
            <div class="mt-3 mb-auto ">
              <b-button
                size="lg"
                :disabled="sendingRequest || requestSent"
                variant="warning"
                @click="requestRedeem"
              >
                Submit Request
              </b-button>
              <h4
                v-if="requestSent"
                class="mt-3 text-success"
              >
                Redeem request has been received and will be processed within 24 hours
              </h4>
              <h4
                v-if="requestFailed"
                class="mt-3 text-danger"
              >
                Redeem request failed
              </h4>
            </div>
          </b-card>
        </tab-content>
      </form-wizard>
    </b-modal>

    <b-modal
      v-model="paymentDetailsDialogShowing"
      title="Pending Payment"
      size="md"
      centered
      button-size="sm"
      ok-only
      ok-title="OK"
      @ok="paymentDetailsDialogShowing = false;"
    >
      <b-card
        v-if="selectedStake"
        title="Send Funds"
        class="text-center payment-details-card"
      >
        <b-card-text>
          To finish staking, send <span class="text-success">{{ toFixedLocaleString(selectedStake.collateral) }}</span> FLUX to address<br>
          <h5
            class="text-wrap ml-auto mr-auto text-warning mt-1"
            style="width: 25rem;"
          >
            {{ titanConfig.fundingAddress }}
          </h5>
          with the following message<br>
          <h5
            class="text-wrap ml-auto mr-auto text-warning mt-1"
            style="width: 25rem;"
          >
            {{ selectedStake.signatureHash }}
          </h5>
          <div class="d-flex flex-row mt-2">
            <h3 class="col text-center mt-2">
              Pay with<br>Zelcore
            </h3>
            <a
              :href="`zel:?action=pay&coin=zelcash&address=${titanConfig.fundingAddress}&amount=${selectedStake.collateral}&message=${selectedStake.signatureHash}&icon=https%3A%2F%2Fraw.githubusercontent.com%2Frunonflux%2Fflux%2Fmaster%2Fflux_banner.png`"
              class="col"
            >
              <img
                class="zelidLogin"
                src="@/assets/images/zelID.svg"
                alt="Zel ID"
                height="100%"
                width="100%"
              >
            </a>
          </div>
          <h5 class="mt-1">
            This stake will expire if the transaction is not on the blockchain before <span class="text-danger">{{ new Date(selectedStake.expiry * 1000).toLocaleString() }}</span>
          </h5>
        </b-card-text>
      </b-card>
    </b-modal>

    <b-modal
      v-model="confirmStakeDialogCloseShowing"
      title="Cancel Staking?"
      size="sm"
      centered
      button-size="sm"
      ok-title="Yes"
      cancel-title="No"
      @ok="confirmStakeDialogCloseShowing = false; stakeModalShowing = false;"
    >
      <h3 class="text-center">
        Are you sure you want to cancel staking with Titan?
      </h3>
    </b-modal>

    <b-modal
      v-model="confirmStakeDialogFinishShowing"
      title="Finish Staking?"
      size="sm"
      centered
      button-size="sm"
      ok-title="Yes"
      cancel-title="No"
      @ok="confirmStakeDialogFinishShowing = false; stakeModalShowing = false;"
    >
      <h3 class="text-center">
        Please ensure that you have sent payment for your stake, or saved the payment details for later.
      </h3>
      <br>
      <h4 class="text-center">
        Close the Titan Staking dialog?
      </h4>
    </b-modal>

    <b-modal
      v-model="reinvestModalShowing"
      title="Re-invest Expired Stake"
      size="lg"
      centered
      no-close-on-backdrop
      no-close-on-esc
      button-size="sm"
      ok-only
      ok-title="Cancel"
      @ok="reinvestModalShowing = false;"
    >
      <form-wizard
        :color="tierColors.cumulus"
        :title="null"
        :subtitle="null"
        layout="vertical"
        back-button-text="Previous"
        class="wizard-vertical mb-3"
        @on-complete="reinvestDialogFinish()"
      >
        <tab-content
          title="Update Stake"
        >
          <b-card
            title="Update Stake"
            class="text-center wizard-card"
          >
            <div
              v-if="selectedStake"
              class="d-flex"
            >
              <b-form-checkbox
                v-model="selectedStake.autoreinvest"
                class="ml-auto mr-auto"
                style="float: left;"
              >
                Auto-reinvest this stake after expiry
              </b-form-checkbox>
            </div>
          </b-card>
        </tab-content>
        <tab-content
          title="Choose Duration"
          :before-change="() => checkReinvestDuration()"
        >
          <b-card
            v-if="titanConfig"
            title="Select Lockup Period"
            class="text-center wizard-card"
          >
            <div
              v-for="(lockup, index) in titanConfig.lockups"
              :key="lockup.time"
              class="mb-1"
            >
              <div class="ml-auto mr-auto">
                <b-button
                  :class="index === selectedLockupIndex ? 'selectedLockupButton' : 'unselectedLockupButton'"
                  :style="`background-color: ${indexedTierColors[index]} !important;`"
                  @click="selectLockup(index)"
                >
                  {{ lockup.name }} - ~{{ (lockup.apr*100).toFixed(2) }}%
                </b-button>
              </div>
            </div>
          </b-card>
        </tab-content>
        <tab-content
          title="Sign Stake"
          :before-change="() => signature !== null"
        >
          <b-card
            title="Sign Stake with Zelcore"
            class="text-center wizard-card"
          >
            <a
              :href="`zel:?action=sign&message=${dataToSign}&icon=https%3A%2F%2Fraw.githubusercontent.com%2Frunonflux%2Fflux%2Fmaster%2FzelID.svg&callback=${callbackValue()}`"
              @click="initiateSignWS"
            >
              <img
                class="zelidLogin mb-2"
                src="@/assets/images/zelID.svg"
                alt="Zel ID"
                height="100%"
                width="100%"
              >
            </a>
            <b-form-input
              id="data"
              v-model="dataToSign"
              :disabled="true"
              class="mb-1"
            />
            <b-form-input
              id="signature"
              v-model="signature"
            />
          </b-card>
        </tab-content>
        <tab-content
          title="Re-invest Stake"
          :before-change="() => stakeRegistered === true"
        >
          <b-card
            title="Re-invest Stake with Titan"
            class="text-center wizard-card"
          >
            <div class="mt-3 mb-auto ">
              <b-button
                size="lg"
                :disabled="registeringStake || stakeRegistered"
                variant="success"
                @click="reinvestStake"
              >
                Re-invest Stake
              </b-button>
              <h4
                v-if="stakeRegistered"
                class="mt-3 text-success"
              >
                Registration received
              </h4>
              <h4
                v-if="stakeRegisterFailed"
                class="mt-3 text-danger"
              >
                Registration failed
              </h4>
            </div>
          </b-card>
        </tab-content>
      </form-wizard>
    </b-modal>

    <b-modal
      v-model="activeStakeInfoModalShowing"
      title="Active Stake Details"
      size="sm"
      centered
      button-size="sm"
      cancel-title="Close"
      ok-title="Edit"
      @ok="editActiveStake"
    >
      <b-card v-if="selectedStake">
        <div class="d-flex">
          <b-form-checkbox
            v-model="selectedStake.autoreinvest"
            disabled
            class="ml-auto mr-auto"
            style="float: left;"
          >
            Auto-reinvest this stake after expiry
          </b-form-checkbox>
        </div>
      </b-card>
    </b-modal>

    <b-modal
      v-model="editStakeModalShowing"
      title="Edit Active Stake"
      size="lg"
      centered
      no-close-on-backdrop
      no-close-on-esc
      button-size="sm"
      ok-only
      ok-title="Cancel"
      @ok="editStakeModalShowing = false;"
    >
      <form-wizard
        :color="tierColors.cumulus"
        :title="null"
        :subtitle="null"
        layout="vertical"
        back-button-text="Previous"
        class="wizard-vertical mb-3"
        @on-complete="editStakeModalShowing = false; getMyStakes(true);"
      >
        <tab-content
          title="Update Stake"
        >
          <b-card
            title="Update Stake"
            class="text-center wizard-card"
          >
            <div
              v-if="selectedStake"
              class="d-flex"
            >
              <b-form-checkbox
                v-model="selectedStake.autoreinvest"
                class="ml-auto mr-auto"
                style="float: left;"
              >
                Auto-reinvest this stake after expiry
              </b-form-checkbox>
            </div>
          </b-card>
        </tab-content>
        <tab-content
          title="Sign Stake"
          :before-change="() => signature !== null"
        >
          <b-card
            title="Sign Stake with Zelcore"
            class="text-center wizard-card"
          >
            <a
              :href="`zel:?action=sign&message=${dataToSign}&icon=https%3A%2F%2Fraw.githubusercontent.com%2Frunonflux%2Fflux%2Fmaster%2FzelID.svg&callback=${callbackValue()}`"
              @click="initiateSignWS"
            >
              <img
                class="zelidLogin mb-2"
                src="@/assets/images/zelID.svg"
                alt="Zel ID"
                height="100%"
                width="100%"
              >
            </a>
            <b-form-input
              id="data"
              v-model="dataToSign"
              :disabled="true"
              class="mb-1"
            />
            <b-form-input
              id="signature"
              v-model="signature"
            />
          </b-card>
        </tab-content>
        <tab-content
          title="Send Stake"
          :before-change="() => stakeRegistered === true"
        >
          <b-card
            title="Send edited Stake to Titan"
            class="text-center wizard-card"
          >
            <div class="mt-3 mb-auto ">
              <b-button
                size="lg"
                :disabled="registeringStake || stakeRegistered"
                variant="success"
                @click="sendModifiedStake"
              >
                Send Stake
              </b-button>
              <h4
                v-if="stakeRegistered"
                class="mt-3 text-success"
              >
                Edited Stake received
              </h4>
              <h4
                v-if="stakeRegisterFailed"
                class="mt-3 text-danger"
              >
                Stake editing failed
              </h4>
            </div>
          </b-card>
        </tab-content>
      </form-wizard>
    </b-modal>

    <b-modal
      v-model="stakeModalShowing"
      title="Stake Flux with Titan"
      size="lg"
      centered
      no-close-on-backdrop
      no-close-on-esc
      button-size="sm"
      ok-only
      ok-title="Cancel"
      @ok="confirmStakeDialogCancel"
    >
      <form-wizard
        :color="tierColors.cumulus"
        :title="null"
        :subtitle="null"
        layout="vertical"
        back-button-text="Previous"
        class="wizard-vertical mb-3"
        @on-complete="confirmStakeDialogFinish()"
      >
        <tab-content
          title="Stake Amount"
        >
          <b-card
            v-if="reinvestingNewStake"
            title="Re-investing Funds"
            class="text-center wizard-card"
          >
            <div>
              <h5
                class="mt-3"
              >
                A new stake will be created using your available rewards:
              </h5>
              <h2
                class="mt-3"
              >
                {{ toFixedLocaleString(totalReward, 2) }} Flux
              </h2>
            </div>
          </b-card>
          <b-card
            v-else
            title="Choose Stake Amount"
            class="text-center wizard-card"
          >
            <div>
              <h3 class="float-left">
                {{ toFixedLocaleString(minStakeAmount) }}
              </h3>
              <h3 class="float-right">
                {{ toFixedLocaleString(maxStakeAmount) }}
              </h3>
            </div>
            <b-form-input
              id="stakeamount"
              v-model="stakeAmount"
              type="range"
              :min="minStakeAmount"
              :max="maxStakeAmount"
              step="5"
              number
            />
            <b-form-spinbutton
              id="stakeamount-spnner"
              v-model="stakeAmount"
              :min="minStakeAmount"
              :max="maxStakeAmount"
              size="lg"
              :formatter-fn="toFixedLocaleString"
              class="stakeAmountSpinner"
            />
          </b-card>
        </tab-content>
        <tab-content
          title="Choose Duration"
          :before-change="() => checkDuration()"
        >
          <b-card
            v-if="titanConfig"
            title="Select Lockup Period"
            class="text-center wizard-card"
          >
            <div
              v-for="(lockup, index) in titanConfig.lockups"
              :key="lockup.time"
              class="mb-1"
            >
              <div class="ml-auto mr-auto">
                <b-button
                  :class="(index === selectedLockupIndex ? 'selectedLockupButton' : 'unselectedLockupButton') + (reinvestingNewStake ? 'Small' : '')"
                  :style="`background-color: ${indexedTierColors[index]} !important;`"
                  @click="selectLockup(index)"
                >
                  {{ lockup.name }} - ~{{ (lockup.apr*100).toFixed(2) }}%
                </b-button>
              </div>
            </div>
            <div class="d-flex">
              <b-form-checkbox
                v-model="autoReinvestStake"
                class="ml-auto mr-auto"
                style="float: left;"
              >
                Auto-reinvest this stake after expiry
              </b-form-checkbox>
            </div>
          </b-card>
        </tab-content>
        <tab-content
          title="Sign Stake"
          :before-change="() => signature !== null"
        >
          <b-card
            title="Sign Stake with Zelcore"
            class="text-center wizard-card"
          >
            <a
              :href="`zel:?action=sign&message=${dataToSign}&icon=https%3A%2F%2Fraw.githubusercontent.com%2Frunonflux%2Fflux%2Fmaster%2FzelID.svg&callback=${callbackValue()}`"
              @click="initiateSignWS"
            >
              <img
                class="zelidLogin mb-2"
                src="@/assets/images/zelID.svg"
                alt="Zel ID"
                height="100%"
                width="100%"
              >
            </a>
            <b-form-input
              id="data"
              v-model="dataToSign"
              :disabled="true"
              class="mb-1"
            />
            <b-form-input
              id="signature"
              v-model="signature"
            />
          </b-card>
        </tab-content>
        <tab-content
          title="Register Stake"
          :before-change="() => stakeRegistered === true"
        >
          <b-card
            title="Register Stake with Titan"
            class="text-center wizard-card"
          >
            <div class="mt-3 mb-auto ">
              <b-button
                size="lg"
                :disabled="registeringStake || stakeRegistered"
                variant="success"
                @click="registerStake"
              >
                Register Stake
              </b-button>
              <h4
                v-if="stakeRegistered"
                class="mt-3 text-success"
              >
                Registration received
              </h4>
              <h4
                v-if="stakeRegisterFailed"
                class="mt-3 text-danger"
              >
                Registration failed
              </h4>
            </div>
          </b-card>
        </tab-content>
        <tab-content
          v-if="!reinvestingNewStake"
          title="Send Funds"
        >
          <div
            v-if="titanConfig && signatureHash"
          >
            <b-card
              title="Send Funds"
              class="text-center wizard-card"
            >
              <b-card-text>
                To finish staking, make a transaction of <span class="text-success">{{ toFixedLocaleString(stakeAmount) }}</span> FLUX to address<br>
                <h5
                  class="text-wrap ml-auto mr-auto text-warning"
                  style="width: 25rem;"
                >
                  {{ titanConfig.fundingAddress }}
                </h5>
                with the following message<br>
              </b-card-text>
              <h5
                class="text-wrap ml-auto mr-auto text-warning"
                style="width: 25rem;"
              >
                {{ signatureHash }}
              </h5>
              <div class="d-flex flex-row mt-2">
                <h3 class="col text-center mt-2">
                  Pay with<br>Zelcore
                </h3>
                <a
                  :href="`zel:?action=pay&coin=zelcash&address=${titanConfig.fundingAddress}&amount=${stakeAmount}&message=${signatureHash}&icon=https%3A%2F%2Fraw.githubusercontent.com%2Frunonflux%2Fflux%2Fmaster%2Fflux_banner.png`"
                  class="col"
                >
                  <img
                    class="zelidLogin"
                    src="@/assets/images/zelID.svg"
                    alt="Zel ID"
                    height="100%"
                    width="100%"
                  >
                </a>
              </div>
            </b-card>
          </div>
        </tab-content>
      </form-wizard>
    </b-modal>
  </div>
</template>

<script>
import {
  BAvatar,
  BButton,
  BCard,
  BCardBody,
  // BCardHeader,
  BCardText,
  BCardTitle,
  BCol,
  BFormCheckbox,
  BFormInput,
  BFormSelect,
  BFormSelectOption,
  BFormSpinbutton,
  BMedia,
  BMediaBody,
  BModal,
  BRow,
  BTabs,
  BTab,
  BTable,
  VBModal,
  VBToggle,
  VBTooltip,
} from 'bootstrap-vue';
import {
  FormWizard,
  TabContent,
} from 'vue-form-wizard';
import VuePerfectScrollbar from 'vue-perfect-scrollbar';
import Ripple from 'vue-ripple-directive';
import { useToast } from 'vue-toastification/composition';
import ToastificationContent from '@core/components/toastification/ToastificationContent.vue';

import 'vue-form-wizard/dist/vue-form-wizard.min.css';

import {
  ref,
  computed,
} from '@vue/composition-api';

import axios from 'axios';

import tierColors from '@/libs/colors';
import DashboardService from '@/services/DashboardService';

const qs = require('qs');
const store = require('store');
const timeoptions = require('@/libs/dateFormat');

export default {
  components: {
    BAvatar,
    BButton,
    BCard,
    BCardBody,
    // BCardHeader,
    BCardText,
    BCardTitle,
    BCol,
    BFormCheckbox,
    BFormInput,
    BFormSelect,
    BFormSelectOption,
    BFormSpinbutton,
    BMedia,
    BMediaBody,
    BModal,
    BRow,
    BTabs,
    BTab,
    BTable,

    FormWizard,
    TabContent,

    // eslint-disable-next-line vue/no-unused-components
    ToastificationContent,

    // 3rd Party
    VuePerfectScrollbar,
  },
  directives: {
    Ripple,
    'b-modal': VBModal,
    'b-toggle': VBToggle,
    'b-tooltip': VBTooltip,
  },
  props: {
    zelid: {
      type: String,
      required: false,
      default: '',
    },
  },
  setup(props, ctx) {
    // Use toast
    const toast = useToast();
    const showToast = (variant, title, icon = 'InfoIcon') => {
      toast({
        component: ToastificationContent,
        props: {
          title,
          icon,
          variant,
        },
        position: 'bottom-right',
      });
    };

    const tier = ref('');
    tier.value = props.tier;
    const userZelid = ref('');
    userZelid.value = props.zelid;

<<<<<<< HEAD
    const apiURL = 'http://192.168.1.144:1234';
    // const apiURL = 'http://titantest.runonflux.io:54978';
=======
    const apiURL = 'https://titantest.runonflux.io';
>>>>>>> 61699159

    const totalReward = ref(0);
    const stakeAmount = ref(50);
    const minStakeAmount = ref(50);
    const maxStakeAmount = ref(1000);
    const selectedLockupIndex = ref(0);
    const dataToSign = ref(null);
    const signature = ref(null);
    const signatureHash = ref(null);
    const timestamp = ref(null);
    const websocket = ref(null);
    const stakeRegistered = ref(false);
    const stakeRegisterFailed = ref(false);
    const registeringStake = ref(false);
    const config = computed(() => ctx.root.$store.state.flux.config);
    const selectedStake = ref(null);
    const autoReinvestStake = ref(true);
    const reinvestingNewStake = ref(false);

    const redeemAmount = ref(0);
    const redeemAddress = ref(null);
    const redeemAddresses = ref(null);
    const requestSent = ref(false);
    const requestFailed = ref(false);
    const sendingRequest = ref(false);

    const indexedTierColors = ref([
      tierColors.cumulus,
      tierColors.nimbus,
      tierColors.stratus,
    ]);

    const backend = () => {
      const { protocol, hostname } = window.location;
      let mybackend = '';
      mybackend += protocol;
      mybackend += '//';
      const regex = /[A-Za-z]/g;
      if (hostname.match(regex)) {
        const names = hostname.split('.');
        names[0] = 'api';
        mybackend += names.join('.');
      } else {
        if (typeof hostname === 'string') {
          ctx.root.$store.commit('flux/setUserIp', hostname);
        }
        mybackend += hostname;
        mybackend += ':';
        mybackend += config.value.apiPort;
      }
      const backendURL = store.get('backendURL') || mybackend;
      return backendURL;
    };

    const callbackValue = () => {
      const backendURL = backend();
      const url = `${backendURL}/id/providesign`;
      return encodeURI(url);
    };

    const onError = (evt) => {
      console.log(evt);
    };
    const onMessage = (evt) => {
      const data = qs.parse(evt.data);
      if (data.status === 'success' && data.data) {
        // user is now signed. Store their values
        signature.value = data.data.signature;
      }
      console.log(data);
      console.log(evt);
    };
    const onClose = (evt) => {
      console.log(evt);
    };
    const onOpen = (evt) => {
      console.log(evt);
    };

    const initiateSignWS = () => {
      const { protocol, hostname } = window.location;
      let mybackend = '';
      mybackend += protocol;
      mybackend += '//';
      const regex = /[A-Za-z]/g;
      if (hostname.match(regex)) {
        const names = hostname.split('.');
        names[0] = 'api';
        mybackend += names.join('.');
      } else {
        if (typeof hostname === 'string') {
          ctx.root.$store.commit('flux/setUserIp', hostname);
        }
        mybackend += hostname;
        mybackend += ':';
        mybackend += config.value.apiPort;
      }
      let backendURL = store.get('backendURL') || mybackend;
      backendURL = backendURL.replace('https://', 'wss://');
      backendURL = backendURL.replace('http://', 'ws://');
      const signatureMessage = userZelid.value + timestamp.value;
      console.log(`signatureMessage: ${signatureMessage}`);
      const wsuri = `${backendURL}/ws/sign/${signatureMessage}`;
      console.log(wsuri);
      const ws = new WebSocket(wsuri);
      websocket.value = ws;

      ws.onopen = (evt) => { onOpen(evt); };
      ws.onclose = (evt) => { onClose(evt); };
      ws.onmessage = (evt) => { onMessage(evt); };
      ws.onerror = (evt) => { onError(evt); };
    };

    // Variables to control showing dialogs
    const stakeModalShowing = ref(false);
    const confirmStakeDialogCloseShowing = ref(false);
    const confirmStakeDialogFinishShowing = ref(false);
    const paymentDetailsDialogShowing = ref(false);
    const nodeModalShowing = ref(false);
    const aprModalShowing = ref(false);
    const redeemModalShowing = ref(false);
    const reinvestModalShowing = ref(false);
    const activeStakeInfoModalShowing = ref(false);
    const editStakeModalShowing = ref(false);

    const perfectScrollbarSettings = {
      maxScrollbarLength: 150,
    };

    const nodes = ref([]);
    const totalCollateral = ref(0);
    const myStakes = ref([]);
    const myExpiredStakes = ref([]);
    const myPayments = ref([]);
    const paymentFields = ref([
      {
        key: 'timestamp',
        label: 'Date',
      },
      {
        key: 'total',
        label: 'Amount',
      },
      {
        key: 'address',
        label: 'Address',
      },
      {
        key: 'txid',
        label: 'Transaction',
      },
    ]);
    const titanConfig = ref();
    const titanStats = ref();
    const nodeCount = ref(0);

    const getRegistrationMessage = async () => {
      const response = await axios.get(`${apiURL}/registermessage`);
      dataToSign.value = response.data;
      timestamp.value = response.data.substring(response.data.length - 13);
      // console.log(dataToSign.value);
    };

    const getRedeemMessage = async () => {
      const response = await axios.get(`${apiURL}/redeemmessage`);
      dataToSign.value = response.data;
      timestamp.value = response.data.substring(response.data.length - 13);
<<<<<<< HEAD
    };

    const getModifyMessage = async () => {
      const response = await axios.get(`${apiURL}/modifymessage`);
      dataToSign.value = response.data;
      timestamp.value = response.data.substring(response.data.length - 13);
=======
>>>>>>> 61699159
    };

    const checkRedeemAddress = async () => {
      if (!redeemAddress.value) return false;
      await getRedeemMessage();
      return true;
    };

    const getStats = async () => {
      const response = await axios.get(`${apiURL}/stats`);
      titanStats.value = response.data;
    };

    const getSharedNodeList = async () => {
      const response = await axios.get(`${apiURL}/nodes`);
      const allNodes = [];
      totalCollateral.value = 0;
      response.data.forEach((_node) => {
        const node = _node;
        allNodes.push(node);
        totalCollateral.value += node.collateral;
      });
      // console.log(allNodes);
      nodes.value = allNodes;
    };

    const getMyStakes = async (force = false) => {
      if (userZelid.value.length > 0) {
        const response = await axios.get(`${apiURL}/stakes/${userZelid.value}${force ? `?timestamp=${Date.now()}` : ''}`);
        const activeStakes = [];
        const expiredStakes = [];
        const now = Date.now() / 1000;
        totalReward.value = 0;
        response.data.forEach((stake) => {
          if (stake.expiry < now) {
            expiredStakes.push(stake);
          } else {
            activeStakes.push(stake);
          }
          totalReward.value += stake.reward;
        });
        myStakes.value = activeStakes;
        myExpiredStakes.value = expiredStakes;
      }
    };

    const getMyPayments = async (force = false) => {
      if (userZelid.value.length > 0) {
        const response = await axios.get(`${apiURL}/payments/${userZelid.value}${force ? `?timestamp=${Date.now()}` : ''}`);
        myPayments.value = response.data;
      }
    };

    const getNodeCount = async () => {
      const response = await DashboardService.zelnodeCount();
      if (response.data.status === 'error') {
        showToast({
          component: ToastificationContent,
          props: {
            title: response.data.data.message || response.data.data,
            icon: 'InfoIcon',
            variant: 'danger',
          },
        });
        return 0;
      }
      const fluxNodesData = response.data.data;
      return fluxNodesData['stratus-enabled'];
    };

    const calcAPR = (lockup) => {
      const fluxPerBlockReward = (22.5 * (100 - lockup.fee)) / 100;
      const collateral = 40000;
      const blocksPerDay = 720;
      const numStratusNodes = nodeCount.value;
      const payoutFrequency = blocksPerDay / numStratusNodes;
      const fluxPerMonth = (30 * payoutFrequency) * fluxPerBlockReward;
      const rewardPerSeat = (fluxPerMonth / collateral);
      const rewardPerYear = (rewardPerSeat * 12);
      const apr = ((1 + rewardPerYear / 12) ** 12) - 1;
      return apr;
    };

    const fetchData = async () => {
      try {
        nodeCount.value = await getNodeCount();
        const response = await axios.get(`${apiURL}/config`);
        titanConfig.value = response.data;
        titanConfig.value.lockups.sort((a, b) => a.blocks - b.blocks);
        titanConfig.value.lockups.forEach((lockup) => {
          // eslint-disable-next-line no-param-reassign
          lockup.apr = calcAPR(lockup);
        });
        if (response.data.minStake > 0) {
          minStakeAmount.value = response.data.minStake;
        }
        if (response.data.maxStake > 0) {
          maxStakeAmount.value = response.data.maxStake;
        }
        getSharedNodeList();
        getStats();
        getMyStakes();
        getMyPayments();
      } catch (error) {
        showToast('danger', error.message || error);
      }
    };
    fetchData();

    setInterval(() => {
      fetchData();
    }, 2 * 60 * 1000);

    const showStakeDialog = (reinvesting = false) => {
      reinvestingNewStake.value = reinvesting;
      stakeModalShowing.value = true;
      stakeRegistered.value = false;
      stakeRegisterFailed.value = false;
      registeringStake.value = false;
      stakeAmount.value = minStakeAmount.value;
      selectedLockupIndex.value = 0;
      signature.value = null;
      signatureHash.value = null;
    };

    const confirmStakeDialogFinish = () => {
      if (reinvestingNewStake.value) {
        // if this is a re-investment, no need to show the payment details reminder dialog
        stakeModalShowing.value = false;
      } else {
        confirmStakeDialogFinishShowing.value = true;
      }
      getMyStakes(true);
    };

    const confirmStakeDialogCancel = (modalEvt) => {
      modalEvt.preventDefault();
      confirmStakeDialogCloseShowing.value = true;
    };

    const showActiveStakeInfoDialog = (stake) => {
      selectedStake.value = JSON.parse(JSON.stringify(stake));
      activeStakeInfoModalShowing.value = true;
    };

    const editActiveStake = async () => {
      activeStakeInfoModalShowing.value = false;
      await getModifyMessage();
      stakeRegistered.value = false;
      stakeRegisterFailed.value = false;
      registeringStake.value = false;
      signature.value = null;
      signatureHash.value = null;
      editStakeModalShowing.value = true;
    };

    const sendModifiedStake = async () => {
      registeringStake.value = true;
      const zelidauthHeader = localStorage.getItem('zelidauth');
      const data = {
        stake: selectedStake.value.uuid,
        timestamp: timestamp.value,
        signature: signature.value,
        data: dataToSign.value,
        autoreinvest: selectedStake.value.autoreinvest,
        reinvest: false,
      };
      showToast('info', 'Sending modified Stake to Titan...');

      const axiosConfig = {
        headers: {
          zelidauth: zelidauthHeader,
          backend: backend(), // include the backend URL, so the titan backend can communicate with the same FluxOS instance
        },
      };
      const response = await axios.post(`${apiURL}/modifystake`, data, axiosConfig).catch((error) => {
        console.log(error);
        stakeRegisterFailed.value = true;
        showToast('danger', error.message || error);
      });

      console.log(response.data);
      if (response && response.data && response.data.status === 'success') {
        stakeRegistered.value = true;
        showToast('success', response.data.message || response.data);
      } else {
        stakeRegisterFailed.value = true;
        showToast('danger', (response.data.data ? response.data.data.message : response.data.message) || response.data);
      }
    };

    const showReinvestDialog = (stake) => {
      stakeRegistered.value = false;
      stakeRegisterFailed.value = false;
      registeringStake.value = false;
      selectedLockupIndex.value = 0;
      signature.value = null;
      signatureHash.value = null;
      selectedStake.value = JSON.parse(JSON.stringify(stake));
      getModifyMessage();
      reinvestModalShowing.value = true;
    };

    const reinvestDialogFinish = () => {
      getMyStakes(true);
      reinvestModalShowing.value = false;
    };

    const selectLockup = (lockupIndex) => {
      selectedLockupIndex.value = lockupIndex;
    };

    const showNodeInfoDialog = () => {
      nodeModalShowing.value = true;
    };

    const showAPRInfoDialog = () => {
      aprModalShowing.value = true;
    };

    const showRedeemDialog = () => {
      const addresses = [];
      myStakes.value.forEach((stake) => {
        if (stake.address && !addresses.some((address) => address.text === stake.address)) {
          addresses.push({
            value: stake.uuid,
            text: stake.address,
          });
        }
      });
      myExpiredStakes.value.forEach((stake) => {
        if (stake.address && !addresses.some((address) => address.text === stake.address)) {
          addresses.push({
            value: stake.uuid,
            text: stake.address,
          });
        }
      });
      redeemAmount.value = titanConfig.value.redeemFee;
      redeemAddress.value = null;
      redeemAddresses.value = addresses;
      dataToSign.value = null;
      signature.value = null;
      sendingRequest.value = false;
      requestSent.value = false;
      requestFailed.value = false;
      redeemModalShowing.value = true;
    };

    const confirmRedeemDialogFinish = () => {
      redeemModalShowing.value = false;
      getMyStakes(true);
      getMyPayments(true);
    };

    const showPaymentDetailsDialog = (stake) => {
      // console.log(`show payment details ${stake}`);
      selectedStake.value = JSON.parse(JSON.stringify(stake));
      paymentDetailsDialogShowing.value = true;
    };

    const reinvestStake = async () => {
      registeringStake.value = true;
      const zelidauthHeader = localStorage.getItem('zelidauth');
      const data = {
        stake: selectedStake.value.uuid,
        timestamp: timestamp.value,
        signature: signature.value,
        data: dataToSign.value,
        autoreinvest: selectedStake.value.autoreinvest,
        reinvest: true,
        lockup: titanConfig.value.lockups[selectedLockupIndex.value],
      };
      showToast('info', 'Re-investing Stake with Titan...');

      const axiosConfig = {
        headers: {
          zelidauth: zelidauthHeader,
          backend: backend(), // include the backend URL, so the titan backend can communicate with the same FluxOS instance
        },
      };
      const response = await axios.post(`${apiURL}/modifystake`, data, axiosConfig).catch((error) => {
        console.log(error);
        stakeRegisterFailed.value = true;
        showToast('danger', error.message || error);
      });

      console.log(response.data);
      if (response && response.data && response.data.status === 'success') {
        stakeRegistered.value = true;
        showToast('success', response.data.message || response.data);
      } else {
        stakeRegisterFailed.value = true;
        showToast('danger', (response.data.data ? response.data.data.message : response.data.message) || response.data);
      }
    };

    const registerStake = async () => {
      registeringStake.value = true;
      const zelidauthHeader = localStorage.getItem('zelidauth');
      const data = {
        amount: reinvestingNewStake.value ? 0 : stakeAmount.value,
        lockup: titanConfig.value.lockups[selectedLockupIndex.value],
        timestamp: timestamp.value,
        signature: signature.value,
        data: dataToSign.value,
        autoreinvest: autoReinvestStake.value,
        stakefromrewards: reinvestingNewStake.value,
      };
      showToast('info', 'Registering Stake with Titan...');

      const axiosConfig = {
        headers: {
          zelidauth: zelidauthHeader,
          backend: backend(), // include the backend URL, so the titan backend can communicate with the same FluxOS instance
        },
      };
      const response = await axios.post(`${apiURL}/register`, data, axiosConfig).catch((error) => {
        console.log(error);
        stakeRegisterFailed.value = true;
        showToast('danger', error.message || error);
      });

      console.log(response.data);
      if (response && response.data && response.data.status === 'success') {
        stakeRegistered.value = true;
        signatureHash.value = response.data.hash;
        showToast('success', response.data.message || response.data);
      } else {
        stakeRegisterFailed.value = true;
        showToast('danger', (response.data.data ? response.data.data.message : response.data.message) || response.data);
      }
    };

    const toFixedLocaleString = (number, digits = 0) => {
      const roundedDown = Math.floor(number * (10 ** digits)) / (10 ** digits);
      return roundedDown.toLocaleString();
    };

    const requestRedeem = async () => {
      // sendingRequest.value = true;
      const zelidauthHeader = localStorage.getItem('zelidauth');
      const data = {
        amount: totalReward.value,
        stake: redeemAddress.value,
        timestamp: timestamp.value,
        signature: signature.value,
        data: dataToSign.value,
      };
      console.log(data);

      showToast('info', 'Sending redeem request to Titan...');

      const axiosConfig = {
        headers: {
          zelidauth: zelidauthHeader,
          backend: backend(), // include the backend URL, so the titan backend can communicate with the same FluxOS instance
        },
      };
      const response = await axios.post(`${apiURL}/redeem`, data, axiosConfig).catch((error) => {
        console.log(error);
        requestFailed.value = true;
        showToast('danger', error.message || error);
      });

      console.log(response.data);
      if (response && response.data && response.data.status === 'success') {
        requestSent.value = true;
        showToast('success', response.data.message || response.data);
        fetchData();
      } else {
        requestFailed.value = true;
        showToast('danger', (response.data.data ? response.data.data.message : response.data.message) || response.data);
      }
    };

    const calcMonthlyReward = (stake) => {
      const lockup = titanConfig.value.lockups.find((aLockup) => aLockup.fee === stake.fee);
      if (!lockup) return 0;
      return ((stake.collateral) * lockup.apr) / 12;
    };

    const calculatePaidRewards = () => {
      let paid = myStakes.value ? myStakes.value.reduce((total, stake) => total + stake.paid - (stake.feePaid ?? 0), 0) : 0;
      paid += myExpiredStakes.value ? myExpiredStakes.value.reduce((total, stake) => total + stake.paid - (stake.feePaid ?? 0) - (stake.state === 5 ? stake.collateral : 0), 0) : 0;
      return toFixedLocaleString(paid, 2);
    };

    const visitNode = (node) => {
      window.open(`http://${node.address}`, '_blank');
    };

    const checkDuration = async () => {
      await getRegistrationMessage();
      return selectedLockupIndex.value >= 0 && selectedLockupIndex.value < titanConfig.value.lockups.length;
    };

    const checkReinvestDuration = async () => (selectedLockupIndex.value >= 0 && selectedLockupIndex.value < titanConfig.value.lockups.length);

    const redeemAmountState = () => {
      console.log(redeemAmount.value);
      const amount = parseFloat(redeemAmount.value);
      console.log(amount);
      console.log(totalReward.value);
      return amount > titanConfig.value.redeemFee && amount <= parseFloat(toFixedLocaleString(totalReward.value, 2));
    };

    const formatPaymentTooltip = (stake) => `Send a payment of ${stake.collateral} Flux to<br>${titanConfig.nodeAddress}<br>with a message<br>${stake.signatureHash}`;

    return {

      // UI
      perfectScrollbarSettings,

      timeoptions,

      nodes,
      totalCollateral,
      myStakes,
      myExpiredStakes,
      myPayments,
      paymentFields,
      totalReward,
      titanConfig,
      titanStats,

      userZelid,
      signature,
      signatureHash,
      dataToSign,
      callbackValue,
      initiateSignWS,
      timestamp,

      getMyStakes,
      getMyPayments,

      calcAPR,
      calcMonthlyReward,
      calculatePaidRewards,

      toFixedLocaleString,
      formatPaymentTooltip,

      showNodeInfoDialog,
      nodeModalShowing,
      visitNode,

      showAPRInfoDialog,
      aprModalShowing,

      stakeModalShowing,
      showStakeDialog,
      reinvestingNewStake,
      stakeAmount,
      minStakeAmount,
      maxStakeAmount,
      stakeRegistered,
      stakeRegisterFailed,
      selectedLockupIndex,
      selectLockup,
      autoReinvestStake,
      registeringStake,
      registerStake,
      checkDuration,
      getRegistrationMessage,

      confirmStakeDialogCancel,
      confirmStakeDialogCloseShowing,
      confirmStakeDialogFinish,
      confirmStakeDialogFinishShowing,

      showActiveStakeInfoDialog,
      activeStakeInfoModalShowing,
      editActiveStake,
      editStakeModalShowing,
      sendModifiedStake,

      showReinvestDialog,
      getModifyMessage,
      reinvestModalShowing,
      reinvestStake,
      checkReinvestDuration,
      reinvestDialogFinish,

      showPaymentDetailsDialog,
      paymentDetailsDialogShowing,
      selectedStake,

      showRedeemDialog,
      redeemModalShowing,
      redeemAmount,
      redeemAddress,
      redeemAddresses,
      redeemAmountState,
      getRedeemMessage,
      checkRedeemAddress,
      sendingRequest,
      requestSent,
      requestFailed,
      requestRedeem,
      confirmRedeemDialogFinish,

      tierColors,
      indexedTierColors,
    };
  },
};
</script>

<style scoped>
.inline {
  display: inline;
  padding-left: 5px;
}
.zelidLogin {
  height: 100px;
}
.zelidLogin img {
  -webkit-app-region: no-drag;
  transition: 0.1s;
}

a img {
  transition: all 0.05s ease-in-out;
}

a:hover img {
  filter: opacity(70%);
  transform: scale(1.1);
}
.text-decoration-line-through {
  text-decoration: line-through;
}
.wizard-card {
  height: 250px;
}
.payment-details-card {
  height: 375px;
}
.node-status {
  margin-right: 0px;
  margin-left: 0;
}
.stakes-title {
  margin-left: 10px;
  margin-top: 10px;
}
.seat-column {
  padding-left: 0;
  padding-right: 0;
}

.stakeAmountSpinner {
  font-size: 40px;
  width: 250px;
  margin-left: auto;
  margin-right: auto;
  margin-top: 2rem;
}

.selectedLockupButton {
  border-color: red !important;
  border: 5px solid;
  height: 60px;
  width: 300px;
  font-size: 20px;
}

.unselectedLockupButtonSmall {
  border-color: transparent;
  border: 0px solid;
  height: 50px;
  width: 300px;
  font-size: 20px;
}

.selectedLockupButtonSmall {
  border-color: red !important;
  border: 5px solid;
  height: 50px;
  width: 300px;
  font-size: 20px;
}

.unselectedLockupButton {
  border-color: transparent;
  border: 0px solid;
  height: 60px;
  width: 300px;
  font-size: 20px;
}

.active-node-value {
  font-size: 7em;
  text-align: center;
  padding-bottom: 1.5rem;
}
.active-node-value-xl {
  font-size: 6em;
  text-align: center;
  padding-bottom: 0;
  margin-bottom: 0;
}
.shared-node-info-title {
  padding: 1.5rem;
}
.shared-node-info-body {
  padding-top: 0;
  padding-bottom: 0.3rem;
}
.shared-node-info-title-xl {
  padding: 1.5rem;
  padding-bottom: 1rem;
}
.shared-node-info-body-xl {
  padding-top: 0;
  padding-bottom: 0.1rem;
}

.lockup {
  margin-bottom: 0.5rem;
}

</style>
<style lang="scss">
  @import '@core/scss/vue/libs/vue-wizard.scss';
</style><|MERGE_RESOLUTION|>--- conflicted
+++ resolved
@@ -1527,12 +1527,7 @@
     const userZelid = ref('');
     userZelid.value = props.zelid;
 
-<<<<<<< HEAD
-    const apiURL = 'http://192.168.1.144:1234';
-    // const apiURL = 'http://titantest.runonflux.io:54978';
-=======
     const apiURL = 'https://titantest.runonflux.io';
->>>>>>> 61699159
 
     const totalReward = ref(0);
     const stakeAmount = ref(50);
@@ -1700,15 +1695,12 @@
       const response = await axios.get(`${apiURL}/redeemmessage`);
       dataToSign.value = response.data;
       timestamp.value = response.data.substring(response.data.length - 13);
-<<<<<<< HEAD
     };
 
     const getModifyMessage = async () => {
       const response = await axios.get(`${apiURL}/modifymessage`);
       dataToSign.value = response.data;
       timestamp.value = response.data.substring(response.data.length - 13);
-=======
->>>>>>> 61699159
     };
 
     const checkRedeemAddress = async () => {
