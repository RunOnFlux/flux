--- conflicted
+++ resolved
@@ -505,7 +505,6 @@
                 >
               </a>
             </div>
-<<<<<<< HEAD
             <div class="loginRow">
               <a @click="initSignFluxSSO">
                 <img
@@ -517,19 +516,12 @@
                 >
               </a>
             </div>
-            <b-form-input
-              id="signature"
-              v-model="signature"
-            />
-          </b-card>
-=======
           </div>
           <b-form-input
             id="signature"
             v-model="signature"
             class="mb-2"
           />
->>>>>>> f94fe94b
         </tab-content>
         <tab-content
           title="Register Application"
